--- conflicted
+++ resolved
@@ -31,11 +31,7 @@
 author = 'Microsoft'
 
 # The full version, including alpha/beta/rc tags
-<<<<<<< HEAD
-release = 'v0.4'
-=======
 release = '0.4'
->>>>>>> 59214c26
 
 
 # -- General configuration ---------------------------------------------------
@@ -45,15 +41,9 @@
 # ones.
 extensions = [
     'sphinx.ext.autodoc',
-<<<<<<< HEAD
-    "sphinx.ext.autosummary",
+    'sphinx.ext.autosummary',
     'sphinx_rtd_theme',
     'myst_parser',
-=======
-    'sphinx.ext.autosummary',
-    'sphinx_rtd_theme',
-    'recommonmark',
->>>>>>> 59214c26
     'sphinx.ext.viewcode',
 ]
 
