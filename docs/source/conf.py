--- conflicted
+++ resolved
@@ -40,20 +40,12 @@
 # extensions coming with Sphinx (named "sphinx.ext.*") or your custom
 # ones.
 extensions = [
-<<<<<<< HEAD
-    'sphinx.ext.autodoc',
-    'sphinx.ext.autosummary',
-    'sphinx_rtd_theme',
-    'myst_parser',
-    'sphinx.ext.viewcode',
-=======
     "sphinx.ext.autodoc",
     "sphinx.ext.autosummary",
     "sphinx_rtd_theme",
     "myst_parser",
     "sphinx.ext.viewcode",
     "sphinxarg.ext",
->>>>>>> 879cb5f6
 ]
 
 # Add any paths that contain templates here, relative to this directory.
@@ -75,11 +67,7 @@
 # Add any paths that contain custom static files (such as style sheets) here,
 # relative to this directory. They are copied after the builtin static files,
 # so a file named "default.css" will overwrite the builtin "default.css".
-<<<<<<< HEAD
-# html_static_path = ['_static']
-=======
 # html_static_path = ["_static"]
->>>>>>> 879cb5f6
 
 source_suffix = {
     ".rst": "restructuredtext",
