--- conflicted
+++ resolved
@@ -98,11 +98,7 @@
       - name: tag
         value: 'TrainEnsemble'
       - name: more_switches
-<<<<<<< HEAD
-        value: '--regression_test_folder=RegressionTestResults/PR_TrainEnsemble --log_level=DEBUG'
-=======
-        value: '--pl_deterministic --regression_test_folder=RegressionTestResults/PR_TrainEnsemble'
->>>>>>> 7a36c598
+        value: '--pl_deterministic --log_level=DEBUG --regression_test_folder=RegressionTestResults/PR_TrainEnsemble'
     pool:
       vmImage: 'ubuntu-18.04'
     steps:
@@ -138,33 +134,6 @@
           pytest_mark: after_training_2node
           test_run_title: tests_after_training_2node_run
 
-<<<<<<< HEAD
-  # Train a classification model in cross validation mode
-  - job: TrainGlaucomaCV
-    variables:
-      - name: model
-        value: 'GlaucomaPublic'
-      - name: tag
-        value: 'GlaucomaPR'
-      - name: number_of_cross_validation_splits
-        value: 2
-      - name: more_switches
-        value: '--num_epochs=2 --regression_test_folder=RegressionTestResults/PR_GlaucomaCV --log_level=DEBUG'
-    pool:
-      vmImage: 'ubuntu-18.04'
-    steps:
-      - template: train_template.yml
-        parameters:
-          wait_for_completion: 'True'
-          pytest_mark: ''
-          max_run_duration: '1h'
-      - template: tests_after_training.yml
-        parameters:
-          pytest_mark: after_training_glaucoma_cv_run
-          test_run_title: tests_after_training_glaucoma_cv_run
-
-=======
->>>>>>> 7a36c598
   - job: TrainHelloWorld
     variables:
       - name: model
@@ -189,11 +158,7 @@
       - name: tag
         value: 'HelloContainerPR'
       - name: more_switches
-<<<<<<< HEAD
-        value: '--num_nodes=2 --regression_test_folder=RegressionTestResults/PR_HelloContainer --log_level=DEBUG'
-=======
         value: '--pl_deterministic --num_nodes=2 --max_num_gpus=2 --regression_test_folder=RegressionTestResults/PR_HelloContainer'
->>>>>>> 7a36c598
     pool:
       vmImage: 'ubuntu-18.04'
     steps:
@@ -217,11 +182,7 @@
       - name: tag
         value: 'LungPR'
       - name: more_switches
-<<<<<<< HEAD
-        value: '--num_epochs=1 --feature_channels=16 --show_patch_sampling=0 --train_batch_size=4 --inference_on_val_set=False --inference_on_test_set=False --log_level=DEBUG'
-=======
         value: '--pl_deterministic --num_epochs=1 --feature_channels=16 --show_patch_sampling=0 --train_batch_size=4 --inference_on_val_set=False --inference_on_test_set=False '
->>>>>>> 7a36c598
     pool:
       vmImage: 'ubuntu-18.04'
     steps:
