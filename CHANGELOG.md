# Changelog

All notable changes to this project will be documented in this file.

The format is based on [Keep a Changelog](https://keepachangelog.com/en/1.0.0/), and this project adheres
to [Semantic Versioning](https://semver.org/spec/v2.0.0.html).

For each Pull Request, the affected code parts should be briefly described and added here in the "Upcoming" section.
Once a release is done, the "Upcoming" section becomes the release changelog, and a new empty "Upcoming" should be
created.

## Upcoming

### Added

- ([#446](https://github.com/microsoft/InnerEye-DeepLearning/pull/446)) Guarding `save_outlier` so that it works when 
institution id and series id columns are missing.
- ([#441](https://github.com/microsoft/InnerEye-DeepLearning/pull/441)) Add script to move models from one AzureML workspace to another: `python InnerEye/Scripts/move_model.py`
- ([#417](https://github.com/microsoft/InnerEye-DeepLearning/pull/417)) Added a generic way of adding PyTorch Lightning
models to the toolbox. It is now possible to train almost any Lightning model with the InnerEye toolbox in AzureML,
with only minimum code changes required. See [the MD documentation](docs/bring_your_own_model.md) for details.
- ([#430](https://github.com/microsoft/InnerEye-DeepLearning/pull/430)) Update conversion to 1.0.1 InnerEye-DICOM-RT to
  add:  manufacturer, SoftwareVersions, Interpreter and ROIInterpretedTypes.
- ([#385](https://github.com/microsoft/InnerEye-DeepLearning/pull/385)) Add the ability to train a model on multiple
  nodes in AzureML. Example: Add `--num_nodes=2` to the commandline arguments to train on 2 nodes.
- ([#366](https://github.com/microsoft/InnerEye-DeepLearning/pull/366)) and
  ([#407](https://github.com/microsoft/InnerEye-DeepLearning/pull/407)) add new parameters to the `score.py` script
  of `use_dicom` and `result_zip_dicom_name`. If `use_dicom==True` then the input file should be a zip of a DICOM
  series. This will be unzipped and converted to Nifti format before processing. The result will then be converted to a
  DICOM-RT file, zipped and stored as `result_zip_dicom_name`.
- ([#416](https://github.com/microsoft/InnerEye-DeepLearning/pull/416)) Add a github action chat checks
  if `CHANGELOG.md` has been modified.
- ([#412](https://github.com/microsoft/InnerEye-DeepLearning/pull/412)) Dataset files can now have arbitrary names, and
  are no longer restricted to be called
  `dataset.csv`, via the config field `dataset_csv`. This allows to have a single set of image files in a folder, but
  multiple datasets derived from it.
- ([#391](https://github.com/microsoft/InnerEye-DeepLearning/pull/391)) Support for multilabel classification tasks.
  Multilabel models can be trained by adding the parameter `class_names` to the config for classification models.
  `class_names` should contain the name of each label class in the dataset, and the order of names should match the
  order of class label indices in `dataset.csv`.
  `dataset.csv` supports multiple labels (indices corresponding to `class_names`) per subject in the label column.
  Multiple labels should be encoded as a string with labels separated by a `|`, for example "0|2|4". Note that this PR
  does not add support for multiclass models, where the labels are mutually exclusive.
- ([#425](https://github.com/microsoft/InnerEye-DeepLearning/pull/425)) The number of layers in a Unet is no longer
  fixed at 4, but can be set via the config field `num_downsampling_paths`. A lower number of layers may be useful for
  decreasing memory requirements, or for working with smaller images.
  (The minimum image size in any dimension when using a network of n layers is 2**n.)
- ([#426](https://github.com/microsoft/InnerEye-DeepLearning/pull/426)) Flake8, mypy, and testing the HelloWorld model
  is now happening in a Github action, no longer in Azure Pipelines.
- ([#405](https://github.com/microsoft/InnerEye-DeepLearning/pull/405)) Cross-validation runs for classification models
  now also generate a report notebook summarising the metrics from the individual splits. Also includes minor formatting
  improvements for standard classification reports.
- ([#438](https://github.com/microsoft/InnerEye-DeepLearning/pull/438)) Add links and small docs to InnerEye-Gateway and InnerEye-Inference
- ([#439](https://github.com/microsoft/InnerEye-DeepLearning/pull/439)) Enable automatic job recovery from last recovery
  checkpoint in case of job pre-emption on AML. Give the possibility to the user to keep more than one recovery
  checkpoint.
- ([#442](https://github.com/microsoft/InnerEye-DeepLearning/pull/442)) Enable defining custom scalar losses
  (`ScalarLoss.CustomClassification` and `CustomRegression`), prediction targets (`ScalarModelBase.target_names`),
  and reporting (`ModelConfigBase.generate_custom_report()`) in scalar configs, providing more flexibility for defining
  model configs with custom behaviour while leveraging the existing InnerEye workflows.
- ([#445](https://github.com/microsoft/InnerEye-DeepLearning/pull/445)) Adding test coverage for the `HelloContainer`
  model with multiple GPUs
- ([#450](https://github.com/microsoft/InnerEye-DeepLearning/pull/450)) Adds the metric "Accuracy at threshold 0.5" to the classification report (`classification_crossval_report.ipynb`). 
- ([#451](https://github.com/microsoft/InnerEye-DeepLearning/pull/451)) Write a file `model_outputs.csv` with columns 
  `subject`, `prediction_target`, `label`, `model_output` and `cross_validation_split_index`. This file is not written out for sequence models.
- ([#440](https://github.com/microsoft/InnerEye-DeepLearning/pull/440)) Added support for training of self-supervised
  models (BYOL and SimCLR) based on the bring-your-own-model framework. Providing examples configurations for training
  of SSL models on CIFAR10/100 datasets as well as for chest-x-ray datasets such as NIH CHest-Xray or RSNA Pneumonia
  Detection Challenge datasets. See
  [SSL doc](https://github.com/microsoft/InnerEye-DeepLearning/blob/main/docs/self_supervised_models.md) for more
  details.
<<<<<<< HEAD
- ([#456](https://github.com/microsoft/InnerEye-DeepLearning/pull/456)) Adding configs to train Covid detection models
=======
- ([#455](https://github.com/microsoft/InnerEye-DeepLearning/pull/455)) All models trained on AzureML are registered.
  The codepath previously allowed only segmentation models (subclasses of `SegmentationModelBase`) to be registered.
  Models are registered after a training run or if the `only_register_model` flag is set. Models may be legacy InnerEye
  config-based models or may be defined using the LightningContainer class.
  Additionally, the `TrainHelloWorldAndHelloContainer` job in the PR build has been split into two jobs, `TrainHelloWorld` and
  `TrainHelloContainer`. A pytest marker `after_training_hello_container` has been added to run tests after training is
  finished in the `TrainHelloContainer` job.
>>>>>>> aa09b9db

### Changed

- ([#385](https://github.com/microsoft/InnerEye-DeepLearning/pull/385)) Starting an AzureML run now uses the
  `ScriptRunConfig` object, rather than the deprecated `Estimator` object.
- ([#385](https://github.com/microsoft/InnerEye-DeepLearning/pull/385)) When registering a model, the name of the Python
  execution environment is added as a tag. This tag is read when running inference, and the execution environment is
  re-used.
- ([#411](https://github.com/microsoft/InnerEye-DeepLearning/pull/411)) Upgraded to PyTorch 1.8.0, PyTorch-Lightning
  1.1.8 and AzureML SDK 1.23.0
- ([#432](https://github.com/microsoft/InnerEye-DeepLearning/pull/432)) Upgraded to PyTorch-Lightning 1.2.7. Add
  end-to-end test for classification cross-validation. WARNING: upgrade PL version causes hanging of multi-node
  training.
- ([#437](https://github.com/microsoft/InnerEye-DeepLearning/pull/437)) Upgrade to PyTorch-Lightning 1.2.8.
- ([#439](https://github.com/microsoft/InnerEye-DeepLearning/pull/439)) Recovery checkpoints are now
  named `recovery_epoch=x.ckpt` instead of `recovery.ckpt` or `recovery-v0.ckpt`.
- ([#451](https://github.com/microsoft/InnerEye-DeepLearning/pull/451)) Change the signature for function `generate_custom_report` 
  in `ModelConfigBase` to take only the path to the reports folder and a `ModelProcessing` object.

### Fixed

- ([#422](https://github.com/microsoft/InnerEye-DeepLearning/pull/422)) Documentation - clarified `setting_up_aml.md`
  datastore creation instructions and fixed small typos in `hello_world_model.md`
- ([#432](https://github.com/microsoft/InnerEye-DeepLearning/pull/432)) Fixed cross-validation for classification
  models. Fixed multi-gpu metrics aggregation. Add end-to-end test for classification cross-validation. Add fix to bug
  in ddp setting when running multi-node with 1 gpu per node.
- ([#435](https://github.com/microsoft/InnerEye-DeepLearning/pull/435)) If parameter `model` in `AzureConfig` is not
  set, display an error message and terminate the run.
- ([#437](https://github.com/microsoft/InnerEye-DeepLearning/pull/437)) Fixed multi-node DDP bug in PL v1.2.8. Re-add
  end-to-end test for multi-node.
- ([#445](https://github.com/microsoft/InnerEye-DeepLearning/pull/445)) Fixed a bug when running inference for
 container models on machines with >1 GPU

### Removed
- ([#439](https://github.com/microsoft/InnerEye-DeepLearning/pull/439)) Deprecated `start_epoch` config argument.
- ([#450](https://github.com/microsoft/InnerEye-DeepLearning/pull/450)) Delete unused `classification_report.ipynb`.
- ([#455](https://github.com/microsoft/InnerEye-DeepLearning/pull/455)) Removed the AzureRunner conda environment.
  The full InnerEye conda environment is needed to submit a training job to AzureML.

### Deprecated

## 0.2 (2021-01-29)

### Added

- ([#323](https://github.com/microsoft/InnerEye-DeepLearning/pull/323)) There are new model configuration fields
  (and hence, commandline options), in particular for controlling PyTorch Lightning (PL) training:
    - `max_num_gpus` controls how many GPUs are used at most for training (default: all GPUs, value -1).
    - `pl_num_sanity_val_steps` controls the PL trainer flag `num_sanity_val_steps`
    - `pl_deterministic` controls the PL trainer flags `benchmark` and `deterministic`
    - `generate_report` controls if a HTML report will be written (default: True)
    - `recovery_checkpoint_save_interval` determines how often a checkpoint for training recovery is saved.
- ([#336](https://github.com/microsoft/InnerEye-DeepLearning/pull/336)) New extensions of
  SegmentationModelBases `HeadAndNeckBase` and `ProstateBase`. Use these classes to build your own Head&Neck or Prostate
  models, by just providing a list of foreground classes.
- ([#363](https://github.com/microsoft/InnerEye-DeepLearning/pull/363)) Grouped dataset splits and k-fold
  cross-validation. This allows, for example, training on datasets with multiple images per subject without leaking data
  from the same subject across train/test/validation sets or cross-validation folds. To use this functionality, simply
  provide the name of the CSV grouping column (`group_column`) when creating the `DatasetSplits` object in your model
  config's `get_model_train_test_dataset_splits()` method. See the `InnerEye.ML.utils.split_dataset.DatasetSplits` class
  for details.

### Changed

- ([#323](https://github.com/microsoft/InnerEye-DeepLearning/pull/323)) The codebase has undergone a massive
  refactoring, to use PyTorch Lightning as the foundation for all training. As a consequence of that:
    - Training is now using Distributed Data Parallel with synchronized `batchnorm`. The number of GPUs to use can be
      controlled by a new commandline argument `max_num_gpus`.
    - Several classes, like `ModelTrainingSteps*`, have been removed completely.
    - The final model is now always the one that is written at the end of all training epochs.
    - The old code that options to run full image inference at multiple epochs (i.e., multiple checkpoints), this has
      been removed, alongside the respective commandline options `save_start_epoch`, `save_step_epochs`,
      `epochs_to_test`, `test_diff_epochs`, `test_step_epochs`, `test_start_epoch`
    - The commandline option `register_model_only_for_epoch` is now called `only_register_model`, and is boolean.
    - All metrics are written to AzureML and Tensorboard in a unified format. A training Dice score for 'bladder' would
      previously be called Train_Dice/bladder, now it is train/Dice/bladder.
    - Due to a different checkpoint format, it is no longer possible to use checkpoints written by the previous version
      of the code.
- The arguments of the `score.py` script changed: `data_root` -> `data_folder`, it no longer assumes a fixed
  `data` subfolder. `project_root` -> `model_root`, `test_image_channels` -> `image_files`.
- By default, the visualization of patch sampling for segmentation models will run on only 1 image (down from 5). This
  is because patch sampling is expensive to compute, taking 1min per large CT scan.
- ([#336](https://github.com/microsoft/InnerEye-DeepLearning/pull/336)) Renamed `HeadAndNeckBase` to `HeadAndNeckPaper`,
  and `ProstateBase` to `ProstatePaper`.
- ([#427](https://github.com/microsoft/InnerEye-DeepLearning/pull/427)) Move dicom loading function from SimpleITK to
  pydicom. Loading time improved by 30x.

### Fixed

- When registering a model, it now has a consistent folder structured, described [here](docs/deploy_on_aml.md). This
  folder structure is present irrespective of using InnerEye as a submodule or not. In particular, exactly 1 Conda
  environment will be contained in the model.

### Removed

- The commandline options to control which checkpoint is saved, and which is used for inference, have been removed:
  `save_start_epoch`, `save_step_epochs`, `epochs_to_test`, `test_diff_epochs`, `test_step_epochs`, `test_start_epoch`
- Removed blobxfer completely. When downloading a dataset from Azure, we now use AzureML dataset downloading tools.
  Please remove the following fields from your settings.yml file: 'datasets_storage_account' and 'datasets_container'.
- Removed `ProstatePaperBase`.
- Removed ability to perform sub-fold cross validation. The parameters `number_of_cross_validation_splits_per_fold`
  and `cross_validation_sub_fold_split_index` have been removed from ScalarModelBase.

### Deprecated

## 0.1 (2020-11-13)

- This is the baseline release.<|MERGE_RESOLUTION|>--- conflicted
+++ resolved
@@ -69,9 +69,6 @@
   Detection Challenge datasets. See
   [SSL doc](https://github.com/microsoft/InnerEye-DeepLearning/blob/main/docs/self_supervised_models.md) for more
   details.
-<<<<<<< HEAD
-- ([#456](https://github.com/microsoft/InnerEye-DeepLearning/pull/456)) Adding configs to train Covid detection models
-=======
 - ([#455](https://github.com/microsoft/InnerEye-DeepLearning/pull/455)) All models trained on AzureML are registered.
   The codepath previously allowed only segmentation models (subclasses of `SegmentationModelBase`) to be registered.
   Models are registered after a training run or if the `only_register_model` flag is set. Models may be legacy InnerEye
@@ -79,7 +76,7 @@
   Additionally, the `TrainHelloWorldAndHelloContainer` job in the PR build has been split into two jobs, `TrainHelloWorld` and
   `TrainHelloContainer`. A pytest marker `after_training_hello_container` has been added to run tests after training is
   finished in the `TrainHelloContainer` job.
->>>>>>> aa09b9db
+- ([#456](https://github.com/microsoft/InnerEye-DeepLearning/pull/456)) Adding configs to train Covid detection models
 
 ### Changed
 
