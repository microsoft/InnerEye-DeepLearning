--- conflicted
+++ resolved
@@ -45,11 +45,7 @@
 
 ### Removed
 
-<<<<<<< HEAD
-=======
 -  ([#542](https://github.com/microsoft/InnerEye-DeepLearning/pull/542)) Removed Windows test leg from build pipeline.
--  ([#520](https://github.com/microsoft/InnerEye-DeepLearning/pull/520)) Disable glaucoma job from Azure pipeline.
->>>>>>> 732ddfcb
 
 ### Deprecated
 
