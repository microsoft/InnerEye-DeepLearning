--- conflicted
+++ resolved
@@ -9,14 +9,12 @@
 Once a release is done, the "Upcoming" section becomes the release changelog, and a new empty "Upcoming" should be
 created.
 
-
 ## Upcoming
 
 ### Added
-<<<<<<< HEAD
+
 - ([#465](https://github.com/microsoft/InnerEye-DeepLearning/pull/465/)) Added ability to run segmentation inference
   module in the test data without or partial ground truth files. 
-=======
 
 ### Changed
 
@@ -28,12 +26,10 @@
 
 ### Deprecated
 
-
 ## 0.3 (2021-06-01)
 
 ### Added
 
->>>>>>> dd6825ef
 - ([#454](https://github.com/microsoft/InnerEye-DeepLearning/pull/454)) Checking that labels are mutually exclusive.
 - ([#447](https://github.com/microsoft/InnerEye-DeepLearning/pull/447/)) Added a sanity check to ensure there are no
   missing channels, nor missing files. If missing channels in the csv file or filenames associated with channels are
