--- conflicted
+++ resolved
@@ -9,7 +9,21 @@
 Once a release is done, the "Upcoming" section becomes the release changelog, and a new empty "Upcoming" should be
 created.
 
+
 ## Upcoming
+
+### Added
+
+### Changed
+
+### Fixed
+
+### Removed
+
+### Deprecated
+
+
+## 0.3 (2021-06-01)
 
 ### Added
 
@@ -140,12 +154,9 @@
 - ([#450](https://github.com/microsoft/InnerEye-DeepLearning/pull/450)) Delete unused `classification_report.ipynb`.
 - ([#455](https://github.com/microsoft/InnerEye-DeepLearning/pull/455)) Removed the AzureRunner conda environment.
   The full InnerEye conda environment is needed to submit a training job to AzureML.
-<<<<<<< HEAD
+- ([#458](https://github.com/microsoft/InnerEye-DeepLearning/pull/458)) Getting rid of all the unused code for 
+   RandAugment & Co. The user has now instead complete freedom to specify the set of augmentations to use.
 - ([#468](https://github.com/microsoft/InnerEye-DeepLearning/pull/468)) Removed the `KneeSinglecoil` example model
-=======
--  ([#458](https://github.com/microsoft/InnerEye-DeepLearning/pull/458)) Getting rid of all the unused code for 
-   RandAugment & Co. The user has now instead complete freedom to specify the set of augmentations to use.
->>>>>>> 51274c8b
 
 ### Deprecated
 
