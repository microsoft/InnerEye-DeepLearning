--- conflicted
+++ resolved
@@ -12,14 +12,11 @@
 ## Upcoming
 
 ### Added
-<<<<<<< HEAD
-- ([#438](https://github.com/microsoft/InnerEye-DeepLearning/pull/438)) Add links and small docs to InnerEye-Gateway and InnerEye-Inference
-=======
 
 - ([#417](https://github.com/microsoft/InnerEye-DeepLearning/pull/417)) Added a generic way of adding PyTorch Lightning
 models to the toolbox. It is now possible to train almost any Lightning model with the InnerEye toolbox in AzureML,
 with only minimum code changes required. See [the MD documentation](docs/bring_your_own_model.md) for details.
->>>>>>> 0d479ba3
+- ([#438](https://github.com/microsoft/InnerEye-DeepLearning/pull/438)) Add links and small docs to InnerEye-Gateway and InnerEye-Inference
 - ([#430](https://github.com/microsoft/InnerEye-DeepLearning/pull/430)) Update conversion to 1.0.1 InnerEye-DICOM-RT to
   add:  manufacturer, SoftwareVersions, Interpreter and ROIInterpretedTypes.
 - ([#385](https://github.com/microsoft/InnerEye-DeepLearning/pull/385)) Add the ability to train a model on multiple
@@ -77,7 +74,6 @@
 - ([#437](https://github.com/microsoft/InnerEye-DeepLearning/pull/437)) Fixed multi-node DDP bug in PL v1.2.8. Re-add
   end-to-end test for multi-node.
 ### Removed
-- ([#417](https://github.com/microsoft/InnerEye-DeepLearning/pull/417)) Removed an output file that only contains metadata for a legacy consumer
 
 ### Deprecated
 
