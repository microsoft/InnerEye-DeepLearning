#  ------------------------------------------------------------------------------------------
#  Copyright (c) Microsoft Corporation. All rights reserved.
#  Licensed under the MIT License (MIT). See LICENSE in the repo root for license information.
#  ------------------------------------------------------------------------------------------
import logging
from pathlib import Path

import pytest

from InnerEye.Azure.azure_config import AzureConfig
from InnerEye.Azure.azure_util import fetch_child_runs, fetch_run, get_results_blob_path
from InnerEye.Common import common_util, fixed_paths
from InnerEye.Common.common_util import logging_to_stdout
from InnerEye.Common.output_directories import TestOutputDirectories
from InnerEye.ML import run_ml
from InnerEye.ML.common import CHECKPOINT_FILE_SUFFIX, DATASET_CSV_FILE_NAME
from InnerEye.ML.config import SegmentationModelBase
from InnerEye.ML.utils.blobxfer_util import download_blobs
from InnerEye.ML.utils.run_recovery import RunRecovery
from Tests.Common.test_util import DEFAULT_ENSEMBLE_RUN_RECOVERY_ID, DEFAULT_RUN_RECOVERY_ID
from Tests.ML.util import get_default_azure_config

logging_to_stdout(logging.DEBUG)


@pytest.fixture
def runner_config() -> AzureConfig:
    """
    Gets an Azure config that masks out the storage account for datasets, to avoid accidental overwriting.
    :return:
    """
    config = get_default_azure_config()
    config.model = ""
    config.is_train = False
    config.datasets_storage_account = ""
    config.datasets_container = ""
    return config


@pytest.mark.parametrize("is_ensemble", [True, False])
def test_download_checkpoints(test_output_dirs: TestOutputDirectories, is_ensemble: bool,
                              runner_config: AzureConfig) -> None:
    output_dir = Path(test_output_dirs.root_dir)
    assert get_results_blob_path("some_run_id") == "azureml/ExperimentRun/dcid.some_run_id"
    # Any recent run ID from a PR build will do. Use a PR build because the checkpoint files are small there.
    config = SegmentationModelBase(should_validate=False)
    config.set_output_to(output_dir)

    runner_config.run_recovery_id = DEFAULT_ENSEMBLE_RUN_RECOVERY_ID if is_ensemble else DEFAULT_RUN_RECOVERY_ID
    run_recovery = RunRecovery.download_checkpoints_from_recovery_run(runner_config, config)
    run_to_recover = fetch_run(workspace=runner_config.get_workspace(), run_recovery_id=runner_config.run_recovery_id)
    expected_checkpoint_file = "1" + CHECKPOINT_FILE_SUFFIX
    if is_ensemble:
        child_runs = fetch_child_runs(run_to_recover)
        expected_files = [Path(config.checkpoint_folder) / run_to_recover.id
                          / str(x.get_tags()['cross_validation_split_index']) / expected_checkpoint_file
                          for x in child_runs]
    else:
        expected_files = [Path(config.checkpoint_folder) / run_to_recover.id / expected_checkpoint_file]

    checkpoint_paths = run_recovery.get_checkpoint_paths(1)
    if is_ensemble:
        assert len(run_recovery.checkpoints_roots) == len(expected_files)
        assert all([(x in [y.parent for y in expected_files]) for x in run_recovery.checkpoints_roots])
        assert len(checkpoint_paths) == len(expected_files)
        assert all([x in expected_files for x in checkpoint_paths])
    else:
        assert len(checkpoint_paths) == 1
        assert checkpoint_paths[0] == expected_files[0]

    assert all([expected_file.exists() for expected_file in expected_files])


@pytest.mark.skipif(common_util.is_windows(), reason="Has issues on the windows build")
def test_download_checkpoints_hyperdrive_run(test_output_dirs: TestOutputDirectories,
                                             runner_config: AzureConfig) -> None:
    output_dir = Path(test_output_dirs.root_dir)
    config = SegmentationModelBase(should_validate=False)
    config.set_output_to(output_dir)
    runner_config.run_recovery_id = DEFAULT_ENSEMBLE_RUN_RECOVERY_ID
    child_runs = fetch_child_runs(run=fetch_run(runner_config.get_workspace(), DEFAULT_ENSEMBLE_RUN_RECOVERY_ID))
    # recover child runs separately also to test hyperdrive child run recovery functionality
    expected_checkpoint_file = "1" + CHECKPOINT_FILE_SUFFIX
    for child in child_runs:
        expected_files = [Path(config.checkpoint_folder) / child.id / expected_checkpoint_file]
        run_recovery = RunRecovery.download_checkpoints_from_recovery_run(runner_config, config, child)
        assert all([x in expected_files for x in run_recovery.get_checkpoint_paths(epoch=1)])
        assert all([expected_file.exists() for expected_file in expected_files])


def test_download_dataset(test_output_dirs: TestOutputDirectories) -> None:
<<<<<<< HEAD
    dataset_name = "test-dataset"
    config = SegmentationModelBase(should_validate=False)
    azure_config = get_default_azure_config()
    runner = MLRunner(config, azure_config)
    runner.project_root = Path(test_output_dirs.root_dir)

    # If the model has neither local_dataset or azure_dataset_id, mount_or_download_dataset should fail.
    with pytest.raises(ValueError):
        runner.mount_or_download_dataset()

    # Pointing the model to a dataset folder that does not exist should raise an Exception
    fake_folder = runner.project_root / "foo"
    runner.model_config.local_dataset = fake_folder
    with pytest.raises(FileNotFoundError):
        runner.mount_or_download_dataset()

    # If the local dataset folder exists, mount_or_download_dataset should not do anything.
    fake_folder.mkdir()
    local_dataset = runner.mount_or_download_dataset()
    assert local_dataset == fake_folder

    # Pointing the model to a dataset in Azure should trigger a download
    runner.model_config.local_dataset = None
    runner.model_config.azure_dataset_id = dataset_name
    result_path = runner.mount_or_download_dataset()
    # Download goes into <project_root> / "datasets" / "test_dataset"
    expected_path = runner.project_root / fixed_paths.DATASETS_DIR_NAME / dataset_name
    assert result_path == expected_path
=======
    azure_config = get_default_azure_config()
    result_path = run_ml.download_dataset_via_blobxfer(dataset_id="test-dataset",
                                                       azure_config=azure_config,
                                                       target_folder=Path(test_output_dirs.root_dir))
    assert result_path
>>>>>>> d4e02114
    assert result_path.is_dir()
    dataset_csv = Path(result_path) / DATASET_CSV_FILE_NAME
    assert dataset_csv.is_file()
    # Check that each individual file in the dataset is present
    for folder in [1, *range(10, 20)]:
        sub_folder = result_path / str(folder)
        sub_folder.is_dir()
        for file in ["ct", "esophagus", "heart", "lung_l", "lung_r", "spinalcord"]:
            f = (sub_folder / file).with_suffix(".nii.gz")
            assert f.is_file()<|MERGE_RESOLUTION|>--- conflicted
+++ resolved
@@ -13,6 +13,7 @@
 from InnerEye.Common.common_util import logging_to_stdout
 from InnerEye.Common.output_directories import TestOutputDirectories
 from InnerEye.ML import run_ml
+from InnerEye.ML.run_ml import MLRunner
 from InnerEye.ML.common import CHECKPOINT_FILE_SUFFIX, DATASET_CSV_FILE_NAME
 from InnerEye.ML.config import SegmentationModelBase
 from InnerEye.ML.utils.blobxfer_util import download_blobs
@@ -88,8 +89,7 @@
         assert all([expected_file.exists() for expected_file in expected_files])
 
 
-def test_download_dataset(test_output_dirs: TestOutputDirectories) -> None:
-<<<<<<< HEAD
+def test_download_azureml_dataset(test_output_dirs: TestOutputDirectories) -> None:
     dataset_name = "test-dataset"
     config = SegmentationModelBase(should_validate=False)
     azure_config = get_default_azure_config()
@@ -118,13 +118,6 @@
     # Download goes into <project_root> / "datasets" / "test_dataset"
     expected_path = runner.project_root / fixed_paths.DATASETS_DIR_NAME / dataset_name
     assert result_path == expected_path
-=======
-    azure_config = get_default_azure_config()
-    result_path = run_ml.download_dataset_via_blobxfer(dataset_id="test-dataset",
-                                                       azure_config=azure_config,
-                                                       target_folder=Path(test_output_dirs.root_dir))
-    assert result_path
->>>>>>> d4e02114
     assert result_path.is_dir()
     dataset_csv = Path(result_path) / DATASET_CSV_FILE_NAME
     assert dataset_csv.is_file()
@@ -134,4 +127,45 @@
         sub_folder.is_dir()
         for file in ["ct", "esophagus", "heart", "lung_l", "lung_r", "spinalcord"]:
             f = (sub_folder / file).with_suffix(".nii.gz")
-            assert f.is_file()+            assert f.is_file()
+
+
+def test_download_dataset_via_blobxfer(test_output_dirs: TestOutputDirectories) -> None:
+    azure_config = get_default_azure_config()
+    result_path = run_ml.download_dataset_via_blobxfer(dataset_id="test-dataset",
+                                                       azure_config=azure_config,
+                                                       target_folder=Path(test_output_dirs.root_dir))
+    assert result_path
+    assert result_path.is_dir()
+    dataset_csv = Path(result_path) / DATASET_CSV_FILE_NAME
+    assert dataset_csv.exists()
+
+
+@pytest.mark.parametrize("is_file", [True, False])
+def test_download_blobxfer(test_output_dirs: TestOutputDirectories, is_file: bool, runner_config: AzureConfig) -> None:
+    """
+    Test for a bug in early versions of download_blobs: download is happening via prefixes, but because of
+    stripping leading directory names, blobs got overwritten.
+    """
+    root = Path(test_output_dirs.root_dir)
+    account_key = runner_config.get_storage_account_key()
+    assert account_key is not None
+    # Expected test data in Azure blobs:
+    # folder1/folder1.txt with content "folder1.txt"
+    # folder1_with_suffix/folder2.txt with content "folder2.txt"
+    # folder1_with_suffix/folder1.txt with content "this comes from folder2"
+    # with bug present, folder1_with_suffix/folder1.txt will overwrite folder1/folder1.txt
+    blobs_root_path = "data-for-testsuite/folder1"
+    if is_file:
+        blobs_root_path += "/folder1.txt"
+    download_blobs(runner_config.storage_account, account_key, blobs_root_path, root, is_file)
+
+    folder1 = root / "folder1.txt"
+    assert folder1.exists()
+    if not is_file:
+        otherfile = root / "otherfile.txt"
+        folder2 = root / "folder2.txt"
+        assert folder1.read_text().strip() == "folder1.txt"
+        assert otherfile.exists()
+        assert otherfile.read_text().strip() == "folder1.txt"
+        assert not folder2.exists()