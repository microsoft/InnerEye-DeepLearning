#  ------------------------------------------------------------------------------------------
#  Copyright (c) Microsoft Corporation. All rights reserved.
#  Licensed under the MIT License (MIT). See LICENSE in the repo root for license information.
#  ------------------------------------------------------------------------------------------
import itertools
import os
from pathlib import Path
from typing import Any, Dict, List, Union

import numpy as np
import pytest

from InnerEye.Common import common_util
from InnerEye.Common.output_directories import OutputFolderForTests
from InnerEye.ML import plotting
from InnerEye.ML.config import SegmentationModelBase
from InnerEye.ML.dataset.full_image_dataset import Sample
from InnerEye.ML.photometric_normalization import PhotometricNormalization, PhotometricNormalizationMethod
from Tests.ML.util import DummyPatientMetadata
from Tests.fixed_paths_for_tests import full_ml_test_data_path


def file_as_bytes(name: Union[str, Path]) -> bytes:
    if isinstance(name, str):
        name = Path(name)
    return name.read_bytes()


@pytest.mark.parametrize("num_classes", [3, 15])
def test_plot_dice_per_epoch(test_output_dirs: OutputFolderForTests, num_classes: int) -> None:
    metrics: Dict[str, Any] = {}
    epoch = [1, 2, 3]
    for i in range(num_classes):
        metric_name = "Val_Dice/Class{}".format(i)
        loss = [i / num_classes * j / 3 for j in epoch]
        metrics[metric_name] = {"epoch": epoch, "loss": loss}
    metrics["baz"] = [17]
    series_count = plotting.plot_val_dice_per_epoch(metrics)
    file_name = test_output_dirs.root_dir / f"dice_per_epoch_{num_classes}classes.png"
    plotting.add_legend(series_count)
    plotting.resize_and_save(5, 4, file_name)
    assert os.path.exists(file_name)
    # Try writing the same figure again, to see what the file overwrite behaviour is.
    # In actual training runs, the file will be overwritten repeatedly.
    plotting.resize_and_save(5, 4, file_name)
    # It would be good to compare the resulting plot with an expected plot,
    # but the results on the local box are always different from those in Azure builds.
    # expected = fixed_paths.full_test_data_path(file_name)
    # assert file_as_bytes(file_name) == file_as_bytes(expected)


def test_plot_image_and_contour(test_output_dirs: OutputFolderForTests) -> None:
    """
    Test plotting of an image with an overlaid contour.
    """
    size = (3, 3)
    image = np.zeros(size)
    image[0, 0] = -1
    image[2, 2] = 1
    labels = np.zeros(size)
    labels[1, 1] = 1
    file_name = "image_and_contour.png"
    plot_file = test_output_dirs.root_dir / file_name
    plotting.plot_image_and_label_contour(image, labels, contour_arguments={'colors': 'r'}, plot_file_name=plot_file)
    assert plot_file.exists()
    expected = full_ml_test_data_path(file_name)
    # To update the stored results, uncomment this line:
    # expected.write_bytes(plot_file.read_bytes())
    assert file_as_bytes(plot_file) == file_as_bytes(expected)


def test_plot_image_and_contour_scaled(test_output_dirs: OutputFolderForTests) -> None:
    """
    When providing an additional scaling that is a lot larger than the image range,
    the output should be mostly grey.
    """
    size = (3, 3)
    image = np.zeros(size)
    image[0, 0] = -1
    image[2, 2] = 1
    labels = np.zeros(size)
    labels[1, 1] = 1
    file_name = "image_scaled_and_contour.png"
    plot_file = test_output_dirs.root_dir / file_name
    plotting.plot_image_and_label_contour(image, labels, contour_arguments={'colors': 'b'},
                                          image_range=(-5, 5), plot_file_name=plot_file)
    assert plot_file.exists()
    expected = full_ml_test_data_path(file_name)
    # To update the stored results, uncomment this line:
    # expected.write_bytes(plot_file.read_bytes())
    assert file_as_bytes(plot_file) == file_as_bytes(expected)


def test_plot_image_and_multiple_contours(test_output_dirs: OutputFolderForTests) -> None:
    """
    Test plotting of an image with two overlaid contours.
    """
    size = (3, 3)
    image = np.zeros(size)
    image[0, 0] = -1
    image[2, 2] = 1
    labels1 = np.zeros(size)
    labels1[1, 1] = 1
    labels2 = np.zeros(size)
    labels2[0, 0] = 1
    file_name = "image_and_multiple_contours.png"
    plot_file = test_output_dirs.root_dir / file_name
    args1 = {'colors': 'r', 'linestyles': 'dashed'}
    args2 = {'colors': 'b'}
    plotting.plot_image_and_label_contour(image, [labels1, labels2],
                                          contour_arguments=[args1, args2],
                                          plot_file_name=plot_file)
    assert plot_file.exists()
    expected = full_ml_test_data_path(file_name)
    # To update the stored results, uncomment this line:
    # expected.write_bytes(plot_file.read_bytes())
    assert file_as_bytes(plot_file) == file_as_bytes(expected)


def test_plot_contour_fails() -> None:
    with pytest.raises(ValueError) as ex:
        plotting.plot_image_and_label_contour(np.zeros((3, 3, 3)), np.zeros((2, 2)), plot_file_name=Path("x"))
    assert "should be a 2D array" in str(ex)
    with pytest.raises(ValueError) as ex:
        plotting.plot_image_and_label_contour(np.zeros((3, 3)), np.zeros((2, 2)), plot_file_name=Path("x"))
    assert "image and the contour data should have matching size" in str(ex)
    with pytest.raises(ValueError) as ex:
        plotting.plot_image_and_label_contour(np.zeros((3, 3)), [np.zeros((2, 2))], contour_arguments={'colors': 'r'},
                                              plot_file_name=Path("x"))
    assert "Combination of input arguments is not recognized" in str(ex)


def compare_files(actual: List[Path], expected: List[str]) -> None:
    assert len(actual) == len(expected)
    for (f, e) in zip(actual, expected):
        assert f.exists()
        full_expected = full_ml_test_data_path(e)
        assert full_expected.exists()
        assert str(f).endswith(e)
        # To update the stored results, uncomment this line:
        # full_expected.write_bytes(f.read_bytes())
        assert file_as_bytes(f) == file_as_bytes(full_expected)


<<<<<<< HEAD
@pytest.mark.skipif(common_util.is_linux(), reason="Rendering of the graph is slightly different on Linux")
def test_plot_normalization_result(test_output_dirs: OutputFolderForTests) -> None:
=======
@pytest.mark.skipif(common_util.is_windows(), reason="Rendering of the graph is slightly different on Linux")
def test_plot_normalization_result(test_output_dirs: TestOutputDirectories) -> None:
>>>>>>> d4b9720c
    """
    Tests plotting of before/after histograms in photometric normalization.
    :return:
    """
    size = (3, 3, 3)
    image = np.zeros((1,) + size)
    for i, (z, y, x) in enumerate(itertools.product(range(size[0]), range(size[1]), range(size[2]))):
        image[0, z, y, x] = i
    labels = np.zeros((2,) + size)
    labels[1, 1, 1, 1] = 1
    sample = Sample(
        image=image,
        labels=labels,
        mask=np.ones(size),
        metadata=DummyPatientMetadata
    )
    config = SegmentationModelBase(norm_method=PhotometricNormalizationMethod.CtWindow, window=4, level=13,
                                   should_validate=False)
    normalizer = PhotometricNormalization(config)
    folder = test_output_dirs.root_dir
    files = plotting.plot_normalization_result(sample, normalizer, folder)
    expected = ["042_slice_001.png", "042_slice_001_contour.png"]
    compare_files(files, expected)


def test_plot_contours_for_all_classes(test_output_dirs: OutputFolderForTests) -> None:
    size = (3, 3, 3)
    image = np.zeros((1,) + size)
    for i, (z, y, x) in enumerate(itertools.product(range(size[0]), range(size[1]), range(size[2]))):
        image[0, z, y, x] = i
    # Create a fake label array: For each class, there is exactly 1 pixel foreground, at the z slice that is
    # equal to the class index
    labels = np.zeros((3,) + size)
    labels[0, 0, 1, 1] = 1
    labels[1, 1, 1, 1] = 1
    labels[2, 2, 1, 1] = 1
    # Fake segmentation: Classifies all foreground pixels correctly...
    segmentation = np.zeros(size)
    segmentation[1, 1, 1] = 1
    segmentation[2, 1, 1] = 2
    # ...but has an extra foreground pixel in the largest z slice in either top left or bottom right corner:
    segmentation[1, 0, 0] = 1
    segmentation[2, 2, 2] = 2
    sample = Sample(
        image=image,
        labels=labels,
        mask=np.ones(size),
        metadata=DummyPatientMetadata
    )
    plots = plotting.plot_contours_for_all_classes(sample,
                                                   segmentation,
                                                   foreground_class_names=["class1", "class2"],
                                                   result_folder=test_output_dirs.root_dir,
                                                   result_prefix="prefix")
    expected = ["prefix042_class1_slice_001.png",
                "prefix042_class2_slice_002.png"]
    compare_files(plots, expected)
    with pytest.raises(ValueError) as err:
        plotting.plot_contours_for_all_classes(sample,
                                               segmentation,
                                               foreground_class_names=["background", "class1", "class2"],
                                               result_folder=test_output_dirs.root_dir,
                                               result_prefix="prefix")
    assert "3 classes" in str(err)
    assert "background" in str(err)<|MERGE_RESOLUTION|>--- conflicted
+++ resolved
@@ -39,7 +39,7 @@
     file_name = test_output_dirs.root_dir / f"dice_per_epoch_{num_classes}classes.png"
     plotting.add_legend(series_count)
     plotting.resize_and_save(5, 4, file_name)
-    assert os.path.exists(file_name)
+    assert file_name.is_file()
     # Try writing the same figure again, to see what the file overwrite behaviour is.
     # In actual training runs, the file will be overwritten repeatedly.
     plotting.resize_and_save(5, 4, file_name)
@@ -142,13 +142,8 @@
         assert file_as_bytes(f) == file_as_bytes(full_expected)
 
 
-<<<<<<< HEAD
-@pytest.mark.skipif(common_util.is_linux(), reason="Rendering of the graph is slightly different on Linux")
+@pytest.mark.skipif(common_util.is_windows(), reason="Rendering of the graph is slightly different on Linux")
 def test_plot_normalization_result(test_output_dirs: OutputFolderForTests) -> None:
-=======
-@pytest.mark.skipif(common_util.is_windows(), reason="Rendering of the graph is slightly different on Linux")
-def test_plot_normalization_result(test_output_dirs: TestOutputDirectories) -> None:
->>>>>>> d4b9720c
     """
     Tests plotting of before/after histograms in photometric normalization.
     :return:
