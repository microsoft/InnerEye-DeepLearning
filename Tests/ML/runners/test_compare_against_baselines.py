--- conflicted
+++ resolved
@@ -39,11 +39,8 @@
     assert list(result.plots.keys()) == [f"{comparison_name}_vs_CURRENT"]
 
 
-<<<<<<< HEAD
 # TODO: remove reference to epoch
-=======
 @pytest.mark.after_training_single_run
->>>>>>> dc1cc67b
 def test_get_comparison_data(test_output_dirs: OutputFolderForTests) -> None:
     azure_config = get_default_azure_config()
     comparison_name = "DefaultName"
