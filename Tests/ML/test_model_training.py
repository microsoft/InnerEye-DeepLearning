--- conflicted
+++ resolved
@@ -243,11 +243,7 @@
 
 
 def test_create_data_loaders_hdf5(test_output_dirs: OutputFolderForTests) -> None:
-<<<<<<< HEAD
-    dataset_dir = convert_nifti_data_to_hdf5(Path(test_output_dirs.root_dir))
-=======
     dataset_dir = convert_nifti_data_to_hdf5(test_output_dirs.root_dir)
->>>>>>> e7a88877
     train_config = DummyModel()
     train_config.local_dataset = dataset_dir
     create_data_loaders(train_config)
