#  ------------------------------------------------------------------------------------------
#  Copyright (c) Microsoft Corporation. All rights reserved.
#  Licensed under the MIT License (MIT). See LICENSE in the repo root for license information.
#  ------------------------------------------------------------------------------------------
import logging
import os
import shutil
from pathlib import Path
from typing import Any, Dict, List

import h5py
import numpy as np
import pandas as pd
import pytest
from torch.utils.data import DataLoader

from InnerEye.Common import fixed_paths
from InnerEye.Common.common_util import SUBJECT_METRICS_FILE_NAME, is_windows, logging_to_stdout
from InnerEye.Common.fixed_paths_for_tests import full_ml_test_data_path
from InnerEye.Common.metrics_constants import MetricType, TrackedMetrics, VALIDATION_PREFIX
from InnerEye.Common.output_directories import OutputFolderForTests
from InnerEye.ML.common import BEST_CHECKPOINT_FILE_NAME_WITH_SUFFIX, DATASET_CSV_FILE_NAME, ModelExecutionMode, \
    RECOVERY_CHECKPOINT_FILE_NAME_WITH_SUFFIX, \
    STORED_CSV_FILE_NAMES
from InnerEye.ML.config import MixtureLossComponent, SegmentationLoss
from InnerEye.ML.configs.classification.DummyClassification import DummyClassification
from InnerEye.ML.dataset.sample import CroppedSample
from InnerEye.ML.deep_learning_config import DeepLearningConfig
from InnerEye.ML.lightning_loggers import StoringLogger
<<<<<<< HEAD
from InnerEye.ML.model_training import aggregate_and_create_subject_metrics_file, model_train
=======
from InnerEye.ML.model_training import aggregate_and_create_subject_metrics_file
>>>>>>> 79795e0c
from InnerEye.ML.models.losses.mixture import MixtureLoss
from InnerEye.ML.utils.io_util import load_nifti_image
from InnerEye.ML.utils.model_util import create_segmentation_loss_function
from InnerEye.ML.utils.run_recovery import RunRecovery
from InnerEye.ML.visualizers.patch_sampling import PATCH_SAMPLING_FOLDER
from Tests.ML.configs.DummyModel import DummyModel
<<<<<<< HEAD
from Tests.ML.util import machine_has_gpu, model_train_unittest
=======
from Tests.ML.util import get_default_checkpoint_handler, machine_has_gpu, model_train_unittest
>>>>>>> 79795e0c

config_path = full_ml_test_data_path()
base_path = full_ml_test_data_path()


def test_get_total_number_of_training_epochs() -> None:
    c = DeepLearningConfig(num_epochs=2, should_validate=False)
    assert c.get_total_number_of_training_epochs() == 2
    c = DeepLearningConfig(num_epochs=10, start_epoch=5, should_validate=False)
    assert c.get_total_number_of_training_epochs() == 5


@pytest.mark.parametrize("image_channels", [["region"], ["random_123"]])
@pytest.mark.parametrize("ground_truth_ids", [["region", "region"], ["region", "other_region"]])
def test_invalid_model_train(test_output_dirs: OutputFolderForTests, image_channels: Any,
                             ground_truth_ids: Any) -> None:
    with pytest.raises(ValueError):
        _test_model_train(test_output_dirs, image_channels, ground_truth_ids)


@pytest.mark.cpu_and_gpu
@pytest.mark.parametrize("no_mask_channel", [True, False])
def test_valid_model_train(test_output_dirs: OutputFolderForTests, no_mask_channel: bool) -> None:
    _test_model_train(test_output_dirs, ["channel1", "channel2"], ["region", "region_1"], no_mask_channel)


def _test_model_train(output_dirs: OutputFolderForTests,
                      image_channels: Any,
                      ground_truth_ids: Any,
                      no_mask_channel: bool = False) -> None:
    def _check_patch_centers(diagnostics_per_epoch: List[np.ndarray], should_equal: bool) -> None:
        patch_centers_epoch1 = diagnostics_per_epoch[0]
        assert len(diagnostics_per_epoch) > 1, "Not enough data to check patch centers, need at least 2"
        for diagnostic in diagnostics_per_epoch[1:]:
            assert np.array_equal(patch_centers_epoch1, diagnostic) == should_equal

    def _check_voxel_count(results_per_epoch: List[Dict[str, float]],
                           expected_voxel_count_per_epoch: List[float],
                           prefix: str) -> None:
        assert len(results_per_epoch) == len(expected_voxel_count_per_epoch)
        for epoch, (results, voxel_count) in enumerate(zip(results_per_epoch, expected_voxel_count_per_epoch)):
            # In the test data, both structures "region" and "region_1" are read from the same nifti file, hence
            # their voxel counts must be identical.
            for structure in ["region", "region_1"]:
                assert results[f"{MetricType.VOXEL_COUNT.value}/{structure}"] == pytest.approx(voxel_count, abs=1e-2), \
                    f"{prefix} voxel count mismatch for '{structure}' epoch {epoch}"

    def _mean(a: List[float]) -> float:
        return sum(a) / len(a)

    def _mean_list(lists: List[List[float]]) -> List[float]:
        return list(map(_mean, lists))

    logging_to_stdout(log_level=logging.DEBUG)
    train_config = DummyModel()
    train_config.local_dataset = base_path
    train_config.set_output_to(output_dirs.root_dir)
    train_config.image_channels = image_channels
    train_config.ground_truth_ids = ground_truth_ids
    train_config.mask_id = None if no_mask_channel else train_config.mask_id
    train_config.random_seed = 42
    train_config.class_weights = [0.5, 0.25, 0.25]
    train_config.store_dataset_sample = True
    train_config.recovery_checkpoint_save_interval = 1

    if machine_has_gpu:
        expected_train_losses = [0.4552919, 0.4548529]
        expected_val_losses = [0.455389, 0.455306]
    else:
        expected_train_losses = [0.4552919, 0.4548538]
        expected_val_losses = [0.4553891, 0.4553060]
    loss_absolute_tolerance = 1e-6
    expected_learning_rates = [train_config.l_rate, 5.3589e-4]

    model_training_result, _ = model_train_unittest(train_config, dirs=output_dirs)
    assert isinstance(model_training_result, StoringLogger)
<<<<<<< HEAD
=======

    actual_train_losses = model_training_result.get_train_metric(MetricType.LOSS.value)
    actual_val_losses = model_training_result.get_val_metric(MetricType.LOSS.value)
    print("actual_train_losses = {}".format(actual_train_losses))
    print("actual_val_losses = {}".format(actual_val_losses))
>>>>>>> 79795e0c

    def assert_all_close(metric: str, expected: List[float], **kwargs: Any) -> None:
        actual = model_training_result.get_train_metric(metric)
        assert np.allclose(actual, expected, **kwargs), f"Mismatch for {metric}: Got {actual}, expected {expected}"

    # check to make sure training batches are NOT all the same across epochs
    _check_patch_centers(model_training_result.train_diagnostics, should_equal=False)
    # check to make sure validation batches are all the same across epochs
    _check_patch_centers(model_training_result.val_diagnostics, should_equal=True)
    assert_all_close(MetricType.SUBJECT_COUNT.value, [3.0, 3.0])
    assert_all_close(MetricType.LEARNING_RATE.value, expected_learning_rates, rtol=1e-6)

    if is_windows():
        # Randomization comes out slightly different on Windows. Skip the rest of the detailed checks.
        return

    # Simple regression test: Voxel counts should be the same in both epochs on the validation set,
    # and be the same across 'region' and 'region_1' because they derive from the same Nifti files.
    # The following values are read off directly from the results of compute_dice_across_patches in the training loop
    # This checks that averages are computed correctly, and that metric computers are reset after each epoch.
    train_voxels = [[82860.0, 83212.0, 83087.0], [82831.0, 82900.0, 83212.0]]
    val_voxels = [[82765.0, 83212.0], [82765.0, 83212.0]]
    _check_voxel_count(model_training_result.train_results_per_epoch(), _mean_list(train_voxels), "Train")
    _check_voxel_count(model_training_result.val_results_per_epoch(), _mean_list(val_voxels), "Val")

<<<<<<< HEAD
    actual_train_losses = model_training_result.get_train_metric(MetricType.LOSS.value)
    actual_val_losses = model_training_result.get_val_metric(MetricType.LOSS.value)
    print("actual_train_losses = {}".format(actual_train_losses))
    print("actual_val_losses = {}".format(actual_val_losses))
=======
>>>>>>> 79795e0c
    assert np.allclose(actual_train_losses, expected_train_losses, atol=loss_absolute_tolerance), "Train losses"
    assert np.allclose(actual_val_losses, expected_val_losses, atol=loss_absolute_tolerance), "Val losses"
    # Check that the metric we track for Hyperdrive runs is actually written.
    assert TrackedMetrics.Val_Loss.value.startswith(VALIDATION_PREFIX)
    tracked_metric = TrackedMetrics.Val_Loss.value[len(VALIDATION_PREFIX):]
    for val_result in model_training_result.val_results_per_epoch():
        assert tracked_metric in val_result

    # The following values are read off directly from the results of compute_dice_across_patches in the
    # training loop. Results are slightly different for GPU, hence use a larger tolerance there.
    dice_tolerance = 1e-3 if machine_has_gpu else 4.5e-4
    train_dice_region = [[0.0, 0.0, 4.0282e-04], [0.0372, 0.0388, 0.1091]]
    train_dice_region1 = [[0.4785, 0.4807, 0.4834], [0.4832, 0.4800, 0.4628]]
    # There appears to be some amount of non-determinism here: When using a tolerance of 1e-4, we get occasional
    # test failures on Linux in the cloud (not on Windows, not on AzureML) Unclear where it comes from. Even when
    # failing here, the losses match up to the expected tolerance.
    assert_all_close("Dice/region", _mean_list(train_dice_region), atol=dice_tolerance)
    assert_all_close("Dice/region_1", _mean_list(train_dice_region1), atol=dice_tolerance)
    expected_average_dice = [_mean(train_dice_region[i] + train_dice_region1[i])  # type: ignore
                             for i in range(len(train_dice_region))]
    assert_all_close("Dice/AverageAcrossStructures", expected_average_dice, atol=dice_tolerance)

    # check output files/directories
    assert train_config.outputs_folder.is_dir()
    assert train_config.logs_folder.is_dir()

    # Tensorboard event files go into a Lightning subfolder (Pytorch Lightning default)
    assert (train_config.logs_folder / "Lightning").is_dir()
    assert len([(train_config.logs_folder / "Lightning").glob("events*")]) == 1

    assert train_config.num_epochs == 2
    # Checkpoint folder
    assert train_config.checkpoint_folder.is_dir()
    actual_checkpoints = list(train_config.checkpoint_folder.rglob("*.ckpt"))
    assert len(actual_checkpoints) == 2, f"Actual checkpoints: {actual_checkpoints}"
    assert (train_config.checkpoint_folder / RECOVERY_CHECKPOINT_FILE_NAME_WITH_SUFFIX).is_file()
    assert (train_config.checkpoint_folder / BEST_CHECKPOINT_FILE_NAME_WITH_SUFFIX).is_file()
    assert (train_config.outputs_folder / DATASET_CSV_FILE_NAME).is_file()
    assert (train_config.outputs_folder / STORED_CSV_FILE_NAMES[ModelExecutionMode.TRAIN]).is_file()
    assert (train_config.outputs_folder / STORED_CSV_FILE_NAMES[ModelExecutionMode.VAL]).is_file()

    # Path visualization: There should be 3 slices for each of the 2 subjects
    sampling_folder = train_config.outputs_folder / PATCH_SAMPLING_FOLDER
    assert sampling_folder.is_dir()
    assert train_config.show_patch_sampling > 0
    assert len(list(sampling_folder.rglob("*.png"))) == 3 * train_config.show_patch_sampling

    # Time per epoch: Test that we have all these times logged.
    model_training_result.get_train_metric(MetricType.SECONDS_PER_EPOCH.value)
    model_training_result.get_val_metric(MetricType.SECONDS_PER_EPOCH.value)
    model_training_result.get_val_metric(MetricType.SECONDS_PER_BATCH.value)
    model_training_result.get_train_metric(MetricType.SECONDS_PER_BATCH.value)

    # Issue #372
    # # Test for saving of example images
    # assert train_config.example_images_folder.is_dir()
    # example_files = list(train_config.example_images_folder.rglob("*.*"))
    # assert len(example_files) == 3 * 2


def test_create_data_loaders() -> None:
    train_config = DummyModel()
    create_data_loaders(train_config)


def create_data_loaders(train_config: DummyModel) -> None:
    train_config.train_batch_size = 1
    train_config.local_dataset = base_path
    # create the dataset splits
    dataset_splits = train_config.get_dataset_splits()
    # create the data loaders
    data_loaders = train_config.create_data_loaders()
    train_loader = data_loaders[ModelExecutionMode.TRAIN]
    val_loader = data_loaders[ModelExecutionMode.VAL]

    def check_patient_id_in_dataset(loader: DataLoader, split: pd.DataFrame) -> None:
        subjects = list(split.subject.unique())
        for i, x in enumerate(loader):
            sample_from_loader = CroppedSample.from_dict(x)
            assert isinstance(sample_from_loader.metadata, list)
            assert len(sample_from_loader.metadata) == 1
            assert sample_from_loader.metadata[0].patient_id in subjects

    # check if the subjects in the dataloaders are the same in the corresponding dataset splits
    for loader, split in [(train_loader, dataset_splits.train), (val_loader, dataset_splits.val)]:
        check_patient_id_in_dataset(loader, split)


def test_create_data_loaders_hdf5(test_output_dirs: OutputFolderForTests) -> None:
    dataset_dir = convert_nifti_data_to_hdf5(test_output_dirs.root_dir)
    train_config = DummyModel()
    train_config.local_dataset = dataset_dir
    create_data_loaders(train_config)


def convert_nifti_data_to_hdf5(output_hdf5_dir: Path) -> Path:
    # create dataset in hdf5
    csv_str = (base_path / "dataset.csv").read_text()
    csv_str = csv_str.replace("train_and_test_data/id1_channel1.nii.gz,channel1",
                              "p1.h5|volume|0,channel1")
    csv_str = csv_str.replace("train_and_test_data/id1_channel1.nii.gz,channel2",
                              "p1.h5|volume|1,channel2")
    csv_str = csv_str.replace("train_and_test_data/id2_channel1.nii.gz,channel1",
                              "p2.h5|volume|0,channel1")
    csv_str = csv_str.replace("train_and_test_data/id2_channel1.nii.gz,channel2",
                              "p2.h5|volume|1,channel2")
    # segmentation
    csv_str = csv_str.replace("train_and_test_data/id1_region.nii.gz,region",
                              "p1.h5|region|0,region")
    csv_str = csv_str.replace("train_and_test_data/id1_region.nii.gz,region_1",
                              "p2.h5|region|0,region_1")
    csv_str = csv_str.replace("train_and_test_data/id2_region.nii.gz,region",
                              "p2.h5|region|0,region")
    csv_str = csv_str.replace("train_and_test_data/id2_region.nii.gz,region_1",
                              "p2.h5|region_1|1,region_1")
    # mask
    csv_str = csv_str.replace("train_and_test_data/id1_mask.nii.gz,mask",
                              "p1.h5|mask|0,mask")
    csv_str = csv_str.replace("train_and_test_data/id2_mask.nii.gz,mask",
                              "p2.h5|mask|0,mask")

    dataset_dir = output_hdf5_dir / "hdf5_dataset"
    dataset_dir.mkdir(parents=True, exist_ok=True)
    (dataset_dir / "dataset.csv").write_text(csv_str)
    train_data = base_path / "train_and_test_data"
    create_hdf5_from_nifti(train_data / "id1_channel1.nii.gz", train_data / "id1_region.nii.gz",
                           train_data / "id1_mask.nii.gz",
                           dataset_dir / "p1.h5")
    create_hdf5_from_nifti(train_data / "id2_channel1.nii.gz", train_data / "id2_region.nii.gz",
                           train_data / "id2_mask.nii.gz",
                           dataset_dir / "p2.h5")
    return dataset_dir


def create_hdf5_from_nifti(input_nifti_volume: Path, input_nifti_seg: Path, input_nifti_mask: Path,
                           output_h5: Path) -> None:
    volume = load_nifti_image(input_nifti_volume).image
    volume_with_channels = np.expand_dims(volume, axis=0)
    volume_with_channels = np.resize(volume_with_channels, (2,) + volume_with_channels.shape[1:])
    segmentation = load_nifti_image(input_nifti_seg).image
    seg_with_channels = np.expand_dims(segmentation, axis=0)
    mask = load_nifti_image(input_nifti_mask).image
    mask_with_channels = np.expand_dims(mask, axis=0)
    with h5py.File(str(output_h5), 'w') as hf:
        hf.create_dataset('volume', data=volume_with_channels, compression="gzip", compression_opts=9)
        hf.create_dataset('region', data=seg_with_channels, compression="gzip", compression_opts=9)
        hf.create_dataset('region_1', data=seg_with_channels, compression="gzip", compression_opts=9)
        hf.create_dataset('mask', data=mask_with_channels, compression="gzip", compression_opts=9)


def test_construct_loss_function() -> None:
    model_config = DummyModel()
    model_config.loss_type = SegmentationLoss.Mixture
    # Weights deliberately do not sum to 1.0.
    weights = [1.5, 0.5]
    model_config.mixture_loss_components = [
        MixtureLossComponent(weights[0], SegmentationLoss.CrossEntropy, 0.2),
        MixtureLossComponent(weights[1], SegmentationLoss.SoftDice, 0.1)]
    loss_fn = create_segmentation_loss_function(model_config)
    assert isinstance(loss_fn, MixtureLoss)
    assert len(loss_fn.components) == len(weights)
    assert loss_fn.components[0][0] == weights[0] / sum(weights)
    assert loss_fn.components[1][0] == weights[1] / sum(weights)


def test_recover_training_mean_teacher_model(test_output_dirs: OutputFolderForTests) -> None:
    """
    Tests that training can be recovered from a previous checkpoint.
    """
    config = DummyClassification()
    config.mean_teacher_alpha = 0.999
    config.recovery_checkpoint_save_interval = 1
    config.set_output_to(test_output_dirs.root_dir / "original")
    os.makedirs(str(config.outputs_folder))

    original_checkpoint_folder = config.checkpoint_folder

    # First round of training
    config.num_epochs = 2
<<<<<<< HEAD
    _, checkpoint_handler = model_train_unittest(config, dirs=test_output_dirs)
=======
    model_train_unittest(config, dirs=test_output_dirs)
>>>>>>> 79795e0c
    assert len(list(config.checkpoint_folder.glob("*.*"))) == 2

    # Restart training from previous run
    config.start_epoch = 2
    config.num_epochs = 3
    config.set_output_to(test_output_dirs.root_dir / "recovered")
    os.makedirs(str(config.outputs_folder))
    # make if seem like run recovery objects have been downloaded
    checkpoint_root = config.checkpoint_folder / "old_run"
    shutil.copytree(str(original_checkpoint_folder), str(checkpoint_root))

    # Create a new checkpoint handler and set run_recovery to the copied checkpoints
    checkpoint_handler = get_default_checkpoint_handler(model_config=config,
                                                        project_root=test_output_dirs.root_dir)
    checkpoint_handler.run_recovery = RunRecovery([checkpoint_root])

    model_train_unittest(config, dirs=test_output_dirs, checkpoint_handler=checkpoint_handler)
    # remove recovery checkpoints
    shutil.rmtree(checkpoint_root)
    assert len(list(config.checkpoint_folder.glob("*.*"))) == 2


def test_script_names_correct() -> None:
    for file in [*fixed_paths.SCRIPTS_AT_ROOT, fixed_paths.RUN_SCORING_SCRIPT]:
        full_file = fixed_paths.repository_root_directory() / file
        assert full_file.exists(), f"{file} does not exist."


def test_aggregate_and_create_subject_metrics_file(test_output_dirs: OutputFolderForTests) -> None:
    outputs_folder = test_output_dirs.root_dir / "outputs"
    shutil.copytree(str(full_ml_test_data_path("test_aggregate_metrics_classification")), str(outputs_folder))
    aggregate_and_create_subject_metrics_file(outputs_folder)
    for mode in [ModelExecutionMode.TRAIN.value, ModelExecutionMode.VAL.value]:
        written_lines = pd.read_csv(outputs_folder / mode / SUBJECT_METRICS_FILE_NAME)
        expected_lines = pd.read_csv(outputs_folder / mode / "expected_metrics.csv")
        assert written_lines.equals(expected_lines)<|MERGE_RESOLUTION|>--- conflicted
+++ resolved
@@ -27,22 +27,15 @@
 from InnerEye.ML.dataset.sample import CroppedSample
 from InnerEye.ML.deep_learning_config import DeepLearningConfig
 from InnerEye.ML.lightning_loggers import StoringLogger
-<<<<<<< HEAD
+from InnerEye.ML.model_training import aggregate_and_create_subject_metrics_file
 from InnerEye.ML.model_training import aggregate_and_create_subject_metrics_file, model_train
-=======
-from InnerEye.ML.model_training import aggregate_and_create_subject_metrics_file
->>>>>>> 79795e0c
 from InnerEye.ML.models.losses.mixture import MixtureLoss
 from InnerEye.ML.utils.io_util import load_nifti_image
 from InnerEye.ML.utils.model_util import create_segmentation_loss_function
 from InnerEye.ML.utils.run_recovery import RunRecovery
 from InnerEye.ML.visualizers.patch_sampling import PATCH_SAMPLING_FOLDER
 from Tests.ML.configs.DummyModel import DummyModel
-<<<<<<< HEAD
-from Tests.ML.util import machine_has_gpu, model_train_unittest
-=======
 from Tests.ML.util import get_default_checkpoint_handler, machine_has_gpu, model_train_unittest
->>>>>>> 79795e0c
 
 config_path = full_ml_test_data_path()
 base_path = full_ml_test_data_path()
@@ -119,14 +112,11 @@
 
     model_training_result, _ = model_train_unittest(train_config, dirs=output_dirs)
     assert isinstance(model_training_result, StoringLogger)
-<<<<<<< HEAD
-=======
 
     actual_train_losses = model_training_result.get_train_metric(MetricType.LOSS.value)
     actual_val_losses = model_training_result.get_val_metric(MetricType.LOSS.value)
     print("actual_train_losses = {}".format(actual_train_losses))
     print("actual_val_losses = {}".format(actual_val_losses))
->>>>>>> 79795e0c
 
     def assert_all_close(metric: str, expected: List[float], **kwargs: Any) -> None:
         actual = model_training_result.get_train_metric(metric)
@@ -152,13 +142,6 @@
     _check_voxel_count(model_training_result.train_results_per_epoch(), _mean_list(train_voxels), "Train")
     _check_voxel_count(model_training_result.val_results_per_epoch(), _mean_list(val_voxels), "Val")
 
-<<<<<<< HEAD
-    actual_train_losses = model_training_result.get_train_metric(MetricType.LOSS.value)
-    actual_val_losses = model_training_result.get_val_metric(MetricType.LOSS.value)
-    print("actual_train_losses = {}".format(actual_train_losses))
-    print("actual_val_losses = {}".format(actual_val_losses))
-=======
->>>>>>> 79795e0c
     assert np.allclose(actual_train_losses, expected_train_losses, atol=loss_absolute_tolerance), "Train losses"
     assert np.allclose(actual_val_losses, expected_val_losses, atol=loss_absolute_tolerance), "Val losses"
     # Check that the metric we track for Hyperdrive runs is actually written.
@@ -338,11 +321,7 @@
 
     # First round of training
     config.num_epochs = 2
-<<<<<<< HEAD
-    _, checkpoint_handler = model_train_unittest(config, dirs=test_output_dirs)
-=======
     model_train_unittest(config, dirs=test_output_dirs)
->>>>>>> 79795e0c
     assert len(list(config.checkpoint_folder.glob("*.*"))) == 2
 
     # Restart training from previous run
