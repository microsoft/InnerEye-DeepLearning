#  ------------------------------------------------------------------------------------------
#  Copyright (c) Microsoft Corporation. All rights reserved.
#  Licensed under the MIT License (MIT). See LICENSE in the repo root for license information.
#  ------------------------------------------------------------------------------------------
import logging
from typing import List
from unittest import mock

import pytest
from azureml.core import Run

from InnerEye.Common.common_util import logging_to_stdout, namespace_to_path
from InnerEye.Common.output_directories import OutputFolderForTests
from InnerEye.ML.lightning_container import LightningContainer
from InnerEye.ML.utils.config_loader import ModelConfigLoader
from InnerEye.ML.utils.model_util import create_model_with_temperature_scaling, generate_and_print_model_summary
from Tests.ML.configs.DummyModel import DummyModel
from Tests.ML.configs.lightning_test_containers import DummyContainerWithInvalidTrainerArguments, \
    DummyContainerWithParameters
from Tests.ML.util import default_runner, get_model_loader, model_loader_including_tests, model_train_unittest


def find_models() -> List[str]:
    """
    Lists all Python files in the configs folder. Each of them is assumed to contain one model config.
    :return: list of models
    """
    path = namespace_to_path(ModelConfigLoader.get_default_search_module())
    folders = [path / "segmentation", path / "classification", path / "regression"]
    names = [str(f.stem) for folder in folders for f in folder.glob("*.py") if folder.exists()]
    return [name for name in names if not name.endswith("Base") and not name.startswith("__")]


def test_any_models_found() -> None:
    """
    Test that the basic setup for finding all model configs works: At least one of
    the models are are in the main branch must be found.
    """
    model_names = find_models()
    assert len(model_names) > 0
    assert "Lung" in model_names
    # Test that all configs in the classification folder are picked up as well
    assert "DummyClassification" in model_names


@pytest.mark.parametrize("model_name", find_models())
@pytest.mark.gpu
def test_load_all_configs(model_name: str) -> None:
    """
    Loads all model configurations that are present in the ML/src/configs folder,
    and carries out basic validations of the configuration.
    """
    logger = logging.getLogger()
    logger.setLevel(logging.INFO)
    config = ModelConfigLoader().create_model_config_from_name(model_name)
    assert config.model_name == model_name, "Mismatch between definition .py file and model name"
    if config.is_segmentation_model:
        # Reduce the feature channels to a minimum, to make tests run fast on CPU.
        minimal_feature_channels = 1
        config.feature_channels = [minimal_feature_channels] * len(config.feature_channels)
        print("Model architecture after restricting to 2 feature channels only:")
        model = create_model_with_temperature_scaling(config)
        generate_and_print_model_summary(config, model)  # type: ignore
    else:
        # For classification models, we can't always print a model summary: The model could require arbitrary
        # numbers of input tensors, and we'd only know once we load the training data.
        # Hence, only try to create the model, but don't attempt to print the summary.
        create_model_with_temperature_scaling(config)


def test_cross_validation_config() -> None:
    CrossValidationDummyModel(0, -1)
    CrossValidationDummyModel(10, 1)
    CrossValidationDummyModel(10, -1)

    with pytest.raises(ValueError):
        CrossValidationDummyModel(10, 11)
    with pytest.raises(ValueError):
        CrossValidationDummyModel(10, 10)


class CrossValidationDummyModel(DummyModel):
    def __init__(self, number_of_cross_validation_splits: int, cross_validation_split_index: int):
        self.number_of_cross_validation_splits = number_of_cross_validation_splits
        self.cross_validation_split_index = cross_validation_split_index
        super().__init__()


def test_model_config_loader() -> None:
    logging_to_stdout(log_level=logging.DEBUG)
    default_loader = get_model_loader()
    assert default_loader.create_model_config_from_name("BasicModel2Epochs") is not None
    with pytest.raises(ValueError):
        default_loader.create_model_config_from_name("DummyModel")
    loader_including_tests = get_model_loader(namespace="Tests.ML.configs")
    assert loader_including_tests.create_model_config_from_name("BasicModel2Epochs") is not None
    assert loader_including_tests.create_model_config_from_name("DummyModel") is not None


def test_config_loader_as_in_registration() -> None:
    """
    During model registration, the model config namespace is read out from the present model. Ensure that we
    can create a config loader that has that value as an input.
    """
    loader1 = ModelConfigLoader()
    model_name = "BasicModel2Epochs"
    model = loader1.create_model_config_from_name(model_name)
    assert model is not None
    namespace = model.__module__
    loader2 = ModelConfigLoader(model_configs_namespace=namespace)
    assert len(loader2.module_search_specs) == 2
    model2 = loader2.create_model_config_from_name(model_name)
    assert model2 is not None


def test_config_loader_on_lightning_container() -> None:
    """
    Test if the config loader can load an model that is neither classification nor segmentation.
    """
    # First test if the container can be instantiated at all (it is tricky to get that right when inheritance change)
    DummyContainerWithParameters()
    logging_to_stdout(log_level=logging.DEBUG)
    model = model_loader_including_tests.create_model_config_from_name("DummyContainerWithParameters")
    assert model is not None


@pytest.mark.parametrize("container_name", ["DummyContainerWithAzureDataset",
                                            "DummyContainerWithoutDataset",
                                            "DummyContainerWithLocalDataset",
                                            "DummyContainerWithAzureAndLocalDataset"])
def test_submit_container_to_azureml(container_name: str) -> None:
    """
    Test if we can get the config loader to load a Lightning container model, and get it through the AzureML
    submission process.
    """
    runner = default_runner()
    mock_run = Run.get_context()
    args = ["", f"--model={container_name}", "--azureml=True", "--model_configs_namespace=Tests.ML.configs"]
    with mock.patch("sys.argv", args):
        with mock.patch("InnerEye.Azure.azure_runner.get_dataset_consumption", return_value=None):
            with mock.patch("azureml.core.Experiment.submit", return_value=mock_run):
                loaded_config, actual_run = runner.run()
    assert actual_run == mock_run
    assert loaded_config is None
    assert isinstance(runner.lightning_container, LightningContainer)


def test_load_container_with_arguments() -> None:
    """
    Test if we can load a container and override a value in it via the commandline. Parameters can only be set at
    container level, not at model level.
    """
    DummyContainerWithParameters()
    runner = default_runner()
    args = ["", "--model=DummyContainerWithParameters", "--container_param=param1",
            "--model_configs_namespace=Tests.ML.configs"]
    with mock.patch("sys.argv", args):
        runner.parse_and_load_model()
    assert isinstance(runner.lightning_container, DummyContainerWithParameters)
    assert runner.lightning_container.container_param == "param1"
    # Overriding model parameters should not work
    args = ["", "--model=DummyContainerWithParameters", "--model_param=param2",
            "--model_configs_namespace=Tests.ML.configs"]
    with pytest.raises(ValueError) as ex:
        with mock.patch("sys.argv", args):
            runner.parse_and_load_model()
    assert "model_param" in str(ex)


<<<<<<< HEAD
=======
def test_load_invalid_container() -> None:
    """
    Test if we loading a container fails if one of the parameters is not valid.
    """
    DummyContainerWithParameters()
    runner = default_runner()
    args = ["", "--model=DummyContainerWithParameters", "--number_of_cross_validation_splits=1",
            "--model_configs_namespace=Tests.ML.configs"]
    with pytest.raises(ValueError) as ex:
        with mock.patch("sys.argv", args):
            runner.parse_and_load_model()
    assert "At least two splits required to perform cross validation, but got 1" in str(ex)


>>>>>>> 79795e0c
def test_run_model_with_invalid_trainer_arguments(test_output_dirs: OutputFolderForTests) -> None:
    """
    Test if the trainer_arguments in a LightningContainer are passed to the trainer.
    """
    container = DummyContainerWithInvalidTrainerArguments()
<<<<<<< HEAD
    container.create_lightning_module_and_store()
    with pytest.raises(Exception) as ex:
        model_train_unittest(container.model, dirs=test_output_dirs, lightning_container=container)
=======
    with pytest.raises(Exception) as ex:
        model_train_unittest(config=None, dirs=test_output_dirs, lightning_container=container)
>>>>>>> 79795e0c
    assert "no_such_argument" in str(ex)<|MERGE_RESOLUTION|>--- conflicted
+++ resolved
@@ -167,8 +167,6 @@
     assert "model_param" in str(ex)
 
 
-<<<<<<< HEAD
-=======
 def test_load_invalid_container() -> None:
     """
     Test if we loading a container fails if one of the parameters is not valid.
@@ -183,18 +181,11 @@
     assert "At least two splits required to perform cross validation, but got 1" in str(ex)
 
 
->>>>>>> 79795e0c
 def test_run_model_with_invalid_trainer_arguments(test_output_dirs: OutputFolderForTests) -> None:
     """
     Test if the trainer_arguments in a LightningContainer are passed to the trainer.
     """
     container = DummyContainerWithInvalidTrainerArguments()
-<<<<<<< HEAD
-    container.create_lightning_module_and_store()
-    with pytest.raises(Exception) as ex:
-        model_train_unittest(container.model, dirs=test_output_dirs, lightning_container=container)
-=======
     with pytest.raises(Exception) as ex:
         model_train_unittest(config=None, dirs=test_output_dirs, lightning_container=container)
->>>>>>> 79795e0c
     assert "no_such_argument" in str(ex)