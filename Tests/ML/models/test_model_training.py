<<<<<<< HEAD
#  ------------------------------------------------------------------------------------------
#  Copyright (c) Microsoft Corporation. All rights reserved.
#  Licensed under the MIT License (MIT). See LICENSE in the repo root for license information.
#  ------------------------------------------------------------------------------------------
import os
from typing import Any, List

import numpy as np
import pandas as pd
import pytest
from torch.utils.data import DataLoader

from InnerEye.Common.metrics_dict import MetricType, MetricsDict
from InnerEye.Common.output_directories import TestOutputDirectories
from InnerEye.ML import metrics, model_training
from InnerEye.ML.common import CHECKPOINT_FILE_SUFFIX, DATASET_CSV_FILE_NAME, ModelExecutionMode, STORED_CSV_FILE_NAMES
from InnerEye.ML.config import MixtureLossComponent, SegmentationLoss
from InnerEye.ML.configs.classification.DummyClassification import DummyClassification
from InnerEye.ML.dataset.sample import CroppedSample
from InnerEye.ML.deep_learning_config import DeepLearningConfig, TemperatureScalingConfig
from InnerEye.ML.metrics import TRAIN_STATS_FILE
from InnerEye.ML.model_training import model_train
from InnerEye.ML.model_training_steps import ModelTrainingStepsForSegmentation
from InnerEye.ML.models.losses.mixture import MixtureLoss
from InnerEye.ML.sequence_config import SequenceModelBase
from InnerEye.ML.utils.training_util import ModelTrainingResults
from Tests.ML.configs.DummyModel import DummyModel
from Tests.ML.util import assert_file_contents
from Tests.fixed_paths_for_tests import full_ml_test_data_path

config_path = full_ml_test_data_path()
base_path = full_ml_test_data_path()


# Test for the logic that decides on which epochs to save.
# The legacy behaviour is: Epoch counting starts at 1, last epoch is num_epochs.
# Once the epoch number is >= save_start_epoch, all epochs with number even divisible by save_step_epochs
# will have a checkpoint written.
# New behaviour: In addition to that, also the very last training epoch has its checkpoint written.
@pytest.mark.parametrize(["save_start_epoch", "save_step_epochs", "num_epochs", "expected_true", "verify_up_to_epoch"],
                         [(5, 20, 10, [10, 20, 40], 50),
                          (1, 1, 10, list(range(1, 21)), 20),
                          (5, 20, 50, [20, 40, 50], 55),
                          (5, 20, 100, [20, 40, 60, 80, 100], 110)])
def test_should_save_epoch(save_start_epoch: int,
                           save_step_epochs: int,
                           num_epochs: int,
                           expected_true: List[int],
                           verify_up_to_epoch: int) -> None:
    train_config = DeepLearningConfig(save_start_epoch=save_start_epoch,
                                      save_step_epochs=save_step_epochs,
                                      num_epochs=num_epochs,
                                      should_validate=False)
    for epoch in expected_true:
        assert train_config.should_save_epoch(epoch), "Epoch {} should be saved".format(epoch)
    expected_false = set(range(1, verify_up_to_epoch + 1)) - set(expected_true)
    for epoch in expected_false:
        assert not train_config.should_save_epoch(epoch), "Epoch {} should not be saved".format(epoch)


def test_get_test_epochs() -> None:
    """
    Test if the creation of the list of epochs for model testing will always contain at least the last training epoch.
    """
    c = DeepLearningConfig(num_epochs=2, test_start_epoch=100, test_diff_epochs=2, test_step_epochs=10,
                           should_validate=False)
    assert c.get_test_epochs() == [2]
    c = DeepLearningConfig(num_epochs=100, test_start_epoch=100, test_diff_epochs=2, test_step_epochs=10,
                           should_validate=False)
    assert c.get_test_epochs() == [100]
    c = DeepLearningConfig(num_epochs=150, test_start_epoch=100, test_diff_epochs=2, test_step_epochs=10,
                           should_validate=False)
    assert c.get_test_epochs() == [100, 110, 150]
    c = DeepLearningConfig(num_epochs=100, test_start_epoch=100, test_diff_epochs=0, test_step_epochs=10,
                           should_validate=False)
    assert c.get_test_epochs() == [100]
    c = DeepLearningConfig(num_epochs=100, test_start_epoch=200, test_diff_epochs=None, test_step_epochs=10,
                           should_validate=False)
    assert c.get_test_epochs() == [100]


def test_get_total_number_of_validation_epochs() -> None:
    """
    Since an extra validation epoch is performed when temperature scaling for each checkpoint, make sure
    the expected count is correct, as it is used to restrict the iterations on the validation data loader.
    """
    c = SequenceModelBase(num_epochs=2, sequence_target_positions=[1],
                          temperature_scaling_config=None, should_validate=False)
    assert c.get_total_number_of_validation_epochs() == 2
    c = SequenceModelBase(num_epochs=2, sequence_target_positions=[1], should_validate=False,
                          temperature_scaling_config=TemperatureScalingConfig())
    assert c.get_total_number_of_validation_epochs() == 3
    c = SequenceModelBase(num_epochs=2, sequence_target_positions=[1], temperature_scaling_config=None,
                          save_start_epoch=1, save_step_epoch=1, should_validate=False)
    assert c.get_total_number_of_validation_epochs() == 2
    c = SequenceModelBase(num_epochs=2, sequence_target_positions=[1],
                          save_start_epoch=1, save_step_epochs=1, should_validate=False,
                          temperature_scaling_config=TemperatureScalingConfig())
    assert c.get_total_number_of_validation_epochs() == 4


def test_get_total_number_of_training_epochs() -> None:
    c = DeepLearningConfig(num_epochs=2, should_validate=False)
    assert c.get_total_number_of_training_epochs() == 2
    c = DeepLearningConfig(num_epochs=10, start_epoch=5, should_validate=False)
    assert c.get_total_number_of_training_epochs() == 5


@pytest.mark.parametrize("image_channels", [["region"], ["random_123"]])
@pytest.mark.parametrize("ground_truth_ids", [["region", "region"], ["region", "other_region"]])
def test_invalid_model_train(test_output_dirs: TestOutputDirectories, image_channels: Any,
                             ground_truth_ids: Any) -> None:
    with pytest.raises(ValueError):
        _test_model_train(test_output_dirs, image_channels, ground_truth_ids)


@pytest.mark.parametrize("no_mask_channel", [True, False])
def test_valid_model_train(test_output_dirs: TestOutputDirectories, no_mask_channel: bool) -> None:
    _test_model_train(test_output_dirs, ["channel1", "channel2"], ["region", "region_1"], no_mask_channel)


def _test_model_train(output_dirs: TestOutputDirectories,
                      image_channels: Any,
                      ground_truth_ids: Any,
                      no_mask_channel: bool = False) -> None:
    def _check_patch_centers(epoch_results: List[MetricsDict], should_equal: bool) -> None:
        diagnostics_per_epoch = [m.diagnostics[MetricType.PATCH_CENTER.value] for m in epoch_results]
        patch_centers_epoch1 = diagnostics_per_epoch[0]
        for diagnostic in diagnostics_per_epoch[1:]:
            assert np.array_equal(patch_centers_epoch1, diagnostic) == should_equal

    train_config = DummyModel()
    train_config.local_dataset = base_path
    train_config.set_output_to(output_dirs.root_dir)
    train_config.image_channels = image_channels
    train_config.ground_truth_ids = ground_truth_ids
    train_config.mask_id = None if no_mask_channel else train_config.mask_id
    train_config.random_seed = 42
    train_config.class_weights = [0.5, 0.25, 0.25]
    train_config.store_dataset_sample = True

    expected_train_losses = [0.455538, 0.455213]
    expected_val_losses = [0.455190, 0.455139]

    expected_stats = "Epoch\tLearningRate\tTrainLoss\tTrainDice\tValLoss\tValDice\n" \
                     "1\t1.00e-03\t0.456\t0.242\t0.455\t0.000\n" \
                     "2\t5.36e-04\t0.455\t0.247\t0.455\t0.000"

    expected_learning_rates = [[train_config.l_rate], [5.3589e-4]]

    loss_absolute_tolerance = 1e-3
    model_training_result = model_training.model_train(train_config)
    assert isinstance(model_training_result, ModelTrainingResults)

    # check to make sure training batches are NOT all the same across epochs
    _check_patch_centers(model_training_result.train_results_per_epoch, should_equal=False)
    # check to make sure validation batches are all the same across epochs
    _check_patch_centers(model_training_result.val_results_per_epoch, should_equal=True)
    assert isinstance(model_training_result.train_results_per_epoch[0], MetricsDict)
    actual_train_losses = [m.get_single_metric(MetricType.LOSS)
                           for m in model_training_result.train_results_per_epoch]
    actual_val_losses = [m.get_single_metric(MetricType.LOSS)
                         for m in model_training_result.val_results_per_epoch]
    print("actual_train_losses = {}".format(actual_train_losses))
    print("actual_val_losses = {}".format(actual_val_losses))
    assert np.allclose(actual_train_losses, expected_train_losses, atol=loss_absolute_tolerance)
    assert np.allclose(actual_val_losses, expected_val_losses, atol=loss_absolute_tolerance)
    assert np.allclose(model_training_result.learning_rates_per_epoch, expected_learning_rates, rtol=1e-6)

    # check output files/directories
    assert train_config.outputs_folder.is_dir()
    assert train_config.logs_folder.is_dir()

    # The train and val folder should contain Tensorflow event files
    assert (train_config.logs_folder / "train").is_dir()
    assert (train_config.logs_folder / "val").is_dir()
    assert len([(train_config.logs_folder / "train").glob("*")]) == 1
    assert len([(train_config.logs_folder / "val").glob("*")]) == 1

    # Checkpoint folder
    # With these settings, we should see a checkpoint only at epoch 2:
    # That's the last epoch, and there should always be checkpoint at the last epoch)
    assert train_config.save_start_epoch == 1
    assert train_config.save_step_epochs == 100
    assert train_config.num_epochs == 2
    assert os.path.isdir(train_config.checkpoint_folder)
    assert os.path.isfile(os.path.join(train_config.checkpoint_folder, "2" + CHECKPOINT_FILE_SUFFIX))
    assert (train_config.outputs_folder / DATASET_CSV_FILE_NAME).is_file()
    assert (train_config.outputs_folder / STORED_CSV_FILE_NAMES[ModelExecutionMode.TRAIN]).is_file()
    assert (train_config.outputs_folder / STORED_CSV_FILE_NAMES[ModelExecutionMode.VAL]).is_file()
    assert_file_contents(train_config.outputs_folder / TRAIN_STATS_FILE, expected_stats)

    # Test for saving of example images
    assert os.path.isdir(train_config.example_images_folder)
    example_files = os.listdir(train_config.example_images_folder)
    assert len(example_files) == 3 * 2


@pytest.mark.parametrize(["rates", "expected"],
                         [(None, ""),
                          ([], ""),
                          ([0.0], "0.00e+00"),
                          ([0.000056789], "5.68e-05"),
                          ([0.000536], "5.36e-04"),
                          ([1.23456], "1.23e+00")])
def test_format_learning_rate(rates: Any, expected: str) -> None:
    assert metrics.format_learning_rates(rates) == expected


def test_create_data_loaders() -> None:
    train_config = DummyModel()
    train_config.train_batch_size = 1
    train_config.local_dataset = base_path
    # create the dataset splits
    dataset_splits = train_config.get_dataset_splits()
    # create the data loaders
    data_loaders = train_config.create_data_loaders()
    train_loader = data_loaders[ModelExecutionMode.TRAIN]
    val_loader = data_loaders[ModelExecutionMode.VAL]

    def check_patient_id_in_dataset(loader: DataLoader, split: pd.DataFrame) -> None:
        subjects = list(split.subject.unique())
        for i, x in enumerate(loader):
            sample_from_loader = CroppedSample.from_dict(x)
            assert isinstance(sample_from_loader.metadata, list)
            assert len(sample_from_loader.metadata) == 1
            assert sample_from_loader.metadata[0].patient_id in subjects

    # check if the subjects in the dataloaders are the same in the corresponding dataset splits
    for loader, split in [(train_loader, dataset_splits.train), (val_loader, dataset_splits.val)]:
        check_patient_id_in_dataset(loader, split)


def test_construct_loss_function() -> None:
    model_config = DummyModel()
    model_config.loss_type = SegmentationLoss.Mixture
    # Weights deliberately do not sum to 1.0.
    weights = [1.5, 0.5]
    model_config.mixture_loss_components = [
        MixtureLossComponent(weights[0], SegmentationLoss.CrossEntropy, 0.2),
        MixtureLossComponent(weights[1], SegmentationLoss.SoftDice, 0.1)]
    loss_fn = ModelTrainingStepsForSegmentation.construct_loss_function(model_config)
    assert isinstance(loss_fn, MixtureLoss)
    assert len(loss_fn.components) == len(weights)
    assert loss_fn.components[0][0] == weights[0] / sum(weights)
    assert loss_fn.components[1][0] == weights[1] / sum(weights)


def test_recover_training_mean_teacher_model() -> None:
    """
    Tests that training can be recovered from a previous checkpoint.
    """
    config = DummyClassification()
    config.mean_teacher_alpha = 0.999

    # First round of training
    config.num_epochs = 2
    model_train(config)
    assert len(os.listdir(config.checkpoint_folder)) == 2

    # Restart training from previous run
    config.start_epoch = 2
    config.num_epochs = 3
    model_train(config)
    assert len(os.listdir(config.checkpoint_folder)) == 4
=======
#  ------------------------------------------------------------------------------------------
#  Copyright (c) Microsoft Corporation. All rights reserved.
#  Licensed under the MIT License (MIT). See LICENSE in the repo root for license information.
#  ------------------------------------------------------------------------------------------
import os
from typing import Any, List

import numpy as np
import pandas as pd
import pytest
from torch.utils.data import DataLoader

from InnerEye.Common.metrics_dict import MetricType, MetricsDict
from InnerEye.Common.output_directories import TestOutputDirectories
from InnerEye.ML import metrics, model_training
from InnerEye.ML.common import CHECKPOINT_FILE_SUFFIX, DATASET_CSV_FILE_NAME, ModelExecutionMode, STORED_CSV_FILE_NAMES
from InnerEye.ML.config import MixtureLossComponent, SegmentationLoss
from InnerEye.ML.configs.classification.DummyClassification import DummyClassification
from InnerEye.ML.dataset.sample import CroppedSample
from InnerEye.ML.deep_learning_config import DeepLearningConfig, TemperatureScalingConfig
from InnerEye.ML.metrics import TRAIN_STATS_FILE
from InnerEye.ML.model_training import model_train
from InnerEye.ML.model_training_steps import ModelTrainingStepsForSegmentation
from InnerEye.ML.models.losses.mixture import MixtureLoss
from InnerEye.ML.sequence_config import SequenceModelBase
from InnerEye.ML.utils.training_util import ModelTrainingResults
from Tests.ML.configs.DummyModel import DummyModel
from Tests.ML.util import assert_file_contents
from Tests.fixed_paths_for_tests import full_ml_test_data_path

config_path = full_ml_test_data_path()
base_path = full_ml_test_data_path()


# Test for the logic that decides on which epochs to save.
# The legacy behaviour is: Epoch counting starts at 1, last epoch is num_epochs.
# Once the epoch number is >= save_start_epoch, all epochs with number even divisible by save_step_epochs
# will have a checkpoint written.
# New behaviour: In addition to that, also the very last training epoch has its checkpoint written.
@pytest.mark.parametrize(["save_start_epoch", "save_step_epochs", "num_epochs", "expected_true", "verify_up_to_epoch"],
                         [(5, 20, 10, [10, 20, 40], 50),
                          (1, 1, 10, list(range(1, 21)), 20),
                          (5, 20, 50, [20, 40, 50], 55),
                          (5, 20, 100, [20, 40, 60, 80, 100], 110)])
def test_should_save_epoch(save_start_epoch: int,
                           save_step_epochs: int,
                           num_epochs: int,
                           expected_true: List[int],
                           verify_up_to_epoch: int) -> None:
    train_config = DeepLearningConfig(save_start_epoch=save_start_epoch,
                                      save_step_epochs=save_step_epochs,
                                      num_epochs=num_epochs,
                                      should_validate=False)
    for epoch in expected_true:
        assert train_config.should_save_epoch(epoch), "Epoch {} should be saved".format(epoch)
    expected_false = set(range(1, verify_up_to_epoch + 1)) - set(expected_true)
    for epoch in expected_false:
        assert not train_config.should_save_epoch(epoch), "Epoch {} should not be saved".format(epoch)


def test_get_test_epochs() -> None:
    """
    Test if the creation of the list of epochs for model testing will always contain at least the last training epoch.
    """
    c = DeepLearningConfig(num_epochs=2, test_start_epoch=100, test_diff_epochs=2, test_step_epochs=10,
                           should_validate=False)
    assert c.get_test_epochs() == [2]
    c = DeepLearningConfig(num_epochs=100, test_start_epoch=100, test_diff_epochs=2, test_step_epochs=10,
                           should_validate=False)
    assert c.get_test_epochs() == [100]
    c = DeepLearningConfig(num_epochs=150, test_start_epoch=100, test_diff_epochs=2, test_step_epochs=10,
                           should_validate=False)
    assert c.get_test_epochs() == [100, 110, 150]
    c = DeepLearningConfig(num_epochs=100, test_start_epoch=100, test_diff_epochs=0, test_step_epochs=10,
                           should_validate=False)
    assert c.get_test_epochs() == [100]
    c = DeepLearningConfig(num_epochs=100, test_start_epoch=200, test_diff_epochs=None, test_step_epochs=10,
                           should_validate=False)
    assert c.get_test_epochs() == [100]


def test_get_total_number_of_validation_epochs() -> None:
    """
    Since an extra validation epoch is performed when temperature scaling for each checkpoint, make sure
    the expected count is correct, as it is used to restrict the iterations on the validation data loader.
    """
    c = SequenceModelBase(num_epochs=2, sequence_target_positions=[1],
                          temperature_scaling_config=None, should_validate=False)
    assert c.get_total_number_of_validation_epochs() == 2
    c = SequenceModelBase(num_epochs=2, sequence_target_positions=[1], should_validate=False,
                          temperature_scaling_config=TemperatureScalingConfig())
    assert c.get_total_number_of_validation_epochs() == 3
    c = SequenceModelBase(num_epochs=2, sequence_target_positions=[1], temperature_scaling_config=None,
                          save_start_epoch=1, save_step_epochs=1, should_validate=False)
    assert c.get_total_number_of_validation_epochs() == 2
    c = SequenceModelBase(num_epochs=2, sequence_target_positions=[1],
                          save_start_epoch=1, save_step_epochs=1, should_validate=False,
                          temperature_scaling_config=TemperatureScalingConfig())
    assert c.get_total_number_of_validation_epochs() == 4


def test_get_total_number_of_training_epochs() -> None:
    c = DeepLearningConfig(num_epochs=2, should_validate=False)
    assert c.get_total_number_of_training_epochs() == 2
    c = DeepLearningConfig(num_epochs=10, start_epoch=5, should_validate=False)
    assert c.get_total_number_of_training_epochs() == 5


@pytest.mark.parametrize("image_channels", [["region"], ["random_123"]])
@pytest.mark.parametrize("ground_truth_ids", [["region", "region"], ["region", "other_region"]])
def test_invalid_model_train(test_output_dirs: TestOutputDirectories, image_channels: Any,
                             ground_truth_ids: Any) -> None:
    with pytest.raises(ValueError):
        _test_model_train(test_output_dirs, image_channels, ground_truth_ids)


@pytest.mark.parametrize("no_mask_channel", [True, False])
def test_valid_model_train(test_output_dirs: TestOutputDirectories, no_mask_channel: bool) -> None:
    _test_model_train(test_output_dirs, ["channel1", "channel2"], ["region", "region_1"], no_mask_channel)


def _test_model_train(output_dirs: TestOutputDirectories,
                      image_channels: Any,
                      ground_truth_ids: Any,
                      no_mask_channel: bool = False) -> None:
    def _check_patch_centers(epoch_results: List[MetricsDict], should_equal: bool) -> None:
        diagnostics_per_epoch = [m.diagnostics[MetricType.PATCH_CENTER.value] for m in epoch_results]
        patch_centers_epoch1 = diagnostics_per_epoch[0]
        for diagnostic in diagnostics_per_epoch[1:]:
            assert np.array_equal(patch_centers_epoch1, diagnostic) == should_equal

    train_config = DummyModel()
    train_config.local_dataset = base_path
    train_config.set_output_to(output_dirs.root_dir)
    train_config.image_channels = image_channels
    train_config.ground_truth_ids = ground_truth_ids
    train_config.mask_id = None if no_mask_channel else train_config.mask_id
    train_config.random_seed = 42
    train_config.class_weights = [0.5, 0.25, 0.25]
    train_config.store_dataset_sample = True

    expected_train_losses = [0.455538, 0.455213]
    expected_val_losses = [0.455190, 0.455139]

    expected_stats = "Epoch\tLearningRate\tTrainLoss\tTrainDice\tValLoss\tValDice\n" \
                     "1\t1.00e-03\t0.456\t0.242\t0.455\t0.000\n" \
                     "2\t5.36e-04\t0.455\t0.247\t0.455\t0.000"

    expected_learning_rates = [[train_config.l_rate], [5.3589e-4]]

    loss_absolute_tolerance = 1e-3
    model_training_result = model_training.model_train(train_config)
    assert isinstance(model_training_result, ModelTrainingResults)

    # check to make sure training batches are NOT all the same across epochs
    _check_patch_centers(model_training_result.train_results_per_epoch, should_equal=False)
    # check to make sure validation batches are all the same across epochs
    _check_patch_centers(model_training_result.val_results_per_epoch, should_equal=True)
    assert isinstance(model_training_result.train_results_per_epoch[0], MetricsDict)
    actual_train_losses = [m.get_single_metric(MetricType.LOSS)
                           for m in model_training_result.train_results_per_epoch]
    actual_val_losses = [m.get_single_metric(MetricType.LOSS)
                         for m in model_training_result.val_results_per_epoch]
    print("actual_train_losses = {}".format(actual_train_losses))
    print("actual_val_losses = {}".format(actual_val_losses))
    assert np.allclose(actual_train_losses, expected_train_losses, atol=loss_absolute_tolerance)
    assert np.allclose(actual_val_losses, expected_val_losses, atol=loss_absolute_tolerance)
    assert np.allclose(model_training_result.learning_rates_per_epoch, expected_learning_rates, rtol=1e-6)

    # check output files/directories
    assert train_config.outputs_folder.is_dir()
    assert train_config.logs_folder.is_dir()

    # The train and val folder should contain Tensorflow event files
    assert (train_config.logs_folder / "train").is_dir()
    assert (train_config.logs_folder / "val").is_dir()
    assert len([(train_config.logs_folder / "train").glob("*")]) == 1
    assert len([(train_config.logs_folder / "val").glob("*")]) == 1

    # Checkpoint folder
    # With these settings, we should see a checkpoint only at epoch 2:
    # That's the last epoch, and there should always be checkpoint at the last epoch)
    assert train_config.save_start_epoch == 1
    assert train_config.save_step_epochs == 100
    assert train_config.num_epochs == 2
    assert os.path.isdir(train_config.checkpoint_folder)
    assert os.path.isfile(os.path.join(train_config.checkpoint_folder, "2" + CHECKPOINT_FILE_SUFFIX))
    assert (train_config.outputs_folder / DATASET_CSV_FILE_NAME).is_file()
    assert (train_config.outputs_folder / STORED_CSV_FILE_NAMES[ModelExecutionMode.TRAIN]).is_file()
    assert (train_config.outputs_folder / STORED_CSV_FILE_NAMES[ModelExecutionMode.VAL]).is_file()
    assert_file_contents(train_config.outputs_folder / TRAIN_STATS_FILE, expected_stats)

    # Test for saving of example images
    assert os.path.isdir(train_config.example_images_folder)
    example_files = os.listdir(train_config.example_images_folder)
    assert len(example_files) == 3 * 2


@pytest.mark.parametrize(["rates", "expected"],
                         [(None, ""),
                          ([], ""),
                          ([0.0], "0.00e+00"),
                          ([0.000056789], "5.68e-05"),
                          ([0.000536], "5.36e-04"),
                          ([1.23456], "1.23e+00")])
def test_format_learning_rate(rates: Any, expected: str) -> None:
    assert metrics.format_learning_rates(rates) == expected


def test_create_data_loaders() -> None:
    train_config = DummyModel()
    train_config.train_batch_size = 1
    train_config.local_dataset = base_path
    # create the dataset splits
    dataset_splits = train_config.get_dataset_splits()
    # create the data loaders
    data_loaders = train_config.create_data_loaders()
    train_loader = data_loaders[ModelExecutionMode.TRAIN]
    val_loader = data_loaders[ModelExecutionMode.VAL]

    def check_patient_id_in_dataset(loader: DataLoader, split: pd.DataFrame) -> None:
        subjects = list(split.subject.unique())
        for i, x in enumerate(loader):
            sample_from_loader = CroppedSample.from_dict(x)
            assert isinstance(sample_from_loader.metadata, list)
            assert len(sample_from_loader.metadata) == 1
            assert sample_from_loader.metadata[0].patient_id in subjects

    # check if the subjects in the dataloaders are the same in the corresponding dataset splits
    for loader, split in [(train_loader, dataset_splits.train), (val_loader, dataset_splits.val)]:
        check_patient_id_in_dataset(loader, split)


def test_construct_loss_function() -> None:
    model_config = DummyModel()
    model_config.loss_type = SegmentationLoss.Mixture
    # Weights deliberately do not sum to 1.0.
    weights = [1.5, 0.5]
    model_config.mixture_loss_components = [
        MixtureLossComponent(weights[0], SegmentationLoss.CrossEntropy, 0.2),
        MixtureLossComponent(weights[1], SegmentationLoss.SoftDice, 0.1)]
    loss_fn = ModelTrainingStepsForSegmentation.construct_loss_function(model_config)
    assert isinstance(loss_fn, MixtureLoss)
    assert len(loss_fn.components) == len(weights)
    assert loss_fn.components[0][0] == weights[0] / sum(weights)
    assert loss_fn.components[1][0] == weights[1] / sum(weights)


def test_recover_training_mean_teacher_model() -> None:
    """
    Tests that training can be recovered from a previous checkpoint.
    """
    config = DummyClassification()
    config.mean_teacher_alpha = 0.999

    # First round of training
    config.num_epochs = 2
    model_train(config)
    assert len(os.listdir(config.checkpoint_folder)) == 2

    # Restart training from previous run
    config.start_epoch = 2
    config.num_epochs = 3
    model_train(config)
    assert len(os.listdir(config.checkpoint_folder)) == 4
>>>>>>> 71cf63e3
<|MERGE_RESOLUTION|>--- conflicted
+++ resolved
@@ -1,4 +1,3 @@
-<<<<<<< HEAD
 #  ------------------------------------------------------------------------------------------
 #  Copyright (c) Microsoft Corporation. All rights reserved.
 #  Licensed under the MIT License (MIT). See LICENSE in the repo root for license information.
@@ -92,7 +91,7 @@
                           temperature_scaling_config=TemperatureScalingConfig())
     assert c.get_total_number_of_validation_epochs() == 3
     c = SequenceModelBase(num_epochs=2, sequence_target_positions=[1], temperature_scaling_config=None,
-                          save_start_epoch=1, save_step_epoch=1, should_validate=False)
+                          save_start_epoch=1, save_step_epochs=1, should_validate=False)
     assert c.get_total_number_of_validation_epochs() == 2
     c = SequenceModelBase(num_epochs=2, sequence_target_positions=[1],
                           save_start_epoch=1, save_step_epochs=1, should_validate=False,
@@ -263,271 +262,4 @@
     config.start_epoch = 2
     config.num_epochs = 3
     model_train(config)
-    assert len(os.listdir(config.checkpoint_folder)) == 4
-=======
-#  ------------------------------------------------------------------------------------------
-#  Copyright (c) Microsoft Corporation. All rights reserved.
-#  Licensed under the MIT License (MIT). See LICENSE in the repo root for license information.
-#  ------------------------------------------------------------------------------------------
-import os
-from typing import Any, List
-
-import numpy as np
-import pandas as pd
-import pytest
-from torch.utils.data import DataLoader
-
-from InnerEye.Common.metrics_dict import MetricType, MetricsDict
-from InnerEye.Common.output_directories import TestOutputDirectories
-from InnerEye.ML import metrics, model_training
-from InnerEye.ML.common import CHECKPOINT_FILE_SUFFIX, DATASET_CSV_FILE_NAME, ModelExecutionMode, STORED_CSV_FILE_NAMES
-from InnerEye.ML.config import MixtureLossComponent, SegmentationLoss
-from InnerEye.ML.configs.classification.DummyClassification import DummyClassification
-from InnerEye.ML.dataset.sample import CroppedSample
-from InnerEye.ML.deep_learning_config import DeepLearningConfig, TemperatureScalingConfig
-from InnerEye.ML.metrics import TRAIN_STATS_FILE
-from InnerEye.ML.model_training import model_train
-from InnerEye.ML.model_training_steps import ModelTrainingStepsForSegmentation
-from InnerEye.ML.models.losses.mixture import MixtureLoss
-from InnerEye.ML.sequence_config import SequenceModelBase
-from InnerEye.ML.utils.training_util import ModelTrainingResults
-from Tests.ML.configs.DummyModel import DummyModel
-from Tests.ML.util import assert_file_contents
-from Tests.fixed_paths_for_tests import full_ml_test_data_path
-
-config_path = full_ml_test_data_path()
-base_path = full_ml_test_data_path()
-
-
-# Test for the logic that decides on which epochs to save.
-# The legacy behaviour is: Epoch counting starts at 1, last epoch is num_epochs.
-# Once the epoch number is >= save_start_epoch, all epochs with number even divisible by save_step_epochs
-# will have a checkpoint written.
-# New behaviour: In addition to that, also the very last training epoch has its checkpoint written.
-@pytest.mark.parametrize(["save_start_epoch", "save_step_epochs", "num_epochs", "expected_true", "verify_up_to_epoch"],
-                         [(5, 20, 10, [10, 20, 40], 50),
-                          (1, 1, 10, list(range(1, 21)), 20),
-                          (5, 20, 50, [20, 40, 50], 55),
-                          (5, 20, 100, [20, 40, 60, 80, 100], 110)])
-def test_should_save_epoch(save_start_epoch: int,
-                           save_step_epochs: int,
-                           num_epochs: int,
-                           expected_true: List[int],
-                           verify_up_to_epoch: int) -> None:
-    train_config = DeepLearningConfig(save_start_epoch=save_start_epoch,
-                                      save_step_epochs=save_step_epochs,
-                                      num_epochs=num_epochs,
-                                      should_validate=False)
-    for epoch in expected_true:
-        assert train_config.should_save_epoch(epoch), "Epoch {} should be saved".format(epoch)
-    expected_false = set(range(1, verify_up_to_epoch + 1)) - set(expected_true)
-    for epoch in expected_false:
-        assert not train_config.should_save_epoch(epoch), "Epoch {} should not be saved".format(epoch)
-
-
-def test_get_test_epochs() -> None:
-    """
-    Test if the creation of the list of epochs for model testing will always contain at least the last training epoch.
-    """
-    c = DeepLearningConfig(num_epochs=2, test_start_epoch=100, test_diff_epochs=2, test_step_epochs=10,
-                           should_validate=False)
-    assert c.get_test_epochs() == [2]
-    c = DeepLearningConfig(num_epochs=100, test_start_epoch=100, test_diff_epochs=2, test_step_epochs=10,
-                           should_validate=False)
-    assert c.get_test_epochs() == [100]
-    c = DeepLearningConfig(num_epochs=150, test_start_epoch=100, test_diff_epochs=2, test_step_epochs=10,
-                           should_validate=False)
-    assert c.get_test_epochs() == [100, 110, 150]
-    c = DeepLearningConfig(num_epochs=100, test_start_epoch=100, test_diff_epochs=0, test_step_epochs=10,
-                           should_validate=False)
-    assert c.get_test_epochs() == [100]
-    c = DeepLearningConfig(num_epochs=100, test_start_epoch=200, test_diff_epochs=None, test_step_epochs=10,
-                           should_validate=False)
-    assert c.get_test_epochs() == [100]
-
-
-def test_get_total_number_of_validation_epochs() -> None:
-    """
-    Since an extra validation epoch is performed when temperature scaling for each checkpoint, make sure
-    the expected count is correct, as it is used to restrict the iterations on the validation data loader.
-    """
-    c = SequenceModelBase(num_epochs=2, sequence_target_positions=[1],
-                          temperature_scaling_config=None, should_validate=False)
-    assert c.get_total_number_of_validation_epochs() == 2
-    c = SequenceModelBase(num_epochs=2, sequence_target_positions=[1], should_validate=False,
-                          temperature_scaling_config=TemperatureScalingConfig())
-    assert c.get_total_number_of_validation_epochs() == 3
-    c = SequenceModelBase(num_epochs=2, sequence_target_positions=[1], temperature_scaling_config=None,
-                          save_start_epoch=1, save_step_epochs=1, should_validate=False)
-    assert c.get_total_number_of_validation_epochs() == 2
-    c = SequenceModelBase(num_epochs=2, sequence_target_positions=[1],
-                          save_start_epoch=1, save_step_epochs=1, should_validate=False,
-                          temperature_scaling_config=TemperatureScalingConfig())
-    assert c.get_total_number_of_validation_epochs() == 4
-
-
-def test_get_total_number_of_training_epochs() -> None:
-    c = DeepLearningConfig(num_epochs=2, should_validate=False)
-    assert c.get_total_number_of_training_epochs() == 2
-    c = DeepLearningConfig(num_epochs=10, start_epoch=5, should_validate=False)
-    assert c.get_total_number_of_training_epochs() == 5
-
-
-@pytest.mark.parametrize("image_channels", [["region"], ["random_123"]])
-@pytest.mark.parametrize("ground_truth_ids", [["region", "region"], ["region", "other_region"]])
-def test_invalid_model_train(test_output_dirs: TestOutputDirectories, image_channels: Any,
-                             ground_truth_ids: Any) -> None:
-    with pytest.raises(ValueError):
-        _test_model_train(test_output_dirs, image_channels, ground_truth_ids)
-
-
-@pytest.mark.parametrize("no_mask_channel", [True, False])
-def test_valid_model_train(test_output_dirs: TestOutputDirectories, no_mask_channel: bool) -> None:
-    _test_model_train(test_output_dirs, ["channel1", "channel2"], ["region", "region_1"], no_mask_channel)
-
-
-def _test_model_train(output_dirs: TestOutputDirectories,
-                      image_channels: Any,
-                      ground_truth_ids: Any,
-                      no_mask_channel: bool = False) -> None:
-    def _check_patch_centers(epoch_results: List[MetricsDict], should_equal: bool) -> None:
-        diagnostics_per_epoch = [m.diagnostics[MetricType.PATCH_CENTER.value] for m in epoch_results]
-        patch_centers_epoch1 = diagnostics_per_epoch[0]
-        for diagnostic in diagnostics_per_epoch[1:]:
-            assert np.array_equal(patch_centers_epoch1, diagnostic) == should_equal
-
-    train_config = DummyModel()
-    train_config.local_dataset = base_path
-    train_config.set_output_to(output_dirs.root_dir)
-    train_config.image_channels = image_channels
-    train_config.ground_truth_ids = ground_truth_ids
-    train_config.mask_id = None if no_mask_channel else train_config.mask_id
-    train_config.random_seed = 42
-    train_config.class_weights = [0.5, 0.25, 0.25]
-    train_config.store_dataset_sample = True
-
-    expected_train_losses = [0.455538, 0.455213]
-    expected_val_losses = [0.455190, 0.455139]
-
-    expected_stats = "Epoch\tLearningRate\tTrainLoss\tTrainDice\tValLoss\tValDice\n" \
-                     "1\t1.00e-03\t0.456\t0.242\t0.455\t0.000\n" \
-                     "2\t5.36e-04\t0.455\t0.247\t0.455\t0.000"
-
-    expected_learning_rates = [[train_config.l_rate], [5.3589e-4]]
-
-    loss_absolute_tolerance = 1e-3
-    model_training_result = model_training.model_train(train_config)
-    assert isinstance(model_training_result, ModelTrainingResults)
-
-    # check to make sure training batches are NOT all the same across epochs
-    _check_patch_centers(model_training_result.train_results_per_epoch, should_equal=False)
-    # check to make sure validation batches are all the same across epochs
-    _check_patch_centers(model_training_result.val_results_per_epoch, should_equal=True)
-    assert isinstance(model_training_result.train_results_per_epoch[0], MetricsDict)
-    actual_train_losses = [m.get_single_metric(MetricType.LOSS)
-                           for m in model_training_result.train_results_per_epoch]
-    actual_val_losses = [m.get_single_metric(MetricType.LOSS)
-                         for m in model_training_result.val_results_per_epoch]
-    print("actual_train_losses = {}".format(actual_train_losses))
-    print("actual_val_losses = {}".format(actual_val_losses))
-    assert np.allclose(actual_train_losses, expected_train_losses, atol=loss_absolute_tolerance)
-    assert np.allclose(actual_val_losses, expected_val_losses, atol=loss_absolute_tolerance)
-    assert np.allclose(model_training_result.learning_rates_per_epoch, expected_learning_rates, rtol=1e-6)
-
-    # check output files/directories
-    assert train_config.outputs_folder.is_dir()
-    assert train_config.logs_folder.is_dir()
-
-    # The train and val folder should contain Tensorflow event files
-    assert (train_config.logs_folder / "train").is_dir()
-    assert (train_config.logs_folder / "val").is_dir()
-    assert len([(train_config.logs_folder / "train").glob("*")]) == 1
-    assert len([(train_config.logs_folder / "val").glob("*")]) == 1
-
-    # Checkpoint folder
-    # With these settings, we should see a checkpoint only at epoch 2:
-    # That's the last epoch, and there should always be checkpoint at the last epoch)
-    assert train_config.save_start_epoch == 1
-    assert train_config.save_step_epochs == 100
-    assert train_config.num_epochs == 2
-    assert os.path.isdir(train_config.checkpoint_folder)
-    assert os.path.isfile(os.path.join(train_config.checkpoint_folder, "2" + CHECKPOINT_FILE_SUFFIX))
-    assert (train_config.outputs_folder / DATASET_CSV_FILE_NAME).is_file()
-    assert (train_config.outputs_folder / STORED_CSV_FILE_NAMES[ModelExecutionMode.TRAIN]).is_file()
-    assert (train_config.outputs_folder / STORED_CSV_FILE_NAMES[ModelExecutionMode.VAL]).is_file()
-    assert_file_contents(train_config.outputs_folder / TRAIN_STATS_FILE, expected_stats)
-
-    # Test for saving of example images
-    assert os.path.isdir(train_config.example_images_folder)
-    example_files = os.listdir(train_config.example_images_folder)
-    assert len(example_files) == 3 * 2
-
-
-@pytest.mark.parametrize(["rates", "expected"],
-                         [(None, ""),
-                          ([], ""),
-                          ([0.0], "0.00e+00"),
-                          ([0.000056789], "5.68e-05"),
-                          ([0.000536], "5.36e-04"),
-                          ([1.23456], "1.23e+00")])
-def test_format_learning_rate(rates: Any, expected: str) -> None:
-    assert metrics.format_learning_rates(rates) == expected
-
-
-def test_create_data_loaders() -> None:
-    train_config = DummyModel()
-    train_config.train_batch_size = 1
-    train_config.local_dataset = base_path
-    # create the dataset splits
-    dataset_splits = train_config.get_dataset_splits()
-    # create the data loaders
-    data_loaders = train_config.create_data_loaders()
-    train_loader = data_loaders[ModelExecutionMode.TRAIN]
-    val_loader = data_loaders[ModelExecutionMode.VAL]
-
-    def check_patient_id_in_dataset(loader: DataLoader, split: pd.DataFrame) -> None:
-        subjects = list(split.subject.unique())
-        for i, x in enumerate(loader):
-            sample_from_loader = CroppedSample.from_dict(x)
-            assert isinstance(sample_from_loader.metadata, list)
-            assert len(sample_from_loader.metadata) == 1
-            assert sample_from_loader.metadata[0].patient_id in subjects
-
-    # check if the subjects in the dataloaders are the same in the corresponding dataset splits
-    for loader, split in [(train_loader, dataset_splits.train), (val_loader, dataset_splits.val)]:
-        check_patient_id_in_dataset(loader, split)
-
-
-def test_construct_loss_function() -> None:
-    model_config = DummyModel()
-    model_config.loss_type = SegmentationLoss.Mixture
-    # Weights deliberately do not sum to 1.0.
-    weights = [1.5, 0.5]
-    model_config.mixture_loss_components = [
-        MixtureLossComponent(weights[0], SegmentationLoss.CrossEntropy, 0.2),
-        MixtureLossComponent(weights[1], SegmentationLoss.SoftDice, 0.1)]
-    loss_fn = ModelTrainingStepsForSegmentation.construct_loss_function(model_config)
-    assert isinstance(loss_fn, MixtureLoss)
-    assert len(loss_fn.components) == len(weights)
-    assert loss_fn.components[0][0] == weights[0] / sum(weights)
-    assert loss_fn.components[1][0] == weights[1] / sum(weights)
-
-
-def test_recover_training_mean_teacher_model() -> None:
-    """
-    Tests that training can be recovered from a previous checkpoint.
-    """
-    config = DummyClassification()
-    config.mean_teacher_alpha = 0.999
-
-    # First round of training
-    config.num_epochs = 2
-    model_train(config)
-    assert len(os.listdir(config.checkpoint_folder)) == 2
-
-    # Restart training from previous run
-    config.start_epoch = 2
-    config.num_epochs = 3
-    model_train(config)
-    assert len(os.listdir(config.checkpoint_folder)) == 4
->>>>>>> 71cf63e3
+    assert len(os.listdir(config.checkpoint_folder)) == 4