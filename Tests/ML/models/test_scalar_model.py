--- conflicted
+++ resolved
@@ -14,14 +14,9 @@
 import torch
 
 from InnerEye.Common import common_util, fixed_paths
-<<<<<<< HEAD
-from InnerEye.Common.common_util import CROSSVAL_RESULTS_FOLDER, EPOCH_METRICS_FILE_NAME, METRICS_AGGREGATES_FILE, \
-    SUBJECT_METRICS_FILE_NAME, get_epoch_results_path, logging_to_stdout
-from InnerEye.Common.fixed_paths import LOG_FILE_NAME
-=======
 from InnerEye.Common.common_util import BEST_EPOCH_FOLDER_NAME, CROSSVAL_RESULTS_FOLDER, EPOCH_METRICS_FILE_NAME, \
     METRICS_AGGREGATES_FILE, SUBJECT_METRICS_FILE_NAME, get_best_epoch_results_path, logging_to_stdout
->>>>>>> 28404f09
+from InnerEye.Common.fixed_paths import LOG_FILE_NAME
 from InnerEye.Common.fixed_paths_for_tests import full_ml_test_data_path
 from InnerEye.Common.metrics_constants import LoggingColumns, MetricType
 from InnerEye.Common.output_directories import OutputFolderForTests
@@ -149,6 +144,7 @@
 """
     check_log_file(inference_metrics_path, inference_metrics_expected, ignore_columns=[])
 
+
 @pytest.mark.skipif(common_util.is_windows(), reason="Has OOM issues on windows build")
 @pytest.mark.cpu_and_gpu
 def test_train_classification_multilabel_model(test_output_dirs: OutputFolderForTests) -> None:
@@ -491,12 +487,15 @@
             _dataset_splits.train[train_config.subject_column].unique())
         _test_dataset_split_count = len(_dataset_splits.test[train_config.subject_column].unique())
         _aggregates_csv = pd.read_csv(aggregate_metrics_path)
-        _aggregates_csv_test = _aggregates_csv.loc[_aggregates_csv[LoggingColumns.DataSplit.value] == ModelExecutionMode.TEST.value]
-        _aggregates_csv_train_val = _aggregates_csv.loc[_aggregates_csv[LoggingColumns.DataSplit.value] != ModelExecutionMode.TEST.value]
+        _aggregates_csv_test = _aggregates_csv.loc[
+            _aggregates_csv[LoggingColumns.DataSplit.value] == ModelExecutionMode.TEST.value]
+        _aggregates_csv_train_val = _aggregates_csv.loc[
+            _aggregates_csv[LoggingColumns.DataSplit.value] != ModelExecutionMode.TEST.value]
         _counts_for_splits_train_val = list(_aggregates_csv_train_val[LoggingColumns.SubjectCount.value])
         _counts_for_splits_test = list(_aggregates_csv_test[LoggingColumns.SubjectCount.value])
         assert all([x == _val_dataset_split_count for x in _counts_for_splits_train_val])
-        assert all([x == _test_dataset_split_count * train_config.number_of_cross_validation_splits for x in _counts_for_splits_test])
+        assert all([x == _test_dataset_split_count * train_config.number_of_cross_validation_splits for x in
+                    _counts_for_splits_test])
         _epochs = list(_aggregates_csv_train_val[LoggingColumns.Epoch.value].astype(int))
         # Each epoch is recorded twice once for the training split and once for the validation
         # split
