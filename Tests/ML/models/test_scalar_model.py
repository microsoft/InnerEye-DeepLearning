#  ------------------------------------------------------------------------------------------
#  Copyright (c) Microsoft Corporation. All rights reserved.
#  Licensed under the MIT License (MIT). See LICENSE in the repo root for license information.
#  ------------------------------------------------------------------------------------------
import io
import logging
from io import StringIO
from pathlib import Path
from typing import Dict, List, Optional
from unittest import mock

import pandas as pd
import pytest
import torch

from InnerEye.Common import common_util, fixed_paths
from InnerEye.Common.common_util import CROSSVAL_RESULTS_FOLDER, EPOCH_METRICS_FILE_NAME, \
    METRICS_AGGREGATES_FILE, SUBJECT_METRICS_FILE_NAME, logging_to_stdout, get_epoch_results_path
from InnerEye.Common.metrics_dict import MetricType, MetricsDict, ScalarMetricsDict
from InnerEye.Common.output_directories import OutputFolderForTests
from InnerEye.ML import model_testing, model_training, runner
from InnerEye.ML.common import ModelExecutionMode
from InnerEye.ML.dataset.scalar_dataset import ScalarDataset
from InnerEye.ML.metrics import InferenceMetricsForClassification, binary_classification_accuracy, \
    compute_scalar_metrics
from InnerEye.ML.run_ml import MLRunner
from InnerEye.ML.scalar_config import ScalarLoss, ScalarModelBase
from InnerEye.ML.utils.config_util import ModelConfigLoader
from InnerEye.ML.utils.metrics_constants import LoggingColumns
from InnerEye.ML.visualizers.plot_cross_validation import EpochMetricValues, get_config_and_results_for_offline_runs, \
    unroll_aggregate_metrics
from Tests.ML.configs.ClassificationModelForTesting import ClassificationModelForTesting
from Tests.ML.configs.DummyModel import DummyModel
from Tests.ML.util import get_default_azure_config, get_default_checkpoint_handler, machine_has_gpu
from Tests.fixed_paths_for_tests import full_ml_test_data_path


@pytest.mark.cpu_and_gpu
def test_train_classification_model(test_output_dirs: OutputFolderForTests) -> None:
    """
    Test training and testing of classification models, asserting on the individual results from training and
    testing.
    Expected test results are stored for GPU with and without mixed precision.
    """
    logging_to_stdout(logging.DEBUG)
    config = ClassificationModelForTesting()
    config.set_output_to(test_output_dirs.root_dir)
    checkpoint_handler = get_default_checkpoint_handler(model_config=config,
                                                        project_root=Path(test_output_dirs.root_dir))
    # Train for 4 epochs, checkpoints at epochs 2 and 4
    config.num_epochs = 4
    model_training_result = model_training.model_train(config, checkpoint_handler=checkpoint_handler)
    assert model_training_result is not None
    expected_learning_rates = [0.0001, 9.99971e-05, 9.99930e-05, 9.99861e-05]
    expected_train_loss = [0.686614, 0.686465, 0.686316, 0.686167]
    expected_val_loss = [0.737061, 0.736691, 0.736321, 0.735952]
    # Ensure that all metrics are computed on both training and validation set
    assert len(model_training_result.train_results_per_epoch) == config.num_epochs
    assert len(model_training_result.val_results_per_epoch) == config.num_epochs
    assert len(model_training_result.train_results_per_epoch[0]) >= 11
    assert len(model_training_result.val_results_per_epoch[0]) >= 11
    for metric in [MetricType.ACCURACY_AT_THRESHOLD_05,
                   MetricType.ACCURACY_AT_OPTIMAL_THRESHOLD,
                   MetricType.AREA_UNDER_PR_CURVE,
                   MetricType.AREA_UNDER_ROC_CURVE,
                   MetricType.CROSS_ENTROPY,
                   MetricType.LOSS,
                   # For unknown reasons, we don't get seconds_per_batch for the training data.
                   # MetricType.SECONDS_PER_BATCH,
                   MetricType.SECONDS_PER_EPOCH,
                   MetricType.SUBJECT_COUNT,
                   ]:
        assert metric.value in model_training_result.train_results_per_epoch[0], f"{metric.value} not in training"
        assert metric.value in model_training_result.val_results_per_epoch[0], f"{metric.value} not in validation"
    actual_train_loss = model_training_result.get_metric(is_training=True, metric_type=MetricType.LOSS)
    actual_val_loss = model_training_result.get_metric(is_training=False, metric_type=MetricType.LOSS)
    actual_learning_rates = model_training_result.get_metric(is_training=True, metric_type=MetricType.LEARNING_RATE)
    assert actual_train_loss == pytest.approx(expected_train_loss, abs=1e-6), "Training loss"
    assert actual_val_loss == pytest.approx(expected_val_loss, abs=1e-6), "Validation loss"
    assert actual_learning_rates == pytest.approx(expected_learning_rates, rel=1e-5), "Learning rates"
    test_results = model_testing.model_test(config, ModelExecutionMode.TRAIN,
                                            checkpoint_handler=checkpoint_handler)
    assert isinstance(test_results, InferenceMetricsForClassification)
    expected_metrics = [0.636085, 0.735952]
    assert test_results.metrics.values()[MetricType.CROSS_ENTROPY.value] == \
           pytest.approx(expected_metrics, abs=1e-5)
    # Run detailed logs file check only on CPU, it will contain slightly different metrics on GPU, but here
    # we want to mostly assert that the files look reasonable
    if machine_has_gpu:
        return
    # Check epoch_metrics.csv
    epoch_metrics_path = config.outputs_folder / ModelExecutionMode.TRAIN.value / EPOCH_METRICS_FILE_NAME
    # Auto-format will break the long header line, hence the strange way of writing it!
    expected_epoch_metrics = \
        "loss,cross_entropy,accuracy_at_threshold_05,seconds_per_epoch,learning_rate," + \
        "area_under_roc_curve,area_under_pr_curve,accuracy_at_optimal_threshold," \
        "false_positive_rate_at_optimal_threshold,false_negative_rate_at_optimal_threshold," \
        "optimal_threshold,subject_count,epoch,cross_validation_split_index\n" + \
        """0.6866141557693481,0.6866141557693481,0.5,0,0.0001,1.0,1.0,0.5,0.0,0.0,0.529514,2.0,0,-1	
        0.6864652633666992,0.6864652633666992,0.5,0,9.999712322065557e-05,1.0,1.0,0.5,0.0,0.0,0.529475,2.0,1,-1	
        0.6863163113594055,0.6863162517547607,0.5,0,9.999306876841536e-05,1.0,1.0,0.5,0.0,0.0,0.529437,2.0,2,-1	
        0.6861673593521118,0.6861673593521118,0.5,0,9.998613801725043e-05,1.0,1.0,0.5,0.0,0.0,0.529399,2.0,3,-1	
        """
    # We cannot compare columns like "seconds_per_epoch" because timing will obviously vary between machines.
    # Column must still be present, though.
    check_log_file(epoch_metrics_path, expected_epoch_metrics,
                   ignore_columns=[LoggingColumns.SecondsPerEpoch.value])
    # Check metrics.csv: This contains the per-subject per-epoch model outputs
    metrics_path = config.outputs_folder / ModelExecutionMode.TRAIN.value / SUBJECT_METRICS_FILE_NAME
    metrics_expected = \
        """prediction_target,epoch,subject,model_output,label,cross_validation_split_index,data_split
Default,0,S2,0.5295137763023376,1.0,-1,Train
Default,0,S4,0.5216594338417053,0.0,-1,Train
Default,1,S2,0.5294750332832336,1.0,-1,Train
Default,1,S4,0.5214819312095642,0.0,-1,Train
Default,2,S2,0.5294366478919983,1.0,-1,Train
Default,2,S4,0.5213046073913574,0.0,-1,Train
Default,3,S4,0.5211275815963745,0.0,-1,Train
Default,3,S2,0.5293986201286316,1.0,-1,Train
"""
    check_log_file(metrics_path, metrics_expected, ignore_columns=[])
    # Check log METRICS_FILE_NAME inside of the folder epoch_004/Train, which is written when we run model_test.
    # Normally, we would run it on the Test and Val splits, but for convenience we test on the train split here.
    inference_metrics_path = config.outputs_folder / get_epoch_results_path(ModelExecutionMode.TRAIN) / \
                             SUBJECT_METRICS_FILE_NAME
    inference_metrics_expected = \
        """prediction_target,subject,model_output,label,cross_validation_split_index,data_split
Default,S2,0.5293986201286316,1.0,-1,Train
Default,S4,0.5211275815963745,0.0,-1,Train
"""
    check_log_file(inference_metrics_path, inference_metrics_expected, ignore_columns=[])


def check_log_file(path: Path, expected_csv: str, ignore_columns: List[str]) -> None:
    df_expected = pd.read_csv(StringIO(expected_csv))
    df_epoch_metrics_actual = pd.read_csv(path)
    for ignore_column in ignore_columns:
        assert ignore_column in df_epoch_metrics_actual, f"Column {ignore_column} will be ignored, but must still be" \
                                                         f"present in the dataframe"
        del df_epoch_metrics_actual[ignore_column]
        if ignore_column in df_expected:
            del df_expected[ignore_column]
    pd.testing.assert_frame_equal(df_expected, df_epoch_metrics_actual, check_less_precise=True, check_like=True)


@pytest.mark.skipif(common_util.is_windows(), reason="Too slow on windows")
@pytest.mark.parametrize("model_name", ["DummyClassification", "DummyRegression"])
@pytest.mark.parametrize("number_of_offline_cross_validation_splits", [2])
def test_run_ml_with_classification_model(test_output_dirs: OutputFolderForTests,
                                          number_of_offline_cross_validation_splits: int,
                                          model_name: str) -> None:
    """
    Test training and testing of classification models, when it is started together via run_ml.
    """
    logging_to_stdout()
    azure_config = get_default_azure_config()
    azure_config.train = True
    config: ScalarModelBase = ModelConfigLoader[ScalarModelBase]() \
        .create_model_config_from_name(model_name)
<<<<<<< HEAD
    config.number_of_cross_validation_splits = number_of_offline_cross_validation_splits
    config.number_of_cross_validation_splits_per_fold = number_of_cross_validation_splits_per_fold
    config.set_output_to(test_output_dirs.root_dir)
    # Trying to run DDP from the test suite hangs, hence restrict to single GPU.
    config.max_num_gpus = 1
    if config.perform_sub_fold_cross_validation:
        config.local_dataset = full_ml_test_data_path("classification_data_sub_fold_cv")
    MLRunner(config, azure_config).run()
    _check_offline_cross_validation_output_files(config)

    if config.perform_cross_validation:
=======
    train_config.number_of_cross_validation_splits = number_of_offline_cross_validation_splits
    train_config.set_output_to(test_output_dirs.root_dir)
    MLRunner(train_config, azure_config).run()
    _check_offline_cross_validation_output_files(train_config)

    if train_config.is_regression_model:
        assert (train_config.outputs_folder / "0" / "error_plot_4.png").is_file()

    if train_config.perform_cross_validation:
>>>>>>> 787c6d8a
        # Test that the result files can be correctly picked up by the cross validation routine.
        # For that, we point the downloader to the local results folder. The core download method
        # recognizes run_recovery_id == None as the signal to read from the local_run_results folder.
        config_and_files = get_config_and_results_for_offline_runs(config)
        result_files = config_and_files.files
        # One file for VAL and one for TRAIN for each child run
        assert len(result_files) == config.get_total_number_of_cross_validation_runs() * 2
        for file in result_files:
            assert file.execution_mode != ModelExecutionMode.TEST
            assert file.dataset_csv_file is not None
            assert file.dataset_csv_file.exists()
            assert file.metrics_file is not None
            assert file.metrics_file.exists()


@pytest.mark.skipif(common_util.is_windows(), reason="Too slow on windows")
def test_run_ml_with_segmentation_model(test_output_dirs: OutputFolderForTests) -> None:
    """
    Test training and testing of segmentation models, when it is started together via run_ml.
    """
    config = DummyModel()
    config.num_dataload_workers = 0
    config.restrict_subjects = "1"
    # Increasing the test crop size should not have any effect on the results.
    # This is for a bug in an earlier version of the code where the wrong execution mode was used to
    # compute the expected mask size at training time.
    config.test_crop_size = (75, 75, 75)
    config.perform_training_set_inference = False
    config.perform_validation_and_test_set_inference = True
    config.set_output_to(test_output_dirs.root_dir)
    azure_config = get_default_azure_config()
    azure_config.train = True
    MLRunner(config, azure_config).run()


def test_runner1(test_output_dirs: OutputFolderForTests) -> None:
    """
    Test starting a classification model via the commandline runner. Test if we can provide overrides
    for parameters that live inside the DeepLearningConfig, and ones that are specific to classification models.
    :return:
    """
    set_from_commandline = 12345
    scalar1 = '["label"]'
    model_name = "DummyClassification"
    initial_config = ModelConfigLoader[ScalarModelBase]().create_model_config_from_name(model_name)
    assert initial_config.non_image_feature_channels == []
    output_root = str(test_output_dirs.root_dir)
    args = ["",
            "--model", model_name,
            "--train", "True",
            "--random_seed", str(set_from_commandline),
            "--non_image_feature_channels", scalar1,
            "--output_to", output_root,
            "--max_num_gpus", "1"
            ]
    with mock.patch("sys.argv", args):
        config, _ = runner.run(project_root=fixed_paths.repository_root_directory(),
                               yaml_config_file=fixed_paths.SETTINGS_YAML_FILE)
    assert isinstance(config, ScalarModelBase)
    assert config.model_name == "DummyClassification"
    assert config.get_effective_random_seed() == set_from_commandline
    assert config.non_image_feature_channels == ["label"]
    assert str(config.outputs_folder).startswith(output_root)
    assert (config.logs_folder / runner.LOG_FILE_NAME).exists()


def test_runner2(test_output_dirs: OutputFolderForTests) -> None:
    """
    Test starting a classification model via the commandline runner, and provide the same arguments
    that would be passed in via the YAML files.
    :return:
    """
    output_root = str(test_output_dirs.root_dir)
    args = ["",
            "--model", "DummyClassification",
            "--train", "True",
            "--output_to", output_root,
            "--max_num_gpus", "1"
            ]
    with mock.patch("sys.argv", args):
        config, _ = runner.run(project_root=fixed_paths.repository_root_directory(),
                               yaml_config_file=fixed_paths.SETTINGS_YAML_FILE)
    assert isinstance(config, ScalarModelBase)
    assert config.name.startswith("DummyClassification")


@pytest.mark.skipif(common_util.is_windows(), reason="Has issues on windows build")
@pytest.mark.gpu
@pytest.mark.parametrize(["output_values_list", "expected_accuracy"],
                         [([0.4, 0.9], 1.0),
                          ([0.9, 0.4], 0.0),
                          ([0.4, 0.4], 0.5)]
                         )
def test_binary_classification_accuracy(output_values_list: List, expected_accuracy: float) -> None:
    labels = torch.tensor([0.3, 1.0])
    model_output = torch.tensor(output_values_list)
    if machine_has_gpu:
        labels = labels.cuda()
        model_output = model_output.cuda()
    actual_accuracy = binary_classification_accuracy(model_output, labels)
    assert actual_accuracy == pytest.approx(expected_accuracy, abs=1e-8)


@pytest.mark.gpu
@pytest.mark.parametrize("has_hues", [True, False])
@pytest.mark.parametrize("is_classification", [True, False])
def test_scalar_metrics(has_hues: bool, is_classification: bool) -> None:
    hues = ["Foo", "Bar", "Car"]
    if is_classification:
        values = [[0.4, 0.9, 0.3], [0.9, 0.4, 0.2]]
        labels = [[0.0, 0.0, 0.0], [1.0, 1.0, 1.0]]
        expected_accuracy = [1.0, 0.0, 0.5]
        accuracy_metric_key = MetricType.ACCURACY_AT_THRESHOLD_05.value
        expected_info_format_strs = [
            "CrossEntropy: 0.3081, AccuracyAtThreshold05: 1.0000",
            "CrossEntropy: 1.6094, AccuracyAtThreshold05: 0.0000",
            "CrossEntropy: 0.9831, AccuracyAtThreshold05: 0.5000",
        ]
    else:
        values = [[1.5, -1.0, 2.0], [1.5, 0.0, 1.0]]
        labels = [[2.0, 2.0, 2.0], [1.0, 1.0, 1.0]]
        expected_accuracy = [0.25, 5, 0]
        accuracy_metric_key = MetricType.MEAN_SQUARED_ERROR.value
        # TODO antonsc: We have odd values here for ExplainedVariance, and had already for r2score
        expected_info_format_strs = [
            "MeanSquaredError: 0.2500, MeanAbsoluteError: 0.5000, ExplainedVariance: 0.0000",
            "MeanSquaredError: 5.0000, MeanAbsoluteError: 2.0000, ExplainedVariance: -19.0000",
            "MeanSquaredError: 0.0000, MeanAbsoluteError: 0.0000, ExplainedVariance: 1.0000"
        ]

    def _get_expected_info_str(index: Optional[int] = None) -> str:
        if index is not None:
            df = pd.DataFrame.from_dict({
                MetricsDict.DATAFRAME_COLUMNS[0]: MetricsDict.DEFAULT_HUE_KEY,
                MetricsDict.DATAFRAME_COLUMNS[1]: [expected_info_format_strs[index]]
            })
        else:
            df = pd.DataFrame.from_dict({
                MetricsDict.DATAFRAME_COLUMNS[0]: hues,
                MetricsDict.DATAFRAME_COLUMNS[1]: expected_info_format_strs
            })
        return df.to_string(index=False)

    if has_hues:
        metrics_dict = _compute_scalar_metrics(
            output_values_list=values, labels=labels, hues=hues, is_classification=is_classification
        )
        for i, hue in enumerate(hues):
            assert metrics_dict.values(hue=hue)[accuracy_metric_key] == [expected_accuracy[i]]
        assert metrics_dict.to_string(tabulate=False) == _get_expected_info_str()
    else:
        for i, hue in enumerate(hues):
            _values = [[x[i]] for x in values]
            _labels = [[x[i]] for x in labels]
            metrics_dict = _compute_scalar_metrics(output_values_list=_values, labels=_labels,
                                                   is_classification=is_classification)
            assert metrics_dict.values()[accuracy_metric_key] == [expected_accuracy[i]]
            assert metrics_dict.to_string(tabulate=False) == _get_expected_info_str(index=i)


def _compute_scalar_metrics(output_values_list: List[List[float]],
                            labels: List[List[float]],
                            is_classification: bool,
                            hues: Optional[List[str]] = None) -> ScalarMetricsDict:
    model_output = torch.tensor(output_values_list)
    _labels = torch.tensor(labels)
    if machine_has_gpu:
        _labels = _labels.cuda()
        model_output = model_output.cuda()
    metrics_dict = ScalarMetricsDict(hues=hues, is_classification_metrics=is_classification)
    subject_ids = list(map(str, range(model_output.shape[0])))
    loss_type = ScalarLoss.BinaryCrossEntropyWithLogits if is_classification else ScalarLoss.MeanSquaredError
    compute_scalar_metrics(metrics_dict, subject_ids, model_output, _labels, loss_type=loss_type)
    return metrics_dict


@pytest.mark.parametrize("offline_parent_cv_run", [True, False])
def test_is_offline_cross_val_parent_run(offline_parent_cv_run: bool) -> None:
    train_config = DummyModel()
    train_config.number_of_cross_validation_splits = 2 if offline_parent_cv_run else 0
    assert MLRunner(train_config).is_offline_cross_val_parent_run() == offline_parent_cv_run


def _check_offline_cross_validation_output_files(train_config: ScalarModelBase) -> None:
    metrics: Dict[ModelExecutionMode, List[pd.DataFrame]] = dict()
    root = Path(train_config.file_system_config.outputs_folder)
    for x in range(train_config.get_total_number_of_cross_validation_runs()):
        expected_outputs_folder = root / str(x)
        assert expected_outputs_folder.exists()
        for m in [ModelExecutionMode.TRAIN, ModelExecutionMode.VAL]:
            metrics_path = expected_outputs_folder / m.value / SUBJECT_METRICS_FILE_NAME
            assert metrics_path.exists()
            split_metrics = pd.read_csv(metrics_path)
            if m in metrics:
                # check that metrics for any two folds is not the same
                assert not any([split_metrics.equals(x) for x in metrics[m]])
            metrics[m] = [split_metrics]
    if train_config.perform_cross_validation:
        # test aggregates are as expected
        aggregate_metrics_path = root / CROSSVAL_RESULTS_FOLDER / METRICS_AGGREGATES_FILE
        assert aggregate_metrics_path.is_file()
        # since we aggregate the outputs of each of the child folds
        # we need to compare the outputs w.r.t to the parent folds
        _dataset_splits = train_config.get_dataset_splits()

        _val_dataset_split_count = len(_dataset_splits.val[train_config.subject_column].unique()) + len(
            _dataset_splits.train[train_config.subject_column].unique())
        _aggregates_csv = pd.read_csv(aggregate_metrics_path)
        _counts_for_splits = list(_aggregates_csv[LoggingColumns.SubjectCount.value])
        assert all([x == _val_dataset_split_count for x in _counts_for_splits])
        _epochs = list(_aggregates_csv[LoggingColumns.Epoch.value])
        # Each epoch is recorded twice once for the training split and once for the validation
        # split
        assert len(_epochs) == train_config.num_epochs * 2
        assert _epochs == list(range(train_config.num_epochs)) * 2
        # Only the validation mode is kept for unrolled aggregates
        unrolled = unroll_aggregate_metrics(_aggregates_csv)
        if train_config.is_classification_model:
            expected_metrics = {LoggingColumns.CrossEntropy.value,
                                LoggingColumns.AreaUnderPRCurve.value,
                                LoggingColumns.AreaUnderRocCurve.value,
                                LoggingColumns.FalseNegativeRateAtOptimalThreshold.value,
                                LoggingColumns.FalsePositiveRateAtOptimalThreshold.value,
                                LoggingColumns.AccuracyAtOptimalThreshold.value,
                                LoggingColumns.OptimalThreshold.value,
                                LoggingColumns.AccuracyAtThreshold05.value}
        else:
            expected_metrics = {LoggingColumns.MeanAbsoluteError.value,
                                LoggingColumns.MeanSquaredError.value,
                                LoggingColumns.ExplainedVariance.value}
        expected_metrics = expected_metrics.union({LoggingColumns.SubjectCount.value})
        assert len(unrolled) == train_config.num_epochs * len(expected_metrics)
        actual_metrics = set(m.metric_name for m in unrolled)
        assert actual_metrics == expected_metrics
        actual_epochs = set(m.epoch for m in unrolled)
        assert actual_epochs == set(_epochs)


def test_unroll_aggregates() -> None:
    # This is an output file of a CV run on a classification model, shuffled such that epochs are not in the right
    # order.
    file = io.StringIO("""area_under_roc_curve,area_under_pr_curve,cross_entropy,subject_count,data_split,epoch
1.00000,1.00000,0.70290,3,Val,4
1.00000,1.00000,0.70339,3,Val,1
1.00000,1.00000,0.70323,3,Val,2
1.00000,1.00000,0.70306,3,Val,3
""")
    df = pd.read_csv(file)
    unrolled = unroll_aggregate_metrics(df)
    expected_metrics = {LoggingColumns.CrossEntropy.value,
                        LoggingColumns.AreaUnderPRCurve.value,
                        LoggingColumns.AreaUnderRocCurve.value,
                        LoggingColumns.SubjectCount.value}
    expected_epochs = set(range(1, 5))
    assert len(unrolled) == len(expected_epochs) * len(expected_metrics)
    actual_metrics = set(m.metric_name for m in unrolled)
    assert actual_metrics == expected_metrics
    actual_epochs = set(m.epoch for m in unrolled)
    assert actual_epochs == expected_epochs
    assert unrolled[0] == EpochMetricValues(1, LoggingColumns.AreaUnderPRCurve.value, 1.0)
    assert unrolled[-2] == EpochMetricValues(4, LoggingColumns.CrossEntropy.value, 0.7029)
    assert unrolled[-1] == EpochMetricValues(4, LoggingColumns.SubjectCount.value, 3)


def test_dataset_stats_hook(test_output_dirs: OutputFolderForTests) -> None:
    """
    Test if the flexible hook for computing dataset statistics is called correctly in create_and_set_torch_datasets
    """
    model = ClassificationModelForTesting()
    root_dir = test_output_dirs.root_dir
    out_file = root_dir / "stats.txt"

    def hook(datasets: Dict[ModelExecutionMode, ScalarDataset]) -> None:
        # Assert on types to ensure that the hook is called with the right arguments
        assert isinstance(datasets, Dict)
        lines = []
        for mode in ModelExecutionMode:
            assert mode in datasets
            assert isinstance(datasets[mode], ScalarDataset)
            lines.append(f"{mode.value}: {len(datasets[mode].items)}")
        out_file.write_text("\n".join(lines))

    model.dataset_stats_hook = hook

    model.create_and_set_torch_datasets()
    assert out_file.is_file()
    assert out_file.read_text() == "\n".join(["Train: 2", "Test: 1", "Val: 1"])


def test_dataset_stats_hook_failing(test_output_dirs: OutputFolderForTests) -> None:
    """
    Test if the hook for computing dataset statistics can safely fail.
    """
    model = ClassificationModelForTesting()

    def hook(_: Dict[ModelExecutionMode, ScalarDataset]) -> None:
        raise ValueError()

    model.dataset_stats_hook = hook
    model.create_and_set_torch_datasets()


def test_get_dataset_splits() -> None:
    """
    Test if dataset splits are created as expected for scalar models.
    """
    model = ClassificationModelForTesting()
    model.local_dataset = full_ml_test_data_path("classification_data_generated_random")
    model.number_of_cross_validation_splits = 2
    dataset_splits = model.get_dataset_splits()
<<<<<<< HEAD
    assert list(dataset_splits[ModelExecutionMode.TRAIN].subjectID.unique()) == ['S4', 'S5', 'S2', 'S10']
    assert list(dataset_splits[ModelExecutionMode.VAL].subjectID.unique()) == ['S1', 'S6', 'S7', 'S8']
    assert list(dataset_splits[ModelExecutionMode.TEST].subjectID.unique()) == ['S3', 'S9']
    # check if sub-folds are created as expected
    model.number_of_cross_validation_splits_per_fold = 2
    sub_fold_dataset_splits = model.get_dataset_splits()
    # the validation and the test set must be the same for parent and sub fold
    pd.testing.assert_frame_equal(dataset_splits.val, sub_fold_dataset_splits.val,
                                  check_like=True, check_dtype=False)
    pd.testing.assert_frame_equal(dataset_splits.test,
                                  sub_fold_dataset_splits.test, check_like=True,
                                  check_dtype=False)
    # make sure the training set is the expected subset of the parent
    assert list(sub_fold_dataset_splits[ModelExecutionMode.TRAIN].subjectID.unique()) == ['S2', 'S10']
=======
    assert list(dataset_splits[ModelExecutionMode.TRAIN].subjectID.unique()) == ['4', '5', '2', '10']
    assert list(dataset_splits[ModelExecutionMode.VAL].subjectID.unique()) == ['1', '6', '7', '8']
    assert list(dataset_splits[ModelExecutionMode.TEST].subjectID.unique()) == ['3', '9']
>>>>>>> 787c6d8a
<|MERGE_RESOLUTION|>--- conflicted
+++ resolved
@@ -157,29 +157,14 @@
     azure_config.train = True
     config: ScalarModelBase = ModelConfigLoader[ScalarModelBase]() \
         .create_model_config_from_name(model_name)
-<<<<<<< HEAD
     config.number_of_cross_validation_splits = number_of_offline_cross_validation_splits
-    config.number_of_cross_validation_splits_per_fold = number_of_cross_validation_splits_per_fold
     config.set_output_to(test_output_dirs.root_dir)
     # Trying to run DDP from the test suite hangs, hence restrict to single GPU.
     config.max_num_gpus = 1
-    if config.perform_sub_fold_cross_validation:
-        config.local_dataset = full_ml_test_data_path("classification_data_sub_fold_cv")
     MLRunner(config, azure_config).run()
     _check_offline_cross_validation_output_files(config)
 
     if config.perform_cross_validation:
-=======
-    train_config.number_of_cross_validation_splits = number_of_offline_cross_validation_splits
-    train_config.set_output_to(test_output_dirs.root_dir)
-    MLRunner(train_config, azure_config).run()
-    _check_offline_cross_validation_output_files(train_config)
-
-    if train_config.is_regression_model:
-        assert (train_config.outputs_folder / "0" / "error_plot_4.png").is_file()
-
-    if train_config.perform_cross_validation:
->>>>>>> 787c6d8a
         # Test that the result files can be correctly picked up by the cross validation routine.
         # For that, we point the downloader to the local results folder. The core download method
         # recognizes run_recovery_id == None as the signal to read from the local_run_results folder.
@@ -490,23 +475,6 @@
     model.local_dataset = full_ml_test_data_path("classification_data_generated_random")
     model.number_of_cross_validation_splits = 2
     dataset_splits = model.get_dataset_splits()
-<<<<<<< HEAD
-    assert list(dataset_splits[ModelExecutionMode.TRAIN].subjectID.unique()) == ['S4', 'S5', 'S2', 'S10']
-    assert list(dataset_splits[ModelExecutionMode.VAL].subjectID.unique()) == ['S1', 'S6', 'S7', 'S8']
-    assert list(dataset_splits[ModelExecutionMode.TEST].subjectID.unique()) == ['S3', 'S9']
-    # check if sub-folds are created as expected
-    model.number_of_cross_validation_splits_per_fold = 2
-    sub_fold_dataset_splits = model.get_dataset_splits()
-    # the validation and the test set must be the same for parent and sub fold
-    pd.testing.assert_frame_equal(dataset_splits.val, sub_fold_dataset_splits.val,
-                                  check_like=True, check_dtype=False)
-    pd.testing.assert_frame_equal(dataset_splits.test,
-                                  sub_fold_dataset_splits.test, check_like=True,
-                                  check_dtype=False)
-    # make sure the training set is the expected subset of the parent
-    assert list(sub_fold_dataset_splits[ModelExecutionMode.TRAIN].subjectID.unique()) == ['S2', 'S10']
-=======
     assert list(dataset_splits[ModelExecutionMode.TRAIN].subjectID.unique()) == ['4', '5', '2', '10']
     assert list(dataset_splits[ModelExecutionMode.VAL].subjectID.unique()) == ['1', '6', '7', '8']
-    assert list(dataset_splits[ModelExecutionMode.TEST].subjectID.unique()) == ['3', '9']
->>>>>>> 787c6d8a
+    assert list(dataset_splits[ModelExecutionMode.TEST].subjectID.unique()) == ['3', '9']