--- conflicted
+++ resolved
@@ -22,16 +22,13 @@
 from InnerEye.Common.fixed_paths_for_tests import full_ml_test_data_path
 from InnerEye.Common.metrics_constants import LoggingColumns, MetricType
 from InnerEye.Common.output_directories import OutputFolderForTests
-<<<<<<< HEAD
 from InnerEye.ML import model_testing, model_training, runner
 from InnerEye.ML.common import BEST_CHECKPOINT_FILE_NAME_WITH_SUFFIX, CHECKPOINT_SUFFIX, \
     ModelExecutionMode, \
     RECOVERY_CHECKPOINT_FILE_NAME
 from InnerEye.ML.configs.classification.DummyClassification import DummyClassification
-=======
 from InnerEye.ML import model_testing, runner
 from InnerEye.ML.common import ModelExecutionMode
->>>>>>> 0d479ba3
 from InnerEye.ML.configs.classification.DummyMulticlassClassification import DummyMulticlassClassification
 from InnerEye.ML.dataset.scalar_dataset import ScalarDataset
 from InnerEye.ML.metrics import InferenceMetricsForClassification, binary_classification_accuracy, \
@@ -350,7 +347,6 @@
     assert config.get_effective_random_seed() == set_from_commandline
     assert config.non_image_feature_channels == ["label"]
     assert str(config.outputs_folder).startswith(output_root)
-<<<<<<< HEAD
     assert (config.logs_folder / runner.LOG_FILE_NAME).exists()
     # Check that we saved one checkpoint every second epoch and that we kept only that last 2 and that last.ckpt has
     # been renamed to best.ckpt
@@ -359,9 +355,6 @@
     assert (config.checkpoint_folder / str(RECOVERY_CHECKPOINT_FILE_NAME + "_epoch=5" + CHECKPOINT_SUFFIX)).exists()
     assert (config.checkpoint_folder / BEST_CHECKPOINT_FILE_NAME_WITH_SUFFIX).exists()
 
-=======
-    assert (config.logs_folder / LOG_FILE_NAME).exists()
->>>>>>> 0d479ba3
 
 @pytest.mark.skipif(common_util.is_windows(), reason="Has OOM issues on windows build")
 def test_runner_restart(test_output_dirs: OutputFolderForTests) -> None:
