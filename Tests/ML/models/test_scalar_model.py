#  ------------------------------------------------------------------------------------------
#  Copyright (c) Microsoft Corporation. All rights reserved.
#  Licensed under the MIT License (MIT). See LICENSE in the repo root for license information.
#  ------------------------------------------------------------------------------------------
import io
import logging
from io import StringIO
from pathlib import Path
from typing import Dict, List, Optional
from unittest import mock

import pandas as pd
import pytest
import torch

from InnerEye.Common import common_util, fixed_paths
from InnerEye.Common.common_util import CROSSVAL_RESULTS_FOLDER, EPOCH_METRICS_FILE_NAME, METRICS_AGGREGATES_FILE, \
    SUBJECT_METRICS_FILE_NAME, BEST_EPOCH_FOLDER_NAME, logging_to_stdout
from InnerEye.Common.metrics_dict import MetricType, MetricsDict, ScalarMetricsDict
from InnerEye.Common.output_directories import OutputFolderForTests
from InnerEye.ML import model_testing, model_training, runner
from InnerEye.ML.common import ModelExecutionMode
from InnerEye.ML.dataset.scalar_dataset import ScalarDataset
from InnerEye.ML.metrics import InferenceMetricsForClassification, binary_classification_accuracy, \
    compute_scalar_metrics
from InnerEye.ML.run_ml import MLRunner
from InnerEye.ML.scalar_config import ScalarLoss, ScalarModelBase
from InnerEye.ML.utils.config_util import ModelConfigLoader
from InnerEye.ML.utils.metrics_constants import LoggingColumns
from InnerEye.ML.visualizers.plot_cross_validation import EpochMetricValues, get_config_and_results_for_offline_runs, \
    unroll_aggregate_metrics
from Tests.ML.configs.ClassificationModelForTesting import ClassificationModelForTesting
from Tests.ML.configs.DummyModel import DummyModel
from Tests.ML.util import get_default_azure_config, get_default_checkpoint_handler, machine_has_gpu
from Tests.fixed_paths_for_tests import full_ml_test_data_path


@pytest.mark.cpu_and_gpu
def test_train_classification_model(test_output_dirs: OutputFolderForTests) -> None:
    """
    Test training and testing of classification models, asserting on the individual results from training and testing.
    Expected test results are stored for GPU with and without mixed precision.
    """
    logging_to_stdout(logging.DEBUG)
    config = ClassificationModelForTesting()
    config.set_output_to(test_output_dirs.root_dir)
    checkpoint_handler = get_default_checkpoint_handler(model_config=config,
                                                        project_root=Path(test_output_dirs.root_dir))
    # Train for 4 epochs, checkpoints at epochs 2 and 4
    config.num_epochs = 4
    model_training_result = model_training.model_train(config, checkpoint_handler=checkpoint_handler)
    assert model_training_result is not None
    expected_learning_rates = [0.0001, 9.99971e-05, 9.99930e-05, 9.99861e-05]
    expected_train_loss = [0.686614, 0.686465, 0.686316, 0.686167]
    expected_val_loss = [0.737061, 0.736691, 0.736321, 0.735952]

    # Ensure that all metrics are computed on both training and validation set
    assert len(model_training_result.train_results_per_epoch) == config.num_epochs
    assert len(model_training_result.val_results_per_epoch) == config.num_epochs
    assert len(model_training_result.train_results_per_epoch[0]) >= 11
    assert len(model_training_result.val_results_per_epoch[0]) >= 11
    for metric in [MetricType.ACCURACY_AT_THRESHOLD_05,
                   MetricType.ACCURACY_AT_OPTIMAL_THRESHOLD,
                   MetricType.AREA_UNDER_PR_CURVE,
                   MetricType.AREA_UNDER_ROC_CURVE,
                   MetricType.CROSS_ENTROPY,
                   MetricType.LOSS,
                   # For unknown reasons, we don't get seconds_per_batch for the training data.
                   # MetricType.SECONDS_PER_BATCH,
                   MetricType.SECONDS_PER_EPOCH,
                   MetricType.SUBJECT_COUNT,
                   ]:
        assert metric.value in model_training_result.train_results_per_epoch[0], f"{metric.value} not in training"
        assert metric.value in model_training_result.val_results_per_epoch[0], f"{metric.value} not in validation"

    actual_train_loss = model_training_result.get_metric(is_training=True, metric_type=MetricType.LOSS)
    actual_val_loss = model_training_result.get_metric(is_training=False, metric_type=MetricType.LOSS)
    actual_learning_rates = model_training_result.get_metric(is_training=True, metric_type=MetricType.LEARNING_RATE)
    assert actual_train_loss == pytest.approx(expected_train_loss, abs=1e-6), "Training loss"
    assert actual_val_loss == pytest.approx(expected_val_loss, abs=1e-6), "Validation loss"
    assert actual_learning_rates == pytest.approx(expected_learning_rates, rel=1e-5), "Learning rates"
    test_results = model_testing.model_test(config, ModelExecutionMode.TRAIN,
                                            checkpoint_handler=checkpoint_handler)
    assert isinstance(test_results, InferenceMetricsForClassification)
<<<<<<< HEAD
    if use_mixed_precision_and_gpu:
        expected_metrics = [0.636085, 0.735952]
    else:
        expected_metrics = [0.636084, 0.735952]
    assert test_results.metrics.values()[MetricType.CROSS_ENTROPY.value] == \
=======
    assert list(test_results.epochs.keys()) == [-1]
    expected_metrics = [0.636085, 0.735952]
    assert test_results.epochs[-1].values()[MetricType.CROSS_ENTROPY.value] == \
>>>>>>> dc1cc67b
           pytest.approx(expected_metrics, abs=1e-5)
    # Run detailed logs file check only on CPU, it will contain slightly different metrics on GPU, but here
    # we want to mostly assert that the files look reasonable
    if machine_has_gpu:
        return
    # Check epoch_metrics.csv
    epoch_metrics_path = config.outputs_folder / ModelExecutionMode.TRAIN.value / EPOCH_METRICS_FILE_NAME
    # Auto-format will break the long header line, hence the strange way of writing it!
    expected_epoch_metrics = \
        "loss,cross_entropy,accuracy_at_threshold_05,seconds_per_epoch,learning_rate," + \
        "area_under_roc_curve,area_under_pr_curve,accuracy_at_optimal_threshold," \
        "false_positive_rate_at_optimal_threshold,false_negative_rate_at_optimal_threshold," \
        "optimal_threshold,subject_count,epoch,cross_validation_split_index\n" + \
        """0.6866141557693481,0.6866141557693481,0.5,0,0.0001,1.0,1.0,0.5,0.0,0.0,0.529514,2.0,0,-1
        0.6864652633666992,0.6864652633666992,0.5,0,9.999712322065557e-05,1.0,1.0,0.5,0.0,0.0,0.529475,2.0,1,-1
        0.6863163113594055,0.6863162517547607,0.5,0,9.999306876841536e-05,1.0,1.0,0.5,0.0,0.0,0.529437,2.0,2,-1
        0.6861673593521118,0.6861673593521118,0.5,0,9.998613801725043e-05,1.0,1.0,0.5,0.0,0.0,0.529399,2.0,3,-1
        """
    # We cannot compare columns like "seconds_per_epoch" because timing will obviously vary between machines.
    # Column must still be present, though.
    check_log_file(epoch_metrics_path, expected_epoch_metrics,
                   ignore_columns=[LoggingColumns.SecondsPerEpoch.value])

    # Check metrics.csv: This contains the per-subject per-epoch model outputs
    metrics_path = config.outputs_folder / ModelExecutionMode.TRAIN.value / SUBJECT_METRICS_FILE_NAME
    metrics_expected = \
        """prediction_target,epoch,subject,model_output,label,cross_validation_split_index,data_split
Default,0,S2,0.5295137763023376,1.0,-1,Train
Default,0,S4,0.5216594338417053,0.0,-1,Train
Default,1,S2,0.5294750332832336,1.0,-1,Train
Default,1,S4,0.5214819312095642,0.0,-1,Train
Default,2,S2,0.5294366478919983,1.0,-1,Train
Default,2,S4,0.5213046073913574,0.0,-1,Train
Default,3,S4,0.5211275815963745,0.0,-1,Train
Default,3,S2,0.5293986201286316,1.0,-1,Train
"""
    check_log_file(metrics_path, metrics_expected, ignore_columns=[])

    # Check log METRICS_FILE_NAME inside of the folder epoch_004/Train, which is written when we run model_test.
    # Normally, we would run it on the Test and Val splits, but for convenience we test on the train split here.
    inference_metrics_path = config.outputs_folder / Path(BEST_EPOCH_FOLDER_NAME) / \
                             ModelExecutionMode.TRAIN.value / SUBJECT_METRICS_FILE_NAME
    inference_metrics_expected = \
        """prediction_target,epoch,subject,model_output,label,cross_validation_split_index,data_split
Default,-1,S2,0.5293986201286316,1.0,-1,Train
Default,-1,S4,0.5211275815963745,0.0,-1,Train
"""
    check_log_file(inference_metrics_path, inference_metrics_expected, ignore_columns=[])


def check_log_file(path: Path, expected_csv: str, ignore_columns: List[str]) -> None:
    df_expected = pd.read_csv(StringIO(expected_csv))
    df_epoch_metrics_actual = pd.read_csv(path)
    for ignore_column in ignore_columns:
        assert ignore_column in df_epoch_metrics_actual, f"Column {ignore_column} will be ignored, but must still be" \
                                                         f"present in the dataframe"
        del df_epoch_metrics_actual[ignore_column]
        if ignore_column in df_expected:
            del df_expected[ignore_column]
    pd.testing.assert_frame_equal(df_expected, df_epoch_metrics_actual, check_less_precise=True, check_like=True)


@pytest.mark.skipif(common_util.is_windows(), reason="Too slow on windows")
@pytest.mark.parametrize("model_name", ["DummyClassification", "DummyRegression"])
@pytest.mark.parametrize("number_of_offline_cross_validation_splits", [2])
@pytest.mark.parametrize("number_of_cross_validation_splits_per_fold", [2])
def test_run_ml_with_classification_model(test_output_dirs: OutputFolderForTests,
                                          number_of_offline_cross_validation_splits: int,
                                          number_of_cross_validation_splits_per_fold: int,
                                          model_name: str) -> None:
    """
    Test training and testing of classification models, when it is started together via run_ml.
    """
    logging_to_stdout()
    azure_config = get_default_azure_config()
    azure_config.train = True
    config: ScalarModelBase = ModelConfigLoader[ScalarModelBase]() \
        .create_model_config_from_name(model_name)
    config.number_of_cross_validation_splits = number_of_offline_cross_validation_splits
    config.number_of_cross_validation_splits_per_fold = number_of_cross_validation_splits_per_fold
    config.set_output_to(test_output_dirs.root_dir)
    # Trying to run DDP from the test suite hangs, hence restrict to single GPU.
    config.max_num_gpus = 1
    if config.perform_sub_fold_cross_validation:
        config.local_dataset = full_ml_test_data_path("classification_data_sub_fold_cv")
    MLRunner(config, azure_config).run()
    _check_offline_cross_validation_output_files(config)

    if config.perform_cross_validation:
        # Test that the result files can be correctly picked up by the cross validation routine.
        # For that, we point the downloader to the local results folder. The core download method
        # recognizes run_recovery_id == None as the signal to read from the local_run_results folder.
        config_and_files = get_config_and_results_for_offline_runs(config)
        result_files = config_and_files.files
        # One file for VAL and one for TRAIN for each child run
        assert len(result_files) == config.get_total_number_of_cross_validation_runs() * 2
        for file in result_files:
            assert file.execution_mode != ModelExecutionMode.TEST
            assert file.dataset_csv_file is not None
            assert file.dataset_csv_file.exists()
            assert file.metrics_file is not None
            assert file.metrics_file.exists()


@pytest.mark.skipif(common_util.is_windows(), reason="Too slow on windows")
def test_run_ml_with_segmentation_model(test_output_dirs: OutputFolderForTests) -> None:
    """
    Test training and testing of segmentation models, when it is started together via run_ml.
    """
    config = DummyModel()
    config.num_dataload_workers = 0
    config.restrict_subjects = "1"
    # Increasing the test crop size should not have any effect on the results.
    # This is for a bug in an earlier version of the code where the wrong execution mode was used to
    # compute the expected mask size at training time.
    config.test_crop_size = (75, 75, 75)
    config.perform_training_set_inference = False
    config.perform_validation_and_test_set_inference = True
    config.set_output_to(test_output_dirs.root_dir)
    azure_config = get_default_azure_config()
    azure_config.train = True
    MLRunner(config, azure_config).run()


def test_runner1(test_output_dirs: OutputFolderForTests) -> None:
    """
    Test starting a classification model via the commandline runner. Test if we can provide overrides
    for parameters that live inside the DeepLearningConfig, and ones that are specific to classification models.
    :return:
    """
    set_from_commandline = 12345
    scalar1 = '["label"]'
    model_name = "DummyClassification"
    initial_config = ModelConfigLoader[ScalarModelBase]().create_model_config_from_name(model_name)
    assert initial_config.non_image_feature_channels == []
    output_root = str(test_output_dirs.root_dir)
    args = ["",
            "--model", model_name,
            "--train", "True",
            "--random_seed", str(set_from_commandline),
            "--non_image_feature_channels", scalar1,
            "--output_to", output_root,
            "--max_num_gpus", "1"
            ]
    with mock.patch("sys.argv", args):
        config, _ = runner.run(project_root=fixed_paths.repository_root_directory(),
                               yaml_config_file=fixed_paths.SETTINGS_YAML_FILE)
    assert isinstance(config, ScalarModelBase)
    assert config.model_name == "DummyClassification"
    assert config.get_effective_random_seed() == set_from_commandline
    assert config.non_image_feature_channels == ["label"]
    assert str(config.outputs_folder).startswith(output_root)
    assert (config.logs_folder / runner.LOG_FILE_NAME).exists()


def test_runner2(test_output_dirs: OutputFolderForTests) -> None:
    """
    Test starting a classification model via the commandline runner, and provide the same arguments
    that would be passed in via the YAML files.
    :return:
    """
    output_root = str(test_output_dirs.root_dir)
    args = ["",
            "--model", "DummyClassification",
            "--train", "True",
            "--output_to", output_root,
            "--max_num_gpus", "1"
            ]
    with mock.patch("sys.argv", args):
        config, _ = runner.run(project_root=fixed_paths.repository_root_directory(),
                               yaml_config_file=fixed_paths.SETTINGS_YAML_FILE)
    assert isinstance(config, ScalarModelBase)
    assert config.name.startswith("DummyClassification")


@pytest.mark.skipif(common_util.is_windows(), reason="Has issues on windows build")
@pytest.mark.gpu
@pytest.mark.parametrize(["output_values_list", "expected_accuracy"],
                         [([0.4, 0.9], 1.0),
                          ([0.9, 0.4], 0.0),
                          ([0.4, 0.4], 0.5)]
                         )
def test_binary_classification_accuracy(output_values_list: List, expected_accuracy: float) -> None:
    labels = torch.tensor([0.3, 1.0])
    model_output = torch.tensor(output_values_list)
    if machine_has_gpu:
        labels = labels.cuda()
        model_output = model_output.cuda()
    actual_accuracy = binary_classification_accuracy(model_output, labels)
    assert actual_accuracy == pytest.approx(expected_accuracy, abs=1e-8)


@pytest.mark.gpu
@pytest.mark.parametrize("has_hues", [True, False])
@pytest.mark.parametrize("is_classification", [True, False])
def test_scalar_metrics(has_hues: bool, is_classification: bool) -> None:
    hues = ["Foo", "Bar", "Car"]
    if is_classification:
        values = [[0.4, 0.9, 0.3], [0.9, 0.4, 0.2]]
        labels = [[0.0, 0.0, 0.0], [1.0, 1.0, 1.0]]
        expected_accuracy = [1.0, 0.0, 0.5]
        accuracy_metric_key = MetricType.ACCURACY_AT_THRESHOLD_05.value
        expected_info_format_strs = [
            "CrossEntropy: 0.3081, AccuracyAtThreshold05: 1.0000",
            "CrossEntropy: 1.6094, AccuracyAtThreshold05: 0.0000",
            "CrossEntropy: 0.9831, AccuracyAtThreshold05: 0.5000",
        ]
    else:
        values = [[1.5, -1.0, 2.0], [1.5, 0.0, 1.0]]
        labels = [[2.0, 2.0, 2.0], [1.0, 1.0, 1.0]]
        expected_accuracy = [0.25, 5, 0]
        accuracy_metric_key = MetricType.MEAN_SQUARED_ERROR.value
        # TODO antonsc: We have odd values here for ExplainedVariance, and had already for r2score
        expected_info_format_strs = [
            "MeanSquaredError: 0.2500, MeanAbsoluteError: 0.5000, ExplainedVariance: 0.0000",
            "MeanSquaredError: 5.0000, MeanAbsoluteError: 2.0000, ExplainedVariance: -19.0000",
            "MeanSquaredError: 0.0000, MeanAbsoluteError: 0.0000, ExplainedVariance: 1.0000"
        ]

    def _get_expected_info_str(index: Optional[int] = None) -> str:
        if index is not None:
            df = pd.DataFrame.from_dict({
                MetricsDict.DATAFRAME_COLUMNS[0]: MetricsDict.DEFAULT_HUE_KEY,
                MetricsDict.DATAFRAME_COLUMNS[1]: [expected_info_format_strs[index]]
            })
        else:
            df = pd.DataFrame.from_dict({
                MetricsDict.DATAFRAME_COLUMNS[0]: hues,
                MetricsDict.DATAFRAME_COLUMNS[1]: expected_info_format_strs
            })
        return df.to_string(index=False)

    if has_hues:
        metrics_dict = _compute_scalar_metrics(
            output_values_list=values, labels=labels, hues=hues, is_classification=is_classification
        )
        for i, hue in enumerate(hues):
            assert metrics_dict.values(hue=hue)[accuracy_metric_key] == [expected_accuracy[i]]
        assert metrics_dict.to_string(tabulate=False) == _get_expected_info_str()
    else:
        for i, hue in enumerate(hues):
            _values = [[x[i]] for x in values]
            _labels = [[x[i]] for x in labels]
            metrics_dict = _compute_scalar_metrics(output_values_list=_values, labels=_labels,
                                                   is_classification=is_classification)
            assert metrics_dict.values()[accuracy_metric_key] == [expected_accuracy[i]]
            assert metrics_dict.to_string(tabulate=False) == _get_expected_info_str(index=i)


def _compute_scalar_metrics(output_values_list: List[List[float]],
                            labels: List[List[float]],
                            is_classification: bool,
                            hues: Optional[List[str]] = None) -> ScalarMetricsDict:
    model_output = torch.tensor(output_values_list)
    _labels = torch.tensor(labels)
    if machine_has_gpu:
        _labels = _labels.cuda()
        model_output = model_output.cuda()
    metrics_dict = ScalarMetricsDict(hues=hues, is_classification_metrics=is_classification)
    subject_ids = list(map(str, range(model_output.shape[0])))
    loss_type = ScalarLoss.BinaryCrossEntropyWithLogits if is_classification else ScalarLoss.MeanSquaredError
    compute_scalar_metrics(metrics_dict, subject_ids, model_output, _labels, loss_type=loss_type)
    return metrics_dict


@pytest.mark.parametrize("offline_parent_cv_run", [True, False])
def test_is_offline_cross_val_parent_run(offline_parent_cv_run: bool) -> None:
    train_config = DummyModel()
    train_config.number_of_cross_validation_splits = 2 if offline_parent_cv_run else 0
    assert MLRunner(train_config).is_offline_cross_val_parent_run() == offline_parent_cv_run


def _check_offline_cross_validation_output_files(train_config: ScalarModelBase) -> None:
    metrics: Dict[ModelExecutionMode, List[pd.DataFrame]] = dict()
    root = Path(train_config.file_system_config.outputs_folder)
    for x in range(train_config.get_total_number_of_cross_validation_runs()):
        expected_outputs_folder = root / str(x)
        assert expected_outputs_folder.exists()
        for m in [ModelExecutionMode.TRAIN, ModelExecutionMode.VAL]:
            metrics_path = expected_outputs_folder / m.value / SUBJECT_METRICS_FILE_NAME
            assert metrics_path.exists()
            split_metrics = pd.read_csv(metrics_path)
            if m in metrics:
                # check that metrics for any two folds is not the same
                assert not any([split_metrics.equals(x) for x in metrics[m]])
            metrics[m] = [split_metrics]
    if train_config.perform_cross_validation:
        # test aggregates are as expected
        aggregate_metrics_path = root / CROSSVAL_RESULTS_FOLDER / METRICS_AGGREGATES_FILE
        assert aggregate_metrics_path.is_file()
        # since we aggregate the outputs of each of the child folds
        # we need to compare the outputs w.r.t to the parent folds
        child_folds = train_config.number_of_cross_validation_splits_per_fold
        if train_config.perform_sub_fold_cross_validation:
            train_config.number_of_cross_validation_splits_per_fold = 0
        _dataset_splits = train_config.get_dataset_splits()
        train_config.number_of_cross_validation_splits_per_fold = child_folds

        _val_dataset_split_count = len(_dataset_splits.val[train_config.subject_column].unique()) + len(
            _dataset_splits.train[train_config.subject_column].unique())
        _aggregates_csv = pd.read_csv(aggregate_metrics_path)
        _counts_for_splits = list(_aggregates_csv[LoggingColumns.SubjectCount.value])
        assert all([x == _val_dataset_split_count for x in _counts_for_splits])
        _epochs = list(_aggregates_csv[LoggingColumns.Epoch.value])
        # Each epoch is recorded twice once for the training split and once for the validation
        # split
        assert len(_epochs) == train_config.num_epochs * 2
        assert _epochs == list(range(train_config.num_epochs)) * 2
        # Only the validation mode is kept for unrolled aggregates
        unrolled = unroll_aggregate_metrics(_aggregates_csv)
        if train_config.is_classification_model:
            expected_metrics = {LoggingColumns.CrossEntropy.value,
                                LoggingColumns.AreaUnderPRCurve.value,
                                LoggingColumns.AreaUnderRocCurve.value,
                                LoggingColumns.FalseNegativeRateAtOptimalThreshold.value,
                                LoggingColumns.FalsePositiveRateAtOptimalThreshold.value,
                                LoggingColumns.AccuracyAtOptimalThreshold.value,
                                LoggingColumns.OptimalThreshold.value,
                                LoggingColumns.AccuracyAtThreshold05.value}
        else:
            expected_metrics = {LoggingColumns.MeanAbsoluteError.value,
                                LoggingColumns.MeanSquaredError.value,
                                LoggingColumns.ExplainedVariance.value}
        expected_metrics = expected_metrics.union({LoggingColumns.SubjectCount.value})
        assert len(unrolled) == train_config.num_epochs * len(expected_metrics)
        actual_metrics = set(m.metric_name for m in unrolled)
        assert actual_metrics == expected_metrics
        actual_epochs = set(m.epoch for m in unrolled)
        assert actual_epochs == set(_epochs)


def test_unroll_aggregates() -> None:
    # This is an output file of a CV run on a classification model, shuffled such that epochs are not in the right
    # order.
    file = io.StringIO("""area_under_roc_curve,area_under_pr_curve,cross_entropy,subject_count,data_split,epoch
1.00000,1.00000,0.70290,3,Val,4
1.00000,1.00000,0.70339,3,Val,1
1.00000,1.00000,0.70323,3,Val,2
1.00000,1.00000,0.70306,3,Val,3
""")
    df = pd.read_csv(file)
    unrolled = unroll_aggregate_metrics(df)
    expected_metrics = {LoggingColumns.CrossEntropy.value,
                        LoggingColumns.AreaUnderPRCurve.value,
                        LoggingColumns.AreaUnderRocCurve.value,
                        LoggingColumns.SubjectCount.value}
    expected_epochs = set(range(1, 5))
    assert len(unrolled) == len(expected_epochs) * len(expected_metrics)
    actual_metrics = set(m.metric_name for m in unrolled)
    assert actual_metrics == expected_metrics
    actual_epochs = set(m.epoch for m in unrolled)
    assert actual_epochs == expected_epochs
    assert unrolled[0] == EpochMetricValues(1, LoggingColumns.AreaUnderPRCurve.value, 1.0)
    assert unrolled[-2] == EpochMetricValues(4, LoggingColumns.CrossEntropy.value, 0.7029)
    assert unrolled[-1] == EpochMetricValues(4, LoggingColumns.SubjectCount.value, 3)


def test_dataset_stats_hook(test_output_dirs: OutputFolderForTests) -> None:
    """
    Test if the flexible hook for computing dataset statistics is called correctly in create_and_set_torch_datasets
    """
    model = ClassificationModelForTesting()
    root_dir = test_output_dirs.root_dir
    out_file = root_dir / "stats.txt"

    def hook(datasets: Dict[ModelExecutionMode, ScalarDataset]) -> None:
        # Assert on types to ensure that the hook is called with the right arguments
        assert isinstance(datasets, Dict)
        lines = []
        for mode in ModelExecutionMode:
            assert mode in datasets
            assert isinstance(datasets[mode], ScalarDataset)
            lines.append(f"{mode.value}: {len(datasets[mode].items)}")
        out_file.write_text("\n".join(lines))

    model.dataset_stats_hook = hook

    model.create_and_set_torch_datasets()
    assert out_file.is_file()
    assert out_file.read_text() == "\n".join(["Train: 2", "Test: 1", "Val: 1"])


def test_dataset_stats_hook_failing(test_output_dirs: OutputFolderForTests) -> None:
    """
    Test if the hook for computing dataset statistics can safely fail.
    """
    model = ClassificationModelForTesting()

    def hook(_: Dict[ModelExecutionMode, ScalarDataset]) -> None:
        raise ValueError()

    model.dataset_stats_hook = hook
    model.create_and_set_torch_datasets()


def test_get_dataset_splits() -> None:
    """
    Test if dataset splits are created as expected for scalar models.
    """
    model = ClassificationModelForTesting()
    model.local_dataset = full_ml_test_data_path("classification_data_sub_fold_cv")
    model.number_of_cross_validation_splits = 2
    dataset_splits = model.get_dataset_splits()
    assert list(dataset_splits[ModelExecutionMode.TRAIN].subjectID.unique()) == ['S4', 'S5', 'S2', 'S10']
    assert list(dataset_splits[ModelExecutionMode.VAL].subjectID.unique()) == ['S1', 'S6', 'S7', 'S8']
    assert list(dataset_splits[ModelExecutionMode.TEST].subjectID.unique()) == ['S3', 'S9']
    # check if sub-folds are created as expected
    model.number_of_cross_validation_splits_per_fold = 2
    sub_fold_dataset_splits = model.get_dataset_splits()
    # the validation and the test set must be the same for parent and sub fold
    pd.testing.assert_frame_equal(dataset_splits.val, sub_fold_dataset_splits.val,
                                  check_like=True, check_dtype=False)
    pd.testing.assert_frame_equal(dataset_splits.test,
                                  sub_fold_dataset_splits.test, check_like=True,
                                  check_dtype=False)
    # make sure the training set is the expected subset of the parent
    assert list(sub_fold_dataset_splits[ModelExecutionMode.TRAIN].subjectID.unique()) == ['S2', 'S10']<|MERGE_RESOLUTION|>--- conflicted
+++ resolved
@@ -82,17 +82,8 @@
     test_results = model_testing.model_test(config, ModelExecutionMode.TRAIN,
                                             checkpoint_handler=checkpoint_handler)
     assert isinstance(test_results, InferenceMetricsForClassification)
-<<<<<<< HEAD
-    if use_mixed_precision_and_gpu:
-        expected_metrics = [0.636085, 0.735952]
-    else:
-        expected_metrics = [0.636084, 0.735952]
+    expected_metrics = [0.636085, 0.735952]
     assert test_results.metrics.values()[MetricType.CROSS_ENTROPY.value] == \
-=======
-    assert list(test_results.epochs.keys()) == [-1]
-    expected_metrics = [0.636085, 0.735952]
-    assert test_results.epochs[-1].values()[MetricType.CROSS_ENTROPY.value] == \
->>>>>>> dc1cc67b
            pytest.approx(expected_metrics, abs=1e-5)
     # Run detailed logs file check only on CPU, it will contain slightly different metrics on GPU, but here
     # we want to mostly assert that the files look reasonable
