#  ------------------------------------------------------------------------------------------
#  Copyright (c) Microsoft Corporation. All rights reserved.
#  Licensed under the MIT License (MIT). See LICENSE in the repo root for license information.
#  ------------------------------------------------------------------------------------------
import math
import shutil
from pathlib import Path

import numpy as np
import pandas as pd
import pytest

from InnerEye.Common.metrics_constants import LoggingColumns
from InnerEye.Common.output_directories import OutputFolderForTests
from InnerEye.Common.common_util import is_windows
from InnerEye.ML.reports.classification_report import ReportedMetrics, get_correct_and_misclassified_examples, \
    get_image_filepath_from_subject_id, get_k_best_and_worst_performing, get_metric, get_labels_and_predictions, \
    plot_image_from_filepath, get_image_labels_from_subject_id, get_image_outputs_from_subject_id
from InnerEye.ML.reports.notebook_report import generate_classification_notebook
from InnerEye.ML.scalar_config import ScalarModelBase
from InnerEye.ML.configs.classification.DummyMulticlassClassification import DummyMulticlassClassification
from InnerEye.ML.metrics_dict import MetricsDict
from InnerEye.Azure.azure_util import DEFAULT_CROSS_VALIDATION_SPLIT_INDEX
from InnerEye.ML.dataset.scalar_dataset import ScalarDataset


@pytest.mark.skipif(is_windows(), reason="Random timeout errors on windows.")
def test_generate_classification_report(test_output_dirs: OutputFolderForTests) -> None:
    reports_folder = Path(__file__).parent
    test_metrics_file = reports_folder / "test_metrics_classification.csv"
    val_metrics_file = reports_folder / "val_metrics_classification.csv"

    config = ScalarModelBase(label_value_column="label",
                             image_file_column="filePath",
                             subject_column="subject")
    config.local_dataset = test_output_dirs.root_dir / "dataset"
    config.local_dataset.mkdir()
    dataset_csv = config.local_dataset / "dataset.csv"
    image_file_name = "image.npy"
    dataset_csv.write_text("subject,filePath,label\n"
                           f"0,0_{image_file_name},0\n"
                           f"1,1_{image_file_name},0\n"
                           f"2,0_{image_file_name},0\n"
                           f"3,1_{image_file_name},0\n"
                           f"4,0_{image_file_name},0\n"
                           f"5,1_{image_file_name},0\n"
                           f"6,0_{image_file_name},0\n"
                           f"7,1_{image_file_name},0\n"
                           f"8,0_{image_file_name},0\n"
                           f"9,1_{image_file_name},0\n"
                           f"10,0_{image_file_name},0\n"
                           f"11,1_{image_file_name},0\n")

    np.save(str(Path(config.local_dataset / f"0_{image_file_name}")),
            np.random.randint(0, 255, [5, 4]))
    np.save(str(Path(config.local_dataset / f"1_{image_file_name}")),
            np.random.randint(0, 255, [5, 4]))

    result_file = test_output_dirs.root_dir / "report.ipynb"
    result_html = generate_classification_notebook(result_notebook=result_file,
                                                   config=config,
                                                   val_metrics=val_metrics_file,
                                                   test_metrics=test_metrics_file)
    assert result_file.is_file()
    assert result_html.is_file()
    assert result_html.suffix == ".html"


def test_get_labels_and_predictions() -> None:
    reports_folder = Path(__file__).parent
    test_metrics_file = reports_folder / "test_metrics_classification.csv"
    results = get_labels_and_predictions(test_metrics_file, MetricsDict.DEFAULT_HUE_KEY)
    assert all([results.subject_ids[i] == i for i in range(12)])
    assert all([results.labels[i] == label for i, label in enumerate([1] * 6 + [0] * 6)])
    assert all([results.model_outputs[i] == op for i, op in enumerate([0.0, 0.2, 0.4, 0.6, 0.8, 1.0] * 2)])


def test_functions_with_invalid_csv(test_output_dirs: OutputFolderForTests) -> None:
    reports_folder = Path(__file__).parent
    test_metrics_file = reports_folder / "test_metrics_classification.csv"
    val_metrics_file = reports_folder / "val_metrics_classification.csv"
    invalid_metrics_file = Path(test_output_dirs.root_dir) / "invalid_metrics_classification.csv"
    shutil.copyfile(test_metrics_file, invalid_metrics_file)
    # Duplicate a subject
    with open(invalid_metrics_file, "a") as file:
        file.write(f"{MetricsDict.DEFAULT_HUE_KEY},1,5,1.0,1,-1,Test")
    with pytest.raises(ValueError) as ex:
        get_labels_and_predictions(invalid_metrics_file, MetricsDict.DEFAULT_HUE_KEY)
    assert "Subject IDs should be unique" in str(ex)

    with pytest.raises(ValueError) as ex:
        get_correct_and_misclassified_examples(invalid_metrics_file, test_metrics_file, MetricsDict.DEFAULT_HUE_KEY)
    assert "Subject IDs should be unique" in str(ex)

    with pytest.raises(ValueError) as ex:
        get_correct_and_misclassified_examples(val_metrics_file, invalid_metrics_file, MetricsDict.DEFAULT_HUE_KEY)
    assert "Subject IDs should be unique" in str(ex)


def test_get_metric() -> None:
    reports_folder = Path(__file__).parent
    test_results = get_results(reports_folder / "test_metrics_classification.csv")
    val_results = get_results(reports_folder / "val_metrics_classification.csv")

<<<<<<< HEAD
    optimal_threshold = get_metric(test_results=test_results,
                                   val_results=val_results,
=======
    val_metrics = get_labels_and_predictions(val_metrics_file, MetricsDict.DEFAULT_HUE_KEY)
    test_metrics = get_labels_and_predictions(test_metrics_file, MetricsDict.DEFAULT_HUE_KEY)

    optimal_threshold = get_metric(test_labels_and_predictions=test_metrics,
                                   val_labels_and_predictions=val_metrics,
>>>>>>> 59d69950
                                   metric=ReportedMetrics.OptimalThreshold)

    assert optimal_threshold == 0.6

<<<<<<< HEAD
    auc_roc = get_metric(test_results=test_results,
                         val_results=val_results,
                         metric=ReportedMetrics.AUC_ROC)
    assert auc_roc == 0.5

    auc_pr = get_metric(test_results=test_results,
                        val_results=val_results,
=======
    optimal_threshold = get_metric(test_labels_and_predictions=test_metrics,
                                   val_labels_and_predictions=val_metrics,
                                   metric=ReportedMetrics.OptimalThreshold,
                                   optimal_threshold=0.3)

    assert optimal_threshold == 0.3

    auc_roc = get_metric(test_labels_and_predictions=test_metrics,
                         val_labels_and_predictions=val_metrics,
                         metric=ReportedMetrics.AUC_ROC)
    assert auc_roc == 0.5

    auc_pr = get_metric(test_labels_and_predictions=test_metrics,
                        val_labels_and_predictions=val_metrics,
>>>>>>> 59d69950
                        metric=ReportedMetrics.AUC_PR)

    assert math.isclose(auc_pr, 13 / 24, abs_tol=1e-15)

<<<<<<< HEAD
    accuracy = get_metric(test_results=test_results,
                          val_results=val_results,
                          metric=ReportedMetrics.Accuracy,
                          threshold=optimal_threshold)

    assert accuracy == 0.5

    fpr = get_metric(test_results=test_results,
                     val_results=val_results,
                     metric=ReportedMetrics.FalsePositiveRate,
                     threshold=optimal_threshold)

    assert fpr == 0.5

    fnr = get_metric(test_results=test_results,
                     val_results=val_results,
                     metric=ReportedMetrics.FalseNegativeRate,
                     threshold=optimal_threshold)
=======
    accuracy = get_metric(test_labels_and_predictions=test_metrics,
                          val_labels_and_predictions=val_metrics,
                          metric=ReportedMetrics.Accuracy)

    assert accuracy == 0.5

    accuracy = get_metric(test_labels_and_predictions=test_metrics,
                          val_labels_and_predictions=val_metrics,
                          metric=ReportedMetrics.Accuracy,
                          optimal_threshold=0.1)

    assert accuracy == 0.5

    fpr = get_metric(test_labels_and_predictions=test_metrics,
                     val_labels_and_predictions=val_metrics,
                     metric=ReportedMetrics.FalsePositiveRate)

    assert fpr == 0.5

    fpr = get_metric(test_labels_and_predictions=test_metrics,
                     val_labels_and_predictions=val_metrics,
                     metric=ReportedMetrics.FalsePositiveRate,
                     optimal_threshold=0.1)

    assert fpr == 5 / 6

    fnr = get_metric(test_labels_and_predictions=test_metrics,
                     val_labels_and_predictions=val_metrics,
                     metric=ReportedMetrics.FalseNegativeRate)
>>>>>>> 59d69950

    assert fnr == 0.5

    fnr = get_metric(test_labels_and_predictions=test_metrics,
                     val_labels_and_predictions=val_metrics,
                     metric=ReportedMetrics.FalseNegativeRate,
                     optimal_threshold=0.1)

    assert math.isclose(fnr, 1 / 6, abs_tol=1e-15)


def test_get_correct_and_misclassified_examples() -> None:
    reports_folder = Path(__file__).parent
    test_metrics_file = reports_folder / "test_metrics_classification.csv"
    val_metrics_file = reports_folder / "val_metrics_classification.csv"

    results = get_correct_and_misclassified_examples(val_metrics_csv=val_metrics_file,
                                                     test_metrics_csv=test_metrics_file)

    true_positives = [item[LoggingColumns.Patient.value] for _, item in results.true_positives.iterrows()]
    assert all([i in true_positives for i in [3, 4, 5]])

    true_negatives = [item[LoggingColumns.Patient.value] for _, item in results.true_negatives.iterrows()]
    assert all([i in true_negatives for i in [6, 7, 8]])

    false_positives = [item[LoggingColumns.Patient.value] for _, item in results.false_positives.iterrows()]
    assert all([i in false_positives for i in [9, 10, 11]])

    false_negatives = [item[LoggingColumns.Patient.value] for _, item in results.false_negatives.iterrows()]
    assert all([i in false_negatives for i in [0, 1, 2]])


def test_get_k_best_and_worst_performing() -> None:
    reports_folder = Path(__file__).parent
    test_metrics_file = reports_folder / "test_metrics_classification.csv"
    val_metrics_file = reports_folder / "val_metrics_classification.csv"

    results = get_k_best_and_worst_performing(val_metrics_csv=val_metrics_file,
                                              test_metrics_csv=test_metrics_file,
                                              k=2)

    best_true_positives = [item[LoggingColumns.Patient.value] for _, item in results.true_positives.iterrows()]
    assert best_true_positives == [5, 4]

    best_true_negatives = [item[LoggingColumns.Patient.value] for _, item in results.true_negatives.iterrows()]
    assert best_true_negatives == [6, 7]

    worst_false_positives = [item[LoggingColumns.Patient.value] for _, item in results.false_positives.iterrows()]
    assert worst_false_positives == [11, 10]

    worst_false_negatives = [item[LoggingColumns.Patient.value] for _, item in results.false_negatives.iterrows()]
    assert worst_false_negatives == [0, 1]


def test_get_image_filepath_from_subject_id_single(test_output_dirs: OutputFolderForTests) -> None:
    config = ScalarModelBase(image_file_column="filePath",
                             label_value_column="label",
                             subject_column="subject")

    config.local_dataset = test_output_dirs.root_dir / "dataset"
    config.local_dataset.mkdir()
    dataset_csv = config.local_dataset / "dataset.csv"
    image_file_name = "image.npy"
    dataset_csv.write_text(f"subject,filePath,label\n"
                           f"0,0_{image_file_name},0\n"
                           f"1,1_{image_file_name},1\n")

    df = config.read_dataset_if_needed()
    dataset = ScalarDataset(args=config, data_frame=df)

    Path(config.local_dataset / f"0_{image_file_name}").touch()
    Path(config.local_dataset / f"1_{image_file_name}").touch()

    filepath = get_image_filepath_from_subject_id(subject_id="1",
                                                  dataset=dataset,
                                                  config=config)
    expected_path = Path(config.local_dataset / f"1_{image_file_name}")

    assert filepath
    assert len(filepath) == 1
    assert expected_path.samefile(filepath[0])

    # Check error is raised if the subject does not exist
    with pytest.raises(ValueError) as ex:
        get_image_filepath_from_subject_id(subject_id="100",
                                           dataset=dataset,
                                           config=config)
    assert "Could not find subject" in str(ex)


def test_get_image_filepath_from_subject_id_with_image_channels(test_output_dirs: OutputFolderForTests) -> None:
    config = ScalarModelBase(label_channels=["label"],
                             image_file_column="filePath",
                             label_value_column="label",
                             image_channels=["image"],
                             subject_column="subject")

    config.local_dataset = test_output_dirs.root_dir / "dataset"
    config.local_dataset.mkdir()
    dataset_csv = config.local_dataset / "dataset.csv"
    image_file_name = "image.npy"
    dataset_csv.write_text(f"subject,channel,filePath,label\n"
                           f"0,label,,0\n"
                           f"0,image,0_{image_file_name},\n"
                           f"1,label,,1\n"
                           f"1,image,1_{image_file_name},\n")

    df = config.read_dataset_if_needed()
    dataset = ScalarDataset(args=config, data_frame=df)

    Path(config.local_dataset / f"0_{image_file_name}").touch()
    Path(config.local_dataset / f"1_{image_file_name}").touch()

    filepath = get_image_filepath_from_subject_id(subject_id="1",
                                                  dataset=dataset,
                                                  config=config)
    expected_path = Path(config.local_dataset / f"1_{image_file_name}")

    assert filepath
    assert len(filepath) == 1
    assert filepath[0].samefile(expected_path)


def test_get_image_filepath_from_subject_id_multiple(test_output_dirs: OutputFolderForTests) -> None:
    config = ScalarModelBase(label_channels=["label"],
                             image_file_column="filePath",
                             label_value_column="label",
                             image_channels=["image1", "image2"],
                             subject_column="subject")

    config.local_dataset = test_output_dirs.root_dir / "dataset"
    config.local_dataset.mkdir()
    dataset_csv = config.local_dataset / "dataset.csv"
    image_file_name = "image.npy"
    dataset_csv.write_text(f"subject,channel,filePath,label\n"
                           f"0,label,,0\n"
                           f"0,image1,00_{image_file_name},\n"
                           f"0,image2,01_{image_file_name},\n"
                           f"1,label,,1\n"
                           f"1,image1,10_{image_file_name},\n"
                           f"1,image2,11_{image_file_name},\n")

    df = config.read_dataset_if_needed()
    dataset = ScalarDataset(args=config, data_frame=df)

    Path(config.local_dataset / f"00_{image_file_name}").touch()
    Path(config.local_dataset / f"01_{image_file_name}").touch()
    Path(config.local_dataset / f"10_{image_file_name}").touch()
    Path(config.local_dataset / f"11_{image_file_name}").touch()

    filepath = get_image_filepath_from_subject_id(subject_id="1",
                                                  dataset=dataset,
                                                  config=config)
    expected_paths = [config.local_dataset / f"10_{image_file_name}",
                      config.local_dataset / f"11_{image_file_name}"]

    assert filepath
    assert len(filepath) == 2
    assert expected_paths[0].samefile(filepath[0])
    assert expected_paths[1].samefile(filepath[1])


def test_image_labels_from_subject_id_single(test_output_dirs: OutputFolderForTests) -> None:
    config = ScalarModelBase(label_value_column="label",
                             subject_column="subject")

    config.local_dataset = test_output_dirs.root_dir / "dataset"
    config.local_dataset.mkdir()
    dataset_csv = config.local_dataset / "dataset.csv"
    dataset_csv.write_text("subject,channel,label\n"
                           "0,label,0\n"
                           "1,label,1\n")

    df = config.read_dataset_if_needed()
    dataset = ScalarDataset(args=config, data_frame=df)

    labels = get_image_labels_from_subject_id(subject_id="0",
                                              dataset=dataset,
                                              config=config)
    assert not labels

    labels = get_image_labels_from_subject_id(subject_id="1",
                                              dataset=dataset,
                                              config=config)
    assert labels
    assert len(labels) == 1
    assert labels[0] == MetricsDict.DEFAULT_HUE_KEY


def test_image_labels_from_subject_id_with_label_channels(test_output_dirs: OutputFolderForTests) -> None:
    config = ScalarModelBase(label_channels=["label"],
                             label_value_column="label",
                             subject_column="subject")
    config.local_dataset = test_output_dirs.root_dir / "dataset"
    config.local_dataset.mkdir()
    dataset_csv = config.local_dataset / "dataset.csv"
    dataset_csv.write_text("subject,channel,label\n"
                           "0,label,0\n"
                           "0,image,\n"
                           "1,label,1\n"
                           "1,image,\n")

    df = config.read_dataset_if_needed()
    dataset = ScalarDataset(args=config, data_frame=df)

    labels = get_image_labels_from_subject_id(subject_id="1",
                                              dataset=dataset,
                                              config=config)
    assert labels
    assert len(labels) == 1
    assert labels[0] == MetricsDict.DEFAULT_HUE_KEY


def test_image_labels_from_subject_id_multiple(test_output_dirs: OutputFolderForTests) -> None:
    config = ScalarModelBase(label_channels=["label"],
                             label_value_column="label",
                             subject_column="subject",
                             class_names=["class1", "class2", "class3"])
    config.local_dataset = test_output_dirs.root_dir / "dataset"
    config.local_dataset.mkdir()
    dataset_csv = config.local_dataset / "dataset.csv"
    dataset_csv.write_text("subject,channel,label\n"
                           "0,label,0\n"
                           "0,image,\n"
                           "1,label,1|2\n"
                           "1,image,\n")

    df = config.read_dataset_if_needed()
    dataset = ScalarDataset(args=config, data_frame=df)

    labels = get_image_labels_from_subject_id(subject_id="1",
                                                  dataset=dataset,
                                                  config=config)
    assert labels
    assert len(labels) == 2
    assert set(labels) == {config.class_names[1], config.class_names[2]}


def test_plot_image_from_filepath(test_output_dirs: OutputFolderForTests) -> None:
    im_width = 200

    array = np.ones([10, 10])
    valid_file = Path(test_output_dirs.root_dir) / "valid.npy"
    np.save(valid_file, array)
    res = plot_image_from_filepath(valid_file, im_width)
    assert res

    array = np.ones([3, 10, 10])
    invalid_file = Path(test_output_dirs.root_dir) / "invalid.npy"
    np.save(invalid_file, array)
    res = plot_image_from_filepath(invalid_file, im_width)
    assert not res


def test_get_image_outputs_from_subject_id(test_output_dirs: OutputFolderForTests) -> None:
    hues = ["Hue1", "Hue2"]

    metrics_df = pd.DataFrame.from_dict({LoggingColumns.Hue.value: [hues[0], hues[1]] * 6,
                                         LoggingColumns.Epoch.value: [0] * 12,
                                         LoggingColumns.Patient.value: [s for s in range(6) for _ in range(2)],
                                         LoggingColumns.ModelOutput.value: [0.1, 0.1, 0.1, 0.9, 0.1, 0.9,
                                                                            0.9, 0.9, 0.9, 0.9, 0.9, 0.1],
                                         LoggingColumns.Label.value: [0, 0, 0, 1, 0, 1, 1, 1, 1, 1, 1, 0],
                                         LoggingColumns.CrossValidationSplitIndex: [DEFAULT_CROSS_VALIDATION_SPLIT_INDEX] * 12,
                                         LoggingColumns.DataSplit.value: [0] * 12,
                                         }, dtype=str)

    config = DummyMulticlassClassification()
    config.class_names = hues
    config.subject_column = "subject"

    model_output = get_image_outputs_from_subject_id(subject_id="1",
                                                     metrics_df=metrics_df)
    assert model_output
    assert len(model_output) == 2
    assert all([m == e for m, e in zip(model_output, [(hues[0], 0.1), (hues[1], 0.9)])])<|MERGE_RESOLUTION|>--- conflicted
+++ resolved
@@ -99,32 +99,18 @@
 
 def test_get_metric() -> None:
     reports_folder = Path(__file__).parent
-    test_results = get_results(reports_folder / "test_metrics_classification.csv")
-    val_results = get_results(reports_folder / "val_metrics_classification.csv")
-
-<<<<<<< HEAD
-    optimal_threshold = get_metric(test_results=test_results,
-                                   val_results=val_results,
-=======
+    test_metrics_file = reports_folder / "test_metrics_classification.csv"
+    val_metrics_file = reports_folder / "val_metrics_classification.csv"
+
     val_metrics = get_labels_and_predictions(val_metrics_file, MetricsDict.DEFAULT_HUE_KEY)
     test_metrics = get_labels_and_predictions(test_metrics_file, MetricsDict.DEFAULT_HUE_KEY)
 
     optimal_threshold = get_metric(test_labels_and_predictions=test_metrics,
                                    val_labels_and_predictions=val_metrics,
->>>>>>> 59d69950
                                    metric=ReportedMetrics.OptimalThreshold)
 
     assert optimal_threshold == 0.6
 
-<<<<<<< HEAD
-    auc_roc = get_metric(test_results=test_results,
-                         val_results=val_results,
-                         metric=ReportedMetrics.AUC_ROC)
-    assert auc_roc == 0.5
-
-    auc_pr = get_metric(test_results=test_results,
-                        val_results=val_results,
-=======
     optimal_threshold = get_metric(test_labels_and_predictions=test_metrics,
                                    val_labels_and_predictions=val_metrics,
                                    metric=ReportedMetrics.OptimalThreshold,
@@ -139,31 +125,10 @@
 
     auc_pr = get_metric(test_labels_and_predictions=test_metrics,
                         val_labels_and_predictions=val_metrics,
->>>>>>> 59d69950
                         metric=ReportedMetrics.AUC_PR)
 
     assert math.isclose(auc_pr, 13 / 24, abs_tol=1e-15)
 
-<<<<<<< HEAD
-    accuracy = get_metric(test_results=test_results,
-                          val_results=val_results,
-                          metric=ReportedMetrics.Accuracy,
-                          threshold=optimal_threshold)
-
-    assert accuracy == 0.5
-
-    fpr = get_metric(test_results=test_results,
-                     val_results=val_results,
-                     metric=ReportedMetrics.FalsePositiveRate,
-                     threshold=optimal_threshold)
-
-    assert fpr == 0.5
-
-    fnr = get_metric(test_results=test_results,
-                     val_results=val_results,
-                     metric=ReportedMetrics.FalseNegativeRate,
-                     threshold=optimal_threshold)
-=======
     accuracy = get_metric(test_labels_and_predictions=test_metrics,
                           val_labels_and_predictions=val_metrics,
                           metric=ReportedMetrics.Accuracy)
@@ -193,7 +158,6 @@
     fnr = get_metric(test_labels_and_predictions=test_metrics,
                      val_labels_and_predictions=val_metrics,
                      metric=ReportedMetrics.FalseNegativeRate)
->>>>>>> 59d69950
 
     assert fnr == 0.5
 
