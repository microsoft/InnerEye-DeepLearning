--- conflicted
+++ resolved
@@ -29,21 +29,9 @@
 from Tests.ML.models.architectures.sequential.test_rnn_classifier import ToyMultiLabelSequenceModel, \
     _get_multi_label_sequence_dataframe
 from Tests.ML.util import assert_text_files_match, get_default_azure_config
-<<<<<<< HEAD
 from Tests.fixed_paths_for_tests import full_ml_test_data_path
 from Tests.AfterTraining.test_after_training import get_most_recent_run
-=======
 from InnerEye.Common.fixed_paths_for_tests import full_ml_test_data_path
-
-
-@pytest.fixture
-def test_config_ensemble() -> PlotCrossValidationConfig:
-    return PlotCrossValidationConfig(
-        run_recovery_id=DEFAULT_ENSEMBLE_RUN_RECOVERY_ID,
-        epoch=1,
-        model_category=ModelCategory.Segmentation
-    )
->>>>>>> 7e8a354b
 
 
 @pytest.fixture
