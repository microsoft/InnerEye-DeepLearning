--- conflicted
+++ resolved
@@ -12,17 +12,13 @@
 
 from InnerEye.Common.output_directories import OutputFolderForTests
 from InnerEye.ML.common import ModelExecutionMode
-<<<<<<< HEAD
+from InnerEye.ML.deep_learning_config import ARGS_TXT, DatasetParams, EssentialParams
 from InnerEye.ML.configs.classification.GlaucomaPublic import AZURE_DATASET_ID
 from InnerEye.ML.configs.other.fastmri_varnet import VarNetWithInference, FastMriDemoContainer
 from InnerEye.ML.deep_learning_config import DatasetParams, EssentialParams
 from InnerEye.ML.lightning_base import InnerEyeContainer
+from InnerEye.ML.lightning_container import LightningContainer, LightningWithInference
 from InnerEye.ML.lightning_container import LightningContainer
-=======
-from InnerEye.ML.deep_learning_config import ARGS_TXT, DatasetParams, EssentialParams
-from InnerEye.ML.lightning_base import InnerEyeContainer
-from InnerEye.ML.lightning_container import LightningContainer, LightningWithInference
->>>>>>> d5641197
 from InnerEye.ML.model_config_base import ModelConfigBase
 from InnerEye.ML.run_ml import MLRunner
 from Tests.ML.configs.DummyModel import DummyModel
@@ -149,31 +145,6 @@
     assert expected_name in str(runner.container.model.outputs_folder)
 
 
-<<<<<<< HEAD
-def test_extra_directory_available(test_output_dirs: OutputFolderForTests) -> None:
-    def _create_container(extra_local_dataset_ids: Optional[List[Path]] = None,
-                          extra_azure_dataset_ids: Optional[List[str]] = None) -> LightningContainer:
-        container = DummyContainerWithModel()
-        container.local_dataset = test_output_dirs.root_dir
-        container.extra_local_dataset_ids = extra_local_dataset_ids
-        container.extra_azure_dataset_ids = extra_azure_dataset_ids
-        runner = MLRunner(model_config=None, container=container)
-        runner.setup()
-        return runner.container
-
-    extra_local_dataset_ids = [test_output_dirs.root_dir, test_output_dirs.root_dir]
-    container = _create_container(extra_local_dataset_ids)
-    assert container.extra_local_dataset_ids == [test_output_dirs.root_dir, test_output_dirs.root_dir]
-
-    # Should fail as azure_ids of length 1 and local paths of length 2
-    with pytest.raises(ValueError):
-        _create_container(extra_local_dataset_ids = [test_output_dirs.root_dir, test_output_dirs.root_dir],
-                          extra_azure_dataset_ids = ["id1"])
-
-    # Check default behavior (no extra datasets)
-    container = _create_container()
-    assert container.extra_local_dataset_ids == []
-=======
 def test_model_name_for_innereye_container() -> None:
     """
     Test if the InnerEye container picks up the name of the model correctly. The name will impact the output folder
@@ -231,4 +202,28 @@
     runner = MLRunner(model_config=model, output_subfolder=output_subfolder)
     runner.setup()
     assert runner.container.outputs_folder == expected_folder
->>>>>>> d5641197
+
+
+def test_extra_directory_available(test_output_dirs: OutputFolderForTests) -> None:
+    def _create_container(extra_local_dataset_ids: Optional[List[Path]] = None,
+                          extra_azure_dataset_ids: Optional[List[str]] = None) -> LightningContainer:
+        container = DummyContainerWithModel()
+        container.local_dataset = test_output_dirs.root_dir
+        container.extra_local_dataset_ids = extra_local_dataset_ids
+        container.extra_azure_dataset_ids = extra_azure_dataset_ids
+        runner = MLRunner(model_config=None, container=container)
+        runner.setup()
+        return runner.container
+
+    extra_local_dataset_ids = [test_output_dirs.root_dir, test_output_dirs.root_dir]
+    container = _create_container(extra_local_dataset_ids)
+    assert container.extra_local_dataset_ids == [test_output_dirs.root_dir, test_output_dirs.root_dir]
+
+    # Should fail as azure_ids of length 1 and local paths of length 2
+    with pytest.raises(ValueError):
+        _create_container(extra_local_dataset_ids = [test_output_dirs.root_dir, test_output_dirs.root_dir],
+                          extra_azure_dataset_ids = ["id1"])
+
+    # Check default behavior (no extra datasets)
+    container = _create_container()
+    assert container.extra_local_dataset_ids == []