--- conflicted
+++ resolved
@@ -3,11 +3,6 @@
 #  Licensed under the MIT License (MIT). See LICENSE in the repo root for license information.
 #  ------------------------------------------------------------------------------------------
 import shutil
-<<<<<<< HEAD
-from pathlib import Path
-=======
-from typing import Optional
->>>>>>> e7a88877
 
 import numpy as np
 import pandas as pd
@@ -29,12 +24,8 @@
 from InnerEye.ML.visualizers.plot_cross_validation import get_config_and_results_for_offline_runs
 from Tests.ML.configs.ClassificationModelForTesting import ClassificationModelForTesting
 from Tests.ML.configs.DummyModel import DummyModel
-<<<<<<< HEAD
 from Tests.ML.util import assert_file_contains_string, assert_text_files_match, assert_nifti_content, \
     get_image_shape, get_default_checkpoint_handler
-=======
-from Tests.ML.util import assert_file_contains_string, assert_nifti_content, assert_text_files_match, get_image_shape
->>>>>>> e7a88877
 from Tests.fixed_paths_for_tests import full_ml_test_data_path
 
 
@@ -127,21 +118,11 @@
                           (ClassificationModelForTesting(), "classification_data_generated_random/checkpoints")])
 def test_create_inference_pipeline_invalid_epoch(config: ModelConfigBase,
                                                  checkpoint_folder: str,
-<<<<<<< HEAD
-                                                 test_output_dirs: TestOutputDirectories) -> None:
+                                                 test_output_dirs: OutputFolderForTests) -> None:
     # no pipeline created when checkpoint for epoch is None
     assert create_inference_pipeline(config, []) is None
     # no pipeline created when checkpoint path does not exist
     assert create_inference_pipeline(config, [Path("nonexist")]) is None
-=======
-                                                 test_output_dirs: OutputFolderForTests) -> None:
-    config.set_output_to(test_output_dirs.root_dir)
-    # Mimic the behaviour that checkpoints are downloaded from blob storage into the checkpoints folder.
-    stored_checkpoints = full_ml_test_data_path(checkpoint_folder)
-    shutil.copytree(str(stored_checkpoints), str(config.checkpoint_folder))
-    # no pipeline created when checkpoint for epoch does not exist
-    assert create_inference_pipeline(config, 10) is None
->>>>>>> e7a88877
 
 
 @pytest.mark.parametrize(("config", "checkpoint_folder", "inference_type", "ensemble_type"),
