--- conflicted
+++ resolved
@@ -4,29 +4,22 @@
 #  ------------------------------------------------------------------------------------------
 
 import os
+import shutil
+from urllib.parse import urlparse
+
+import pytest
 import torch
-import pytest
-import shutil
-
-from urllib.parse import urlparse
 
 from InnerEye.Common.common_util import OTHER_RUNS_SUBDIR_NAME
+from InnerEye.Common.fixed_paths import MODEL_WEIGHTS_DIR_NAME
+from InnerEye.Common.fixed_paths_for_tests import full_ml_test_data_path
+from InnerEye.Common.output_directories import OutputFolderForTests
+from InnerEye.ML.common import BEST_CHECKPOINT_FILE_NAME, CHECKPOINT_SUFFIX, create_checkpoint_path
 from InnerEye.ML.deep_learning_config import WEIGHTS_FILE
-from InnerEye.Common.output_directories import OutputFolderForTests
-from InnerEye.Common.fixed_paths import MODEL_WEIGHTS_DIR_NAME
 from InnerEye.ML.model_config_base import ModelConfigBase
-from InnerEye.ML.common import create_checkpoint_path, CHECKPOINT_SUFFIX, BEST_CHECKPOINT_FILE_NAME
-
+from Tests.AfterTraining.test_after_training import get_most_recent_run
 from Tests.ML.configs.DummyModel import DummyModel
 from Tests.ML.util import get_default_checkpoint_handler
-<<<<<<< HEAD
-from Tests.fixed_paths_for_tests import full_ml_test_data_path
-from Tests.AfterTraining.test_after_training import get_most_recent_run
-=======
-from Tests.Common.test_util import DEFAULT_RUN_RECOVERY_ID, DEFAULT_ENSEMBLE_RUN_RECOVERY_ID
-from InnerEye.Common.fixed_paths_for_tests import full_ml_test_data_path
-
->>>>>>> 7e8a354b
 
 EXTERNAL_WEIGHTS_URL_EXAMPLE = "https://download.pytorch.org/models/resnet18-5c106cde.pth"
 
@@ -65,7 +58,8 @@
 
 
 @pytest.mark.after_training_single_run
-def test_discover_and_download_checkpoints_from_previous_runs_single_run(test_output_dirs: OutputFolderForTests) -> None:
+def test_discover_and_download_checkpoints_from_previous_runs_single_run(
+        test_output_dirs: OutputFolderForTests) -> None:
     config = ModelConfigBase(should_validate=False)
     config.set_output_to(test_output_dirs.root_dir)
     config.outputs_folder.mkdir()
@@ -91,7 +85,8 @@
 
 
 @pytest.mark.after_training_ensemble_run
-def test_discover_and_download_checkpoints_from_previous_runs_ensemble_run(test_output_dirs: OutputFolderForTests) -> None:
+def test_discover_and_download_checkpoints_from_previous_runs_ensemble_run(
+        test_output_dirs: OutputFolderForTests) -> None:
     config = ModelConfigBase(should_validate=False)
     config.set_output_to(test_output_dirs.root_dir)
     config.outputs_folder.mkdir()
@@ -216,7 +211,7 @@
     config.set_output_to(test_output_dirs.root_dir)
     config.outputs_folder.mkdir()
     checkpoint_handler = get_default_checkpoint_handler(model_config=config,
-                                                     project_root=test_output_dirs.root_dir)
+                                                        project_root=test_output_dirs.root_dir)
 
     # We have not set a run_recovery, nor have we trained, so this should fail to get a checkpoint
     with pytest.raises(ValueError) as ex:
@@ -362,7 +357,6 @@
 
 
 def test_download_model_weights(test_output_dirs: OutputFolderForTests) -> None:
-
     # Download a sample ResNet model from a URL given in the Pytorch docs
     # The downloaded model does not match the architecture, which is okay since we are only testing the download here.
 
@@ -409,7 +403,6 @@
 
 
 def test_get_and_modify_local_weights(test_output_dirs: OutputFolderForTests) -> None:
-
     config = ModelConfigBase(should_validate=False)
     config.set_output_to(test_output_dirs.root_dir)
     config.outputs_folder.mkdir()
@@ -432,7 +425,7 @@
 
     # set a method to modify weights:
     ModelConfigBase.load_checkpoint_and_modify = lambda self, path_to_checkpoint: {"modified": "local",  # type: ignore
-                                                                          "path": path_to_checkpoint}
+                                                                                   "path": path_to_checkpoint}
     # Set the local_weights_path to an empty file, which will be passed to modify_checkpoint
     local_weights_path = manage_recovery.project_root / "exist.pth"
     local_weights_path.touch()
@@ -453,7 +446,7 @@
 
     # set a different method to modify weights, to avoid using old files from other tests:
     ModelConfigBase.load_checkpoint_and_modify = lambda self, path_to_checkpoint: {"modified": "url",  # type: ignore
-                                                                          "path": path_to_checkpoint}
+                                                                                   "path": path_to_checkpoint}
     # Set the weights_url to the sample pytorch URL, which will be passed to modify_checkpoint
     config.local_weights_path = None
     config.weights_url = EXTERNAL_WEIGHTS_URL_EXAMPLE
@@ -466,4 +459,4 @@
     assert read.keys() == {"modified", "path"}
     assert read["modified"] == "url"
     assert read["path"] == manage_recovery.project_root / MODEL_WEIGHTS_DIR_NAME / \
-                                                       os.path.basename(urlparse(EXTERNAL_WEIGHTS_URL_EXAMPLE).path)+           os.path.basename(urlparse(EXTERNAL_WEIGHTS_URL_EXAMPLE).path)