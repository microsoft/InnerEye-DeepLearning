#  ------------------------------------------------------------------------------------------
#  Copyright (c) Microsoft Corporation. All rights reserved.
#  Licensed under the MIT License (MIT). See LICENSE in the repo root for license information.
#  ------------------------------------------------------------------------------------------
from typing import Any, List, Optional, Union

import numpy as np
import pytest
import torch

from InnerEye.Common import common_util
from InnerEye.ML.common import ModelExecutionMode
from InnerEye.ML.config import SegmentationModelBase
from InnerEye.ML.configs.classification.DummyClassification import DummyClassification
from InnerEye.ML.deep_learning_config import DeepLearningConfig
from InnerEye.ML.model_training import model_train
from InnerEye.ML.models.architectures.base_model import BaseModel, CropSizeConstraints
from InnerEye.ML.models.parallel.data_parallel import DataParallelModel
from InnerEye.ML.pipelines.forward_pass import SegmentationForwardPass
from InnerEye.ML.utils import ml_util, model_util
from InnerEye.ML.utils.io_util import ImageDataType
from InnerEye.ML.utils.model_util import ModelAndInfo
from Tests.ML.util import machine_has_gpu, no_gpu_available


class SimpleModel(BaseModel):
    def __init__(self, input_channels: int, channels: list, n_classes: int, kernel_size: int,
                 insert_value_in_output: Optional[float] = None,
                 crop_size_constraints: CropSizeConstraints = None):
        super().__init__(input_channels=input_channels, name="SimpleModel", crop_size_constraints=crop_size_constraints)
        self.channels = channels
        self.n_classes = n_classes
        self.kernel_size = kernel_size
        self.insert_value_in_output = insert_value_in_output
        self._model = torch.nn.Sequential(
            torch.nn.Conv3d(input_channels, channels[0], kernel_size=self.kernel_size),
            torch.nn.ConvTranspose3d(channels[0], n_classes, kernel_size=self.kernel_size)
        )

    def forward(self, x: Any) -> Any:  # type: ignore
        x = self._model(x)
        if self.insert_value_in_output:
            x[..., 0] = self.insert_value_in_output
        return x

    def get_all_child_layers(self) -> List[torch.nn.Module]:
        return list(self._model.children())


@pytest.mark.parametrize("value_to_insert", [1.0, np.NaN, np.Inf])
@pytest.mark.parametrize("in_training_mode", [True, False])
def test_anomaly_detection(value_to_insert: float, in_training_mode: bool) -> None:
    """
    Test anomaly detection for the segmentation forward pass.
    :param value_to_insert: The value to insert in the image image (nan, inf, or a valid float)
    :param in_training_mode: If true, run the segmentation forward pass in training mode, otherwise use the
    settings for running on the validation set.
    :return:
    """
    image_size = [1, 1, 4, 4, 4]
    labels_size = [1, 2, 4, 4, 4]
    mask_size = [1, 4, 4, 4]
    crop_size = (4, 4, 4)
    inference_stride_size = (2, 2, 2)
    ground_truth_ids = ["Lung"]

    # image to run inference on
    image = torch.from_numpy(np.random.uniform(size=image_size).astype(ImageDataType.IMAGE.value))
    # labels for criterion
    labels = torch.from_numpy(np.random.uniform(size=labels_size).astype(ImageDataType.SEGMENTATION.value))
    # create a random mask if required
    mask = torch.from_numpy((np.round(np.random.uniform(size=mask_size)).astype(dtype=ImageDataType.MASK.value)))

    config = SegmentationModelBase(
        crop_size=crop_size,
        inference_stride_size=inference_stride_size,
        image_channels=["ct"],
        ground_truth_ids=ground_truth_ids,
        should_validate=False,
        detect_anomaly=True
    )

    # instantiate the model
    model = SimpleModel(1, [1], 2, 2)
    config.adjust_after_mixed_precision_and_parallel(model)
    config.use_gpu = False

    # Create the optimizer_type and loss criterion
    optimizer = model_util.create_optimizer(config, model)
    criterion = lambda x, y: torch.tensor(value_to_insert, requires_grad=True)
    pipeline = SegmentationForwardPass(model,
                                       config,
                                       batch_size=1,
                                       optimizer=optimizer,
                                       in_training_mode=in_training_mode,
                                       criterion=criterion)
    image[0, 0, 0, 0, 0] = value_to_insert
    if np.isnan(value_to_insert) or np.isinf(value_to_insert):
        with pytest.raises(RuntimeError) as ex:
            pipeline.forward_pass_patches(patches=image, mask=mask, labels=labels)
        assert f"loss computation returned {value_to_insert}" in str(ex)
    else:
        pipeline.forward_pass_patches(patches=image, mask=mask, labels=labels)


@pytest.mark.gpu
@pytest.mark.skipif(no_gpu_available, reason="Testing AMP requires a GPU")
@pytest.mark.parametrize("use_model_parallel", [False, True])
@pytest.mark.parametrize("use_mixed_precision", [False, True])
@pytest.mark.parametrize("execution_mode", [ModelExecutionMode.TRAIN, ModelExecutionMode.TEST])
def test_amp_activated(use_model_parallel: bool,
                       execution_mode: ModelExecutionMode,
                       use_mixed_precision: bool) -> None:
    """
    Tests the amp flag both for True and False states. Verifys that the mixed precision training functions as expected.
    """
    assert machine_has_gpu, "This test must be executed on a GPU machine."
    assert torch.cuda.device_count() > 1, "This test must be executed on a multi-GPU machine"
    # image, labels, and mask to run forward and backward passes
    image = torch.from_numpy(np.random.uniform(size=[1, 1, 4, 4, 4]).astype(ImageDataType.IMAGE.value))
    labels = torch.from_numpy(np.random.uniform(size=[1, 2, 4, 4, 4]).astype(ImageDataType.SEGMENTATION.value))
    mask = torch.from_numpy((np.round(np.random.uniform(size=[1, 4, 4, 4])).astype(dtype=ImageDataType.MASK.value)))

    crop_size = (4, 4, 4)

    model = SimpleModel(1, [1], 2, 2)
    model_config = SegmentationModelBase(crop_size=crop_size,
                                         image_channels=["ct"],
                                         ground_truth_ids=["Lung"],
                                         use_mixed_precision=use_mixed_precision,
                                         use_model_parallel=use_model_parallel,
                                         should_validate=False)
    assert model_config.use_gpu
    # Move the model to the GPU. This is mostly to avoid issues with AMP, which has trouble
    # with first using a GPU model and later using a CPU-based one.
    model = model.cuda()
    optimizer = model_util.create_optimizer(model_config, model)
<<<<<<< HEAD
=======
    model_and_info = ModelAndInfo(model, optimizer)
>>>>>>> 5bfc9994
    try:
        model_and_info_amp = model_util.update_model_for_mixed_precision_and_parallel(model_and_info,
                                                                                      model_config,
                                                                                      execution_mode)
    except NotImplementedError as ex:
        if use_model_parallel:
            # The SimpleModel does not implement model partitioning, and should hence fail at this step.
            assert "Model partitioning is not implemented" in str(ex)
            return
        else:
            raise ValueError(f"Expected this call to succeed, but got: {ex}")

    # Check if the optimizer is updated with AMP mixed precision features. The attribute should be present
    # if and only if mixed precision is switched on.
    optimizer_amp = model_and_info_amp.optimizer
    assert optimizer_amp is not None
    assert hasattr(optimizer_amp, '_amp_stash') == use_mixed_precision
    assert hasattr(optimizer_amp, '_post_amp_backward') == use_mixed_precision

    criterion = lambda x, y: torch.tensor([0.0], requires_grad=True).cuda()
    pipeline = SegmentationForwardPass(model_and_info_amp.model,
                                       model_config,
                                       batch_size=1,
                                       optimizer=optimizer_amp,
                                       criterion=criterion)

    # Verify that forward and backward passes do not throw an exception
    pipeline._forward_pass(patches=image, mask=mask, labels=labels)


@pytest.mark.skipif(common_util.is_windows(), reason="Has issues on windows build")
@pytest.mark.gpu
@pytest.mark.parametrize("use_gpu_override", [False, True])
def test_use_gpu_flag(use_gpu_override: bool) -> None:
    config = DeepLearningConfig(should_validate=False)
    # On a model that does not have a use_gpu_override, the use_gpu flag should return True exactly when a GPU is
    # actually present.
    assert config.use_gpu == machine_has_gpu
    if machine_has_gpu:
        # If a GPU is present, the use_gpu flag should exactly return whatever the override says
        # (we can run in CPU mode even on a GPU)
        config.use_gpu = use_gpu_override
        assert config.use_gpu == use_gpu_override
    else:
        if use_gpu_override:
            # We are on a machine without a GPU, but the override says we should use the GPU: fail.
            with pytest.raises(ValueError) as ex:
                config.use_gpu = use_gpu_override
            assert "use_gpu to True if there is not CUDA capable GPU present" in str(ex)
        else:
            config.use_gpu = use_gpu_override
            assert config.use_gpu == use_gpu_override


@pytest.mark.gpu
def test_mean_teacher_model() -> None:
    """
    Test training and weight updates of the mean teacher model computation.
    """
    def _get_parameters_of_model(model: Union[torch.nn.Module, DataParallelModel]) -> Any:
        """
        Returns the iterator of model parameters
        """
        if isinstance(model, DataParallelModel):
            return model.module.parameters()
        else:
            return model.parameters()

    config = DummyClassification()
    config.num_epochs = 1
    # Set train batch size to be arbitrary big to ensure we have only one training step
    # i.e. one mean teacher update.
    config.train_batch_size = 100
    # Train without mean teacher
    model_train(config)

    # Retrieve the weight after one epoch
    model = config.create_model()
    print(config.get_path_to_checkpoint(1))
    _ = model_util.load_checkpoint(model, config.get_path_to_checkpoint(1))
    model_weight = next(_get_parameters_of_model(model))

    # Get the starting weight of the mean teacher model
    ml_util.set_random_seed(config.random_seed)
    _ = config.create_model()
    mean_teach_model = config.create_model()
    initial_weight_mean_teacher_model = next(_get_parameters_of_model(mean_teach_model))

    # Now train with mean teacher and check the update of the weight
    alpha = 0.999
    config.mean_teacher_alpha = alpha
    model_train(config)

    # Retrieve weight of mean teacher model saved in the checkpoint
    mean_teacher_model = config.create_model()
    _ = model_util.load_checkpoint(mean_teacher_model, config.get_path_to_checkpoint(1, for_mean_teacher_model=True))
    result_weight = next(_get_parameters_of_model(mean_teacher_model))
    # Retrieve the associated student weight
    _ = model_util.load_checkpoint(model, config.get_path_to_checkpoint(1))
    student_model_weight = next(_get_parameters_of_model(model))

    # Assert that the student weight corresponds to the weight of a simple training without mean teacher
    # computation
    assert student_model_weight.allclose(model_weight)

    # Check the update of the parameters
    assert torch.all(alpha * initial_weight_mean_teacher_model + (1 - alpha) * student_model_weight == result_weight)<|MERGE_RESOLUTION|>--- conflicted
+++ resolved
@@ -135,10 +135,7 @@
     # with first using a GPU model and later using a CPU-based one.
     model = model.cuda()
     optimizer = model_util.create_optimizer(model_config, model)
-<<<<<<< HEAD
-=======
     model_and_info = ModelAndInfo(model, optimizer)
->>>>>>> 5bfc9994
     try:
         model_and_info_amp = model_util.update_model_for_mixed_precision_and_parallel(model_and_info,
                                                                                       model_config,
