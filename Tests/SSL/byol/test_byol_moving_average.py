#  ------------------------------------------------------------------------------------------
#  Copyright (c) Microsoft Corporation. All rights reserved.
#  Licensed under the MIT License (MIT). See LICENSE in the repo root for license information.
#  ------------------------------------------------------------------------------------------
import math
from random import randint
from typing import Any
from unittest import mock

import numpy as np
import torch
from pytorch_lightning import Trainer
from torch.utils.data import DataLoader

from InnerEye.ML.SSL.datamodules_and_datasets.cxr_datasets import RSNAKaggleCXR
from InnerEye.ML.SSL.lightning_modules.byol.byol_module import BYOLInnerEye
from InnerEye.ML.SSL.lightning_modules.byol.byol_moving_average import ByolMovingAverageWeightUpdate
from Tests.SSL.test_ssl_containers import create_cxr_test_dataset, path_to_cxr_test_dataset
<<<<<<< HEAD

create_cxr_test_dataset(path_to_cxr_test_dataset)
=======
>>>>>>> 884e3fd7


def test_update_tau() -> None:
    class DummyRSNADataset(RSNAKaggleCXR):
        def __getitem__(self, item: Any) -> Any:
            return (torch.rand([3, 224, 224], dtype=torch.float32),
                    torch.rand([3, 224, 224], dtype=torch.float32)), \
                   randint(0, 1)

<<<<<<< HEAD
=======
    create_cxr_test_dataset(path_to_cxr_test_dataset)
>>>>>>> 884e3fd7
    dataset_dir = str(path_to_cxr_test_dataset)
    dummy_rsna_train_dataloader: DataLoader = torch.utils.data.DataLoader(
        DummyRSNADataset(root=dataset_dir, return_index=False, train=True),
        batch_size=20,
        num_workers=0,
        drop_last=True)

    byol_weight_update = ByolMovingAverageWeightUpdate(initial_tau=0.99)
    trainer = Trainer(max_epochs=5)
    trainer.train_dataloader = dummy_rsna_train_dataloader
    n_steps_per_epoch = len(trainer.train_dataloader)
    total_steps = n_steps_per_epoch * trainer.max_epochs  # type: ignore
    byol_module = BYOLInnerEye(num_samples=16,
                               learning_rate=1e-3,
                               batch_size=4,
                               encoder_name="resnet50",
                               warmup_epochs=10,
                               max_epochs=100)
    with mock.patch("InnerEye.ML.SSL.lightning_modules.byol.byol_module.BYOLInnerEye.global_step", 15):
        new_tau = byol_weight_update.update_tau(pl_module=byol_module, trainer=trainer)
    assert new_tau == 1 - 0.01 * (math.cos(math.pi * 15 / total_steps) + 1) / 2


def test_update_weights() -> None:
    online_network = torch.nn.Linear(in_features=3, out_features=1, bias=False)
    target_network = torch.nn.Linear(in_features=3, out_features=1, bias=False)
    byol_weight_update = ByolMovingAverageWeightUpdate(initial_tau=0.9)
    old_target_net_weight = target_network.weight.data.numpy().copy()
    byol_weight_update.update_weights(online_network, target_network)
    assert np.isclose(target_network.weight.data.numpy(),
                      0.9 * old_target_net_weight + 0.1 * online_network.weight.data.numpy()).all()<|MERGE_RESOLUTION|>--- conflicted
+++ resolved
@@ -16,11 +16,6 @@
 from InnerEye.ML.SSL.lightning_modules.byol.byol_module import BYOLInnerEye
 from InnerEye.ML.SSL.lightning_modules.byol.byol_moving_average import ByolMovingAverageWeightUpdate
 from Tests.SSL.test_ssl_containers import create_cxr_test_dataset, path_to_cxr_test_dataset
-<<<<<<< HEAD
-
-create_cxr_test_dataset(path_to_cxr_test_dataset)
-=======
->>>>>>> 884e3fd7
 
 
 def test_update_tau() -> None:
@@ -30,10 +25,7 @@
                     torch.rand([3, 224, 224], dtype=torch.float32)), \
                    randint(0, 1)
 
-<<<<<<< HEAD
-=======
     create_cxr_test_dataset(path_to_cxr_test_dataset)
->>>>>>> 884e3fd7
     dataset_dir = str(path_to_cxr_test_dataset)
     dummy_rsna_train_dataloader: DataLoader = torch.utils.data.DataLoader(
         DummyRSNADataset(root=dataset_dir, return_index=False, train=True),
