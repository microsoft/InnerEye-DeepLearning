#  ------------------------------------------------------------------------------------------
#  Copyright (c) Microsoft Corporation. All rights reserved.
#  Licensed under the MIT License (MIT). See LICENSE in the repo root for license information.
#  ------------------------------------------------------------------------------------------
from json import encoder
import math
from pathlib import Path
<<<<<<< HEAD
from stat import FILE_ATTRIBUTE_INTEGRITY_STREAM
from tkinter.ttk import setup_master
from typing import Dict
=======
from typing import Dict, List, Tuple
>>>>>>> cd46a1a6
from unittest import mock

import numpy as np
import pandas as pd
import pytest
import torch
from pl_bolts.models.self_supervised.resnets import ResNet
from pl_bolts.optimizers import linear_warmup_decay
from pytorch_lightning import Trainer
from pytorch_lightning.callbacks import ModelCheckpoint
from pytorch_lightning.trainer.supporters import CombinedLoader
from torch.nn import Module
from torch.optim.lr_scheduler import _LRScheduler

from InnerEye.Common import fixed_paths
from InnerEye.Common.fixed_paths import repository_root_directory
from InnerEye.Common.fixed_paths_for_tests import TEST_OUTPUTS_PATH
from InnerEye.Common.output_directories import OutputFolderForTests
from InnerEye.ML.SSL.lightning_containers.ssl_container import EncoderName, SSLDatasetName
from InnerEye.ML.SSL.lightning_modules.byol.byol_module import BYOLInnerEye
from InnerEye.ML.SSL.lightning_modules.simclr_module import SimCLRInnerEye
from InnerEye.ML.SSL.lightning_modules.ssl_classifier_module import SSLClassifier
from InnerEye.ML.SSL.lightning_modules.ssl_online_evaluator import SSLOnlineEvaluatorInnerEye
from InnerEye.ML.SSL.utils import SSLDataModuleType, SSLTrainingType
from InnerEye.ML.common import LAST_CHECKPOINT_FILE_NAME_WITH_SUFFIX
from InnerEye.ML.configs.ssl.CIFAR_SSL_configs import CIFAR10SimCLR
from InnerEye.ML.configs.ssl.CXR_SSL_configs import CXRImageClassifier, NIH_RSNA_SimCLR
from InnerEye.ML.runner import Runner
from Tests.ML.configs.lightning_test_containers import DummyContainerWithModel
from Tests.ML.utils.test_io_util import write_test_dicom

path_to_cxr_test_dataset = TEST_OUTPUTS_PATH / "cxr_test_dataset"


def create_cxr_test_dataset(path_to_test_dataset: Path,
                            num_encoder_images: int = 200,
                            num_labelled_images: int = 300) -> None:
    """
    Creates fake datasets dataframe and dicom images mimicking the expected structure of the datasets
    of NIHCXR and RSNAKaggleCXR
    :param path_to_test_dataset: folder to which we want to save the mock data.
    :param num_encoder_images: The number of unlabelled images that the dataset should contain (for encoder training)
    :param num_labelled_images: The number of labelled images that the dataset should contain (for the linear head).
    """
    if path_to_test_dataset.exists():
        return
    path_to_test_dataset.mkdir(exist_ok=True)
    df = pd.DataFrame({"Image Index": np.repeat("1.dcm", num_encoder_images)})
    df.to_csv(path_to_test_dataset / "Data_Entry_2017.csv", index=False)
    df = pd.DataFrame({"subject": np.repeat("1", num_labelled_images),
                       "label": np.random.RandomState(42).binomial(n=1, p=0.2, size=num_labelled_images)})
    df.to_csv(path_to_test_dataset / "dataset.csv", index=False)
    write_test_dicom(array=np.ones([256, 256], dtype="uint16"), path=path_to_test_dataset / "1.dcm")


def default_runner() -> Runner:
    """
    Create an InnerEye Runner object with the default settings, pointing to the repository root and
    default settings files.
    """
    return Runner(project_root=repository_root_directory(),
                  yaml_config_file=fixed_paths.SETTINGS_YAML_FILE)


common_test_args = ["",
                    "--is_debug_model=True",
                    "--num_epochs=1",
                    "--ssl_training_batch_size=10",
                    "--linear_head_batch_size=5",
                    "--num_workers=0",
                    "--pl_deterministic"
                    ""]


def _compare_stored_metrics(runner: Runner, expected_metrics: Dict[str, float], abs: float = 1e-5) -> None:
    """
    Checks if the StoringLogger in the given runner holds all the expected metrics as results of training
    epoch 0, up to a given absolute precision.
    :param runner: The Innereye runner.
    :param expected_metrics: A dictionary with all metrics that are expected to be present.
    """
    assert runner.ml_runner is not None
    assert runner.ml_runner.storing_logger is not None
    print(f"Actual metrics in epoch 0: {runner.ml_runner.storing_logger.results_per_epoch[0]}")
    print(f"Expected metrics: {expected_metrics}")
    for metric, expected in expected_metrics.items():
        actual = runner.ml_runner.storing_logger.results_per_epoch[0][metric]
        if isinstance(actual, float):
            if math.isnan(expected):
                assert math.isnan(actual), f"Metric {metric}: Expected NaN, but got: {actual}"
            else:
                assert actual == pytest.approx(expected, abs=abs), f"Mismatch for metric {metric}"
        else:
            assert actual == expected, f"Mismatch for metric {metric}"


def test_innereye_ssl_container_cifar10_resnet_simclr() -> None:
    """
    Tests:
        - training of SSL model on cifar10 for one epoch
        - checkpoint saving
        - checkpoint loading and ImageClassifier module creation
        - training of image classifier for one epoch.
    """
    args = common_test_args + ["--model=CIFAR10SimCLR"]
    runner = default_runner()
    with mock.patch("sys.argv", args):
        loaded_config, actual_run = runner.run()
    assert loaded_config is not None
    assert isinstance(loaded_config.model, SimCLRInnerEye)
    assert loaded_config.encoder_output_dim == 2048
    assert loaded_config.l_rate == 1e-4
    assert loaded_config.num_epochs == 1
    assert loaded_config.ssl_training_type == SSLTrainingType.SimCLR
    assert loaded_config.online_eval.num_classes == 10
    assert loaded_config.online_eval.dataset == SSLDatasetName.CIFAR10.value
    assert loaded_config.ssl_training_dataset_name == SSLDatasetName.CIFAR10
    assert not loaded_config.use_balanced_binary_loss_for_linear_head
    assert isinstance(loaded_config.model.encoder.cnn_model, ResNet)

    # Check the metrics that were recorded during training
    # Note: It is possible that after the PyTorch 1.10 upgrade, we can't get parity between local runs and runs on
    # the hosted build agents. If that suspicion is confirmed, we need to add branching for local and cloud results.
    expected_metrics = {'simclr/val/loss': 2.8797268867492676,
                        'ssl_online_evaluator/val/loss': 2.272602081298828,
                        'ssl_online_evaluator/val/AccuracyAtThreshold05': 0.20000000298023224,
                        'simclr/train/loss': 3.6261773109436035,
                        'simclr/learning_rate': 0.0,
                        'ssl_online_evaluator/train/loss': 3.1140334606170654,
                        'ssl_online_evaluator/train/online_AccuracyAtThreshold05': 0.0}

    _compare_stored_metrics(runner, expected_metrics, abs=5e-5)

    # Check that the checkpoint contains both the optimizer for the embedding and for the linear head
    checkpoint_path = loaded_config.outputs_folder / "checkpoints" / "last.ckpt"
    checkpoint = torch.load(checkpoint_path)
    assert len(checkpoint["optimizer_states"]) == 1
    assert len(checkpoint["lr_schedulers"]) == 1
    assert "callbacks" in checkpoint
    callback_name = SSLOnlineEvaluatorInnerEye.__name__
    assert callback_name in checkpoint["callbacks"]
    callback_state = checkpoint["callbacks"][callback_name]
    assert SSLOnlineEvaluatorInnerEye.OPTIMIZER_STATE_NAME in callback_state
    assert SSLOnlineEvaluatorInnerEye.EVALUATOR_STATE_NAME in callback_state

    # Now run the actual SSL classifier off the stored checkpoint
    args = common_test_args + ["--model=SSLClassifierCIFAR", f"--local_ssl_weights_path={checkpoint_path}"]
    with mock.patch("sys.argv", args):
        loaded_config, actual_run = default_runner().run()
    assert loaded_config is not None
    assert isinstance(loaded_config.model, SSLClassifier)
    assert loaded_config.model.class_weights is None
    assert loaded_config.model.num_classes == 10


def test_load_innereye_ssl_container_cifar10_cifar100_resnet_byol() -> None:
    """
    Tests that the parameters feed into the BYOL model and online evaluator are
    indeed the one we fed through our command line args
    """
    args = common_test_args + ["--model=CIFAR10CIFAR100BYOL"]
    runner = default_runner()
    with mock.patch("sys.argv", args):
        runner.parse_and_load_model()
    loaded_config = runner.lightning_container
    assert loaded_config is not None
    assert loaded_config.linear_head_dataset_name == SSLDatasetName.CIFAR100
    assert loaded_config.ssl_training_dataset_name == SSLDatasetName.CIFAR10
    assert loaded_config.ssl_training_type == SSLTrainingType.BYOL


def test_innereye_ssl_container_rsna() -> None:
    """
    Test if we can get the config loader to load a Lightning container model, and then train locally.
    """
    runner = default_runner()
    create_cxr_test_dataset(path_to_cxr_test_dataset)
    # Test training of SSL model
    args = common_test_args + ["--model=NIH_RSNA_BYOL",
                               f"--local_dataset={str(path_to_cxr_test_dataset)}",
                               f"--extra_local_dataset_paths={str(path_to_cxr_test_dataset)}",
                               "--use_balanced_binary_loss_for_linear_head=True",
                               f"--ssl_encoder={EncoderName.densenet121.value}"]
    with mock.patch("sys.argv", args):
        loaded_config, actual_run = runner.run()
    assert loaded_config is not None
    assert isinstance(loaded_config.model, BYOLInnerEye)
    assert loaded_config.online_eval.dataset == SSLDatasetName.RSNAKaggleCXR.value
    assert loaded_config.online_eval.num_classes == 2
    assert loaded_config.ssl_training_dataset_name == SSLDatasetName.NIHCXR
    assert loaded_config.ssl_training_type == SSLTrainingType.BYOL
    assert loaded_config.encoder_output_dim == 1024  # DenseNet output size
    # Check model params
    assert isinstance(loaded_config.model.hparams, Dict)
    assert loaded_config.model.hparams["batch_size"] == 10
    assert loaded_config.model.hparams["use_7x7_first_conv_in_resnet"]
    assert loaded_config.model.hparams["encoder_name"] == EncoderName.densenet121.value
    assert loaded_config.model.hparams["learning_rate"] == 1e-4
    assert loaded_config.model.hparams["num_samples"] == 180

    # Check some augmentation params
    assert loaded_config.datamodule_args[
               SSLDataModuleType.ENCODER].augmentation_params.preprocess.center_crop_size == 224
    assert loaded_config.datamodule_args[SSLDataModuleType.ENCODER].augmentation_params.augmentation.use_random_crop
    assert loaded_config.datamodule_args[SSLDataModuleType.ENCODER].augmentation_params.augmentation.use_random_affine

    # Note: It is possible that after the PyTorch 1.10 upgrade, we can't get parity between local runs and runs on
    # the hosted build agents. If that suspicion is confirmed, we need to add branching for local and cloud results.
    expected_metrics = {'byol/val/loss': -0.07644861936569214,
                        'ssl_online_evaluator/val/loss': 0.6963790059089661,
                        'ssl_online_evaluator/val/AreaUnderRocCurve': math.nan,
                        'ssl_online_evaluator/val/AreaUnderPRCurve': math.nan,
                        'ssl_online_evaluator/val/AccuracyAtThreshold05': 0.0,
                        'byol/train/loss': 0.004017443861812353,
                        'byol/tau': 0.9899999499320984,
                        'byol/learning_rate/0/0': 0.0,
                        'byol/learning_rate/0/1': 0.0,
                        'ssl_online_evaluator/train/loss': 0.6938587427139282,
                        'ssl_online_evaluator/train/online_AreaUnderRocCurve': 0.5,
                        'ssl_online_evaluator/train/online_AreaUnderPRCurve': 0.6000000238418579,
                        'ssl_online_evaluator/train/online_AccuracyAtThreshold05': 0.20000000298023224}

    _compare_stored_metrics(runner, expected_metrics)

    # Check that we are able to load the checkpoint and create classifier model
    checkpoint_path = loaded_config.checkpoint_folder / LAST_CHECKPOINT_FILE_NAME_WITH_SUFFIX
    args = common_test_args + ["--model=CXRImageClassifier",
                               f"--local_dataset={str(path_to_cxr_test_dataset)}",
                               "--use_balanced_binary_loss_for_linear_head=True",
                               f"--local_ssl_weights_path={checkpoint_path}"]
    with mock.patch("sys.argv", args):
        loaded_config, actual_run = runner.run()
    assert loaded_config is not None
    assert isinstance(loaded_config, CXRImageClassifier)
    assert loaded_config.model.freeze_encoder
    assert torch.isclose(loaded_config.model.class_weights, torch.tensor([0.21, 0.79]), atol=1e-6).all()  # type: ignore
    assert loaded_config.model.num_classes == 2


def test_simclr_lr_scheduler() -> None:
    """
    Test if the LR scheduler has the expected warmup behaviour.
    """
    num_train_samples = 100
    batch_size = 20
    gpus = 1
    max_epochs = 10
    warmup_epochs = 2
    model = SimCLRInnerEye(encoder_name="resnet18", dataset_name="CIFAR10",
                           gpus=gpus, num_samples=num_train_samples, batch_size=batch_size,
                           max_epochs=max_epochs, warmup_epochs=warmup_epochs)
    # The LR scheduler used here works per step. Scheduler computes the total number of steps, in this example that's 5
    train_iters_per_epoch = num_train_samples / (batch_size * gpus)
    assert model.train_iters_per_epoch == train_iters_per_epoch
    # Mock a second optimizer that is normally created in the SSL container
    linear_head_optimizer = mock.MagicMock()
    model.online_eval_optimizer = linear_head_optimizer
    # Retrieve the scheduler and iterate it
    _, scheduler_list = model.configure_optimizers()
    assert isinstance(scheduler_list[0], dict)
    assert scheduler_list[0]["interval"] == "step"
    scheduler = scheduler_list[0]["scheduler"]
    assert isinstance(scheduler, _LRScheduler)
    lr = []
    for i in range(0, int(max_epochs * train_iters_per_epoch)):
        scheduler.step()
        lr.append(scheduler.get_last_lr()[0])
    # The highest learning rate is expected after the warmup epochs
    highest_lr = np.argmax(lr)
    assert highest_lr == int(warmup_epochs * train_iters_per_epoch - 1)

    for i in range(0, highest_lr):
        assert lr[i] < lr[i + 1], f"Not strictly monotonically increasing at index {i}"
    for i in range(highest_lr, len(lr) - 1):
        assert lr[i] > lr[i + 1], f"Not strictly monotonically decreasing at index {i}"


# Dummy data
from torchvision.datasets.vision import VisionDataset
from InnerEye.ML.SSL.datamodules_and_datasets.dataset_cls_utils import InnerEyeDataClassBaseWithReturnIndex
from InnerEye.ML.SSL.lightning_containers.ssl_container import EncoderName, SSLContainer
from InnerEye.ML.SSL.datamodules_and_datasets.transforms_utils import DualViewTransformWrapper
from InnerEye.ML.augmentations.transform_pipeline import ImageTransformationPipeline
from torchvision.transforms import Lambda
from InnerEye.ML.lightning_loggers import StoringLogger

from enum import Enum


class DummyData(VisionDataset):
    def __init__(
                self,
                root: str,
                train: bool = True,
                transform = None,
                target_transform = None,
                download: bool = False):

        super(DummyData, self).__init__(root, transform=transform,
                                    target_transform=target_transform)

        self.train = train  # training set or test set
        self.data = torch.empty(20, 1, 1, 3)
        
    def __getitem__(self, index: int):
        """
        Args:
            index (int): Index

        Returns:
            (Any): Sample and meta data, optionally transformed by the respective transforms.
        """
        # item = (self.data[index], self.data[index]), torch.Tensor([0])
        image = self.data[index]
        if self.transform:
            image = self.transform(image)
        return image, 0

    def __len__(self) -> int:
        return self.data.shape[0]

class InnerEyeDummyData(InnerEyeDataClassBaseWithReturnIndex, DummyData):
    """
    Wrapper class around torchvision CIFAR10 class to optionally return the
    index on top of the image and the label in __getitem__ as well as defining num_classes property.
    """

    @property
    def num_classes(self) -> int:
        return 2

class SSLDatasetNameDummy(SSLDatasetName, Enum):
    DUMMY = "DUMMY"

class DummySimCLR(SSLContainer):
    """
    This module trains an SSL encoder using SimCLR on CIFAR10 and finetunes a linear head on CIFAR10 too.
    """
    SSLContainer._SSLDataClassMappings.update({SSLDatasetNameDummy.DUMMY.value:
                                                   InnerEyeDummyData})

    def __init__(self) -> None:
        super().__init__(ssl_training_dataset_name=SSLDatasetNameDummy.DUMMY,
                         linear_head_dataset_name=SSLDatasetNameDummy.DUMMY,
                         # We usually train this model with 4 GPUs, giving an effective batch size of 512
                         ssl_training_batch_size=2,
                         linear_head_batch_size=2,
                         ssl_encoder=EncoderName.resnet50,
                         ssl_training_type=SSLTrainingType.SimCLR,
                         random_seed=1,
                         num_epochs=20, # TODO: check how this is used?
                         num_workers=0)
    
    def _get_transforms(self, augmentation_config,
                    dataset_name: str, is_ssl_encoder_module: bool):

        # is_ssl_encoder_module will be True for ssl training, False for linear head training
        train_transforms = ImageTransformationPipeline([Lambda(lambda x: x)])
        val_transforms = ImageTransformationPipeline([Lambda(lambda x: x + 1)])

        if is_ssl_encoder_module:
            train_transforms = DualViewTransformWrapper(train_transforms)
            val_transforms = DualViewTransformWrapper(val_transforms)
        return train_transforms, val_transforms


def test_simclr_lr_scheduler_recovery(test_output_dirs: OutputFolderForTests):
    # # Now try with runner:
    # 1. Create simclr model, with mock encoder that is a single layer: something like this container.data_module = mock.MagicMock(num_samples=num_samples, batch_size=batch_size)
    #                         and with mock dataset with e.g. two small tensors
    # 2. Run normal simclr training
    # 3. Save checkpoint
    # 4. Load checkpoint, compare
    # small_encoder = torch.nn.Sequential(torch.nn.Conv2d(3,1,5,1,0), torch.nn.Flatten(), torch.nn.Linear(1,2))
    small_encoder = torch.nn.Sequential(torch.nn.Flatten(), torch.nn.Linear(3,2))
    with mock.patch("InnerEye.ML.SSL.encoders.create_ssl_encoder", return_value=small_encoder):
        with mock.patch("InnerEye.ML.SSL.encoders.SSLEncoder.get_output_feature_dim", return_value=2): # TODO: is this necessary
            with mock.patch("InnerEye.ML.SSL.encoders.get_encoder_output_dim", return_value=2):
                
                # TODO: how is warm up length calculated ???
                # Normal run
                container = DummySimCLR()
                container.setup()
                model = container.create_model()
                data = container.get_data_module()

                # add logger
                logger = StoringLogger()
                checkpoint_folder = test_output_dirs.create_file_or_folder_path("checkpoints")
                checkpoint_folder.mkdir(exist_ok=True)
                checkpoints = ModelCheckpoint(dirpath=checkpoint_folder,
                                            every_n_val_epochs=1,
                                            save_last=True)
                trainer = Trainer(default_root_dir=str(test_output_dirs.root_dir),
                                  logger=logger,
                                  callbacks=[checkpoints],
                                  max_epochs=20)
                trainer.fit(model, datamodule=data)

                normal_lrs = []
                for item in logger.results_per_epoch:
                    normal_lrs.append(logger.results_per_epoch[item]['simclr/learning_rate'])
                
                # Short run
                container = DummySimCLR()
                container.setup()
                model = container.create_model()
                data = container.get_data_module()

                # add logger
                logger = StoringLogger()
                checkpoint_folder = test_output_dirs.create_file_or_folder_path("checkpoints")
                checkpoint_folder.mkdir(exist_ok=True)
                checkpoints = ModelCheckpoint(dirpath=checkpoint_folder,
                                            every_n_val_epochs=1,
                                            save_last=True)
                trainer = Trainer(default_root_dir=str(test_output_dirs.root_dir),
                                  logger=logger,
                                  callbacks=[checkpoints],
                                  max_epochs=15)
                trainer.fit(model, datamodule=data)

                short_lrs = []
                for item in logger.results_per_epoch:
                    short_lrs.append(logger.results_per_epoch[item]['simclr/learning_rate'])

                # Resumed run
                container = DummySimCLR()
                container.setup()
                model = container.create_model()
                data = container.get_data_module()

                # add logger
                logger = StoringLogger()
                last_checkpoint = checkpoints.last_model_path
                trainer = Trainer(default_root_dir=str(test_output_dirs.root_dir),
                                  logger=logger,
                                  max_epochs=20,
                                  resume_from_checkpoint=last_checkpoint)
                trainer.fit(model, datamodule=data)

                resumed_lrs = []
                for item in logger.results_per_epoch:
                    resumed_lrs.append(logger.results_per_epoch[item]['simclr/learning_rate'])

                resumed_lrs = short_lrs + resumed_lrs
                assert resumed_lrs == normal_lrs

    # # Create data module
    # with small tensor
    # create with train and val loader

    # # Encoder
    # one layer encoder

    # # Add these methods to container using Mock
    # Mock create_encoder method and make it return the one layer encoder

def test_online_evaluator_recovery(test_output_dirs: OutputFolderForTests) -> None:
    """
    Test checkpoint recovery for the online evaluator in an end-to-end training run.
    """
    container = DummyContainerWithModel()
    model = container.create_model()
    data = container.get_data_module()
    checkpoint_folder = test_output_dirs.create_file_or_folder_path("checkpoints")
    checkpoint_folder.mkdir(exist_ok=True)
    checkpoints = ModelCheckpoint(dirpath=checkpoint_folder,
                                  every_n_val_epochs=1,
                                  save_last=True)
    # Create a first callback, that will be used in training.
    callback1 = SSLOnlineEvaluatorInnerEye(class_weights=None,
                                           z_dim=1,
                                           num_classes=2,
                                           dataset="foo",
                                           drop_p=0.2,
                                           learning_rate=1e-5)
    # To simplify the test setup, do not run any actual training (this would require complicated dataset with a
    # combined loader)
    with mock.patch(
            "InnerEye.ML.SSL.lightning_modules.ssl_online_evaluator.SSLOnlineEvaluatorInnerEye.on_train_batch_end",
            return_value=None) as mock_train:
        with mock.patch(
                "InnerEye.ML.SSL.lightning_modules.ssl_online_evaluator.SSLOnlineEvaluatorInnerEye"
                ".on_validation_batch_end",
                return_value=None):
            trainer = Trainer(default_root_dir=str(test_output_dirs.root_dir),
                              callbacks=[checkpoints, callback1],
                              max_epochs=10)
            trainer.fit(model, datamodule=data)
            # Check that the callback was actually used
            mock_train.assert_called()
            # Now read out the parameters of the callback.
            # We will then run a second training job, with a new callback object, that will be initialized randomly,
            # and should have different parameters initially. After checkpoint recovery, it should have exactly the
            # same parameters as the first callback.
            parameters1 = list(callback1.evaluator.parameters())
            callback2 = SSLOnlineEvaluatorInnerEye(class_weights=None,
                                                   z_dim=1,
                                                   num_classes=2,
                                                   dataset="foo",
                                                   drop_p=0.2,
                                                   learning_rate=1e-5)
            # Start a second training run with recovery
            last_checkpoint = checkpoints.last_model_path
            trainer2 = Trainer(default_root_dir=str(test_output_dirs.root_dir),
                               callbacks=[callback2],
                               max_epochs=20,
                               resume_from_checkpoint=last_checkpoint)
            trainer2.fit(model, datamodule=data)
            # Read the parameters and check if they are the same as what was stored in the first callback.
            parameters2_after_training = list(callback2.evaluator.parameters())
            assert torch.allclose(parameters2_after_training[0], parameters1[0])

    # It's somewhat obsolete, but we can now check that the checkpoint file really contained the optimizer and weights
    checkpoint = torch.load(last_checkpoint)
    assert "callbacks" in checkpoint
    callback_name = SSLOnlineEvaluatorInnerEye.__name__
    assert callback_name in checkpoint["callbacks"]
    callback_state = checkpoint["callbacks"][callback_name]
    assert SSLOnlineEvaluatorInnerEye.OPTIMIZER_STATE_NAME in callback_state
    assert SSLOnlineEvaluatorInnerEye.EVALUATOR_STATE_NAME in callback_state


@pytest.mark.gpu
def test_online_evaluator_not_distributed() -> None:
    """
    Check if the online evaluator uses the DDP flag correctly when running not distributed
    """
    with mock.patch("InnerEye.ML.SSL.lightning_modules.ssl_online_evaluator.DistributedDataParallel") as mock_ddp:
        callback = SSLOnlineEvaluatorInnerEye(class_weights=None,
                                              z_dim=1,
                                              num_classes=2,
                                              dataset="foo",
                                              drop_p=0.2,
                                              learning_rate=1e-5)
        mock_ddp.assert_not_called()

        # Standard trainer without DDP
        trainer = Trainer()
        # Test the flag that the internal logic of on_pretrain_routine_start uses
        assert hasattr(trainer, "_accelerator_connector")
        assert not trainer._accelerator_connector.is_distributed
        cpu = torch.device("cpu")
        callback.on_pretrain_routine_start(trainer, mock.MagicMock(device=cpu))
        assert isinstance(callback.evaluator, Module)
        mock_ddp.assert_not_called()
        # Check that the evaluator is on the GPU before making any changes
        assert list(callback.evaluator.parameters())[0].device == cpu
        # Check that the evaluator is really moved to the right device
        gpu0 = torch.device("cuda:0")
        callback.on_pretrain_routine_start(trainer, mock.MagicMock(device=gpu0))
        assert list(callback.evaluator.parameters())[0].device == gpu0


def test_online_evaluator_distributed() -> None:
    """
    Check if the online evaluator uses the DDP flag correctly when running distributed.
    """
    mock_ddp_result = torch.nn.Linear(in_features=10, out_features=1)
    mock_sync_result = torch.nn.Linear(in_features=20, out_features=2)
    with mock.patch("InnerEye.ML.SSL.lightning_modules.ssl_online_evaluator.SyncBatchNorm.convert_sync_batchnorm",
                    return_value=mock_sync_result) as mock_sync:
        with mock.patch("InnerEye.ML.SSL.lightning_modules.ssl_online_evaluator.DistributedDataParallel",
                        return_value=mock_ddp_result) as mock_ddp:
            callback = SSLOnlineEvaluatorInnerEye(class_weights=None,
                                                  z_dim=1,
                                                  num_classes=2,
                                                  dataset="foo",
                                                  drop_p=0.2,
                                                  learning_rate=1e-5)

            # Trainer with DDP
            device = torch.device("cpu")
            mock_module = mock.MagicMock(device=device)
            trainer = Trainer(strategy="ddp", num_processes=2)
            # Test the two flags that the internal logic of on_pretrain_routine_start uses
            assert trainer._accelerator_connector.is_distributed
            assert trainer._accelerator_connector.use_ddp
            callback.on_pretrain_routine_start(trainer, mock_module)
            # Check that SyncBatchNorm has been turned on
            mock_sync.assert_called_once()
            # Check that the evaluator has been turned into a DDP object
            # We still need to mock DDP here because the constructor relies on having a process group available
            mock_ddp.assert_called_once_with(mock_sync_result, device_ids=[device])
            assert callback.evaluator == mock_ddp_result


def test_simclr_num_nodes() -> None:
    """
    Test if the number of nodes is correctly passed through to the SIMCLR model. After an update of the semantics of
    the "gpus" argument in LightningBolts, we had a regression, leading to incorrect use of the cosine
    LR scheduler.
    """
    with mock.patch("InnerEye.ML.deep_learning_config.TrainerParams.num_gpus_per_node", return_value=1):
        with mock.patch("InnerEye.ML.SSL.lightning_containers.ssl_container.get_encoder_output_dim", return_value=1):
            container = CIFAR10SimCLR()
            num_train_samples = 100
            batch_size = 10
            container.data_module = mock.MagicMock(num_train_samples=num_train_samples, batch_size=batch_size)
            assert container.num_nodes == 1
            model1 = container.create_model()
            old_iters_per_epoch = model1.train_iters_per_epoch
            assert old_iters_per_epoch == num_train_samples / batch_size
            # Increasing the number of nodes should increase effective batch size, and hence reduce number of
            # iterations per epoch
            container.num_nodes = 2
            model2 = container.create_model()
            assert model2.train_iters_per_epoch == old_iters_per_epoch // container.num_nodes  # type:ignore


def test_simclr_num_gpus() -> None:
    """
    Test if the number of GPUs is correctly passed through to the SIMCLR model.
    """
    device_count = 8
    num_epochs = 30
    # Warmup epochs == 10 is hardcoded in SIMClr. The core SIMClr module has an argument for it, but we are not
    # passing that through.
    warmup_epochs = 10
    with mock.patch("torch.cuda.device_count", return_value=device_count):
        with mock.patch("InnerEye.ML.deep_learning_config.TrainerParams.use_gpu", return_value=True):
            with mock.patch("InnerEye.ML.SSL.lightning_containers.ssl_container.get_encoder_output_dim",
                            return_value=1):
                container = CIFAR10SimCLR()
                container.num_epochs = num_epochs
                num_train_samples = 800
                batch_size = 10
                container.data_module = mock.MagicMock(num_train_samples=num_train_samples, batch_size=batch_size)
                model1 = container.create_model()
                assert model1.train_iters_per_epoch == num_train_samples // (batch_size * device_count)
                # Reducing the number of GPUs should decrease effective batch size, and hence increase number of
                # iterations per epoch
                container.max_num_gpus = 4
                model2 = container.create_model()
                assert model2.train_iters_per_epoch == num_train_samples // (batch_size * container.max_num_gpus)
                scheduler = model2.configure_optimizers()[1][0]["scheduler"]

    total_training_steps = model2.train_iters_per_epoch * num_epochs  # type: ignore
    warmup_steps = model2.train_iters_per_epoch * warmup_epochs  # type: ignore
    previous_lr = None
    for i in range(total_training_steps):
        lr = scheduler.get_last_lr()
        if previous_lr is not None:
            if i <= warmup_steps:
                assert lr > previous_lr, "During warmup, LR should increase"
            else:
                assert lr < previous_lr, "After warmup, LR should decrease"
        print(f"Iteration {i}: LR = {lr}")
        scheduler.step()
        previous_lr = lr


@pytest.mark.parametrize("interrupt_at_epoch", [5, 10, 14, 20, 24])
def test_simclr_lr_scheduler_recovery(interrupt_at_epoch: int) -> None:
    """
    Test if the LR scheduler in the SimCLR model correctly handles recovery at different parts of the schedule:
    during warmup, during cosine
    """

    total_steps = 30
    warmup_steps = 10
    assert interrupt_at_epoch < total_steps

    def create_scheduler() -> Tuple[_LRScheduler, torch.optim.SGD]:
        optimizer = torch.optim.SGD({torch.empty((2, 3))}, lr=1.0)
        scheduler = torch.optim.lr_scheduler.LambdaLR(
            optimizer,
            linear_warmup_decay(warmup_steps=warmup_steps, total_steps=total_steps, cosine=True),
        )
        return scheduler, optimizer

    def enumerate_scheduler(scheduler: _LRScheduler, n: int) -> List[float]:
        learning_rates = []
        for _ in range(n):
            learning_rates.append(scheduler.get_last_lr()[0])
            scheduler.step()
        return learning_rates

    # Normal run
    scheduler1, _ = create_scheduler()
    normal_lrs = enumerate_scheduler(scheduler1, total_steps)

    # Short run
    scheduler2, optimizer2 = create_scheduler()
    short_lrs = enumerate_scheduler(scheduler2, interrupt_at_epoch)

    scheduler_saved_state = scheduler2.state_dict()
    optimizer_saved_state = optimizer2.state_dict()

    # Resumed run
    scheduler3, optimizer3 = create_scheduler()
    optimizer3.load_state_dict(optimizer_saved_state)
    scheduler3.load_state_dict(scheduler_saved_state)

    resumed_lrs = enumerate_scheduler(scheduler3, total_steps - interrupt_at_epoch)

    resumed_lrs = short_lrs + resumed_lrs
    assert resumed_lrs == normal_lrs


@pytest.mark.parametrize(("num_encoder_images", "num_labelled_images", "linear_head_batch_size"),
                         [(40, 80, 1), (40, 80, 4), (80, 40, 1)])
def test_simclr_dataset_length(test_output_dirs: OutputFolderForTests,
                               num_encoder_images: int,
                               num_labelled_images: int,
                               linear_head_batch_size: int) -> None:
    """
    Tests how the dataloaders in the Simclr model handle different length of labelled and unlabelled data.
    Argument combinations are chosen such that the linear head dataset can be longer than the encoder dataset before
    batching, but can become shorter than the linear head when taking batching into account.
    """
    container = NIH_RSNA_SimCLR()
    dataset_folder = test_output_dirs.root_dir / "dataset"
    encoder_batch_size = 1
    create_cxr_test_dataset(dataset_folder,
                            num_encoder_images=num_encoder_images,
                            num_labelled_images=num_labelled_images)
    container.local_dataset = dataset_folder
    container.extra_local_dataset_paths = [dataset_folder]
    container.ssl_encoder = EncoderName.resnet18
    container.ssl_training_batch_size = encoder_batch_size
    container.linear_head_batch_size = linear_head_batch_size
    container.setup()
    with mock.patch("InnerEye.ML.SSL.lightning_containers.ssl_container.get_encoder_output_dim", return_value=1):
        model = container.create_model()
        expected_num_train_iters = (num_encoder_images * 0.9) // encoder_batch_size
        assert model.train_iters_per_epoch == expected_num_train_iters
        train_loaders = container.get_data_module().train_dataloader()
        assert isinstance(train_loaders, CombinedLoader)
        assert len(train_loaders) == expected_num_train_iters
        expected_num_val_iters = (num_encoder_images * 0.1) // encoder_batch_size
        val_loaders = container.get_data_module().val_dataloader()
        assert isinstance(val_loaders, CombinedLoader)
        assert len(val_loaders) == expected_num_val_iters<|MERGE_RESOLUTION|>--- conflicted
+++ resolved
@@ -5,13 +5,9 @@
 from json import encoder
 import math
 from pathlib import Path
-<<<<<<< HEAD
 from stat import FILE_ATTRIBUTE_INTEGRITY_STREAM
 from tkinter.ttk import setup_master
-from typing import Dict
-=======
 from typing import Dict, List, Tuple
->>>>>>> cd46a1a6
 from unittest import mock
 
 import numpy as np
@@ -42,6 +38,7 @@
 from InnerEye.ML.runner import Runner
 from Tests.ML.configs.lightning_test_containers import DummyContainerWithModel
 from Tests.ML.utils.test_io_util import write_test_dicom
+from health_ml.utils import AzureMLProgressBar
 
 path_to_cxr_test_dataset = TEST_OUTPUTS_PATH / "cxr_test_dataset"
 
@@ -315,7 +312,7 @@
 
         self.train = train  # training set or test set
         self.data = torch.empty(20, 1, 1, 3)
-        
+
     def __getitem__(self, index: int):
         """
         Args:
@@ -362,9 +359,10 @@
                          ssl_encoder=EncoderName.resnet50,
                          ssl_training_type=SSLTrainingType.SimCLR,
                          random_seed=1,
-                         num_epochs=20, # TODO: check how this is used?
-                         num_workers=0)
-    
+                         num_epochs=20,
+                         num_workers=0,
+                         max_num_gpus=1)
+
     def _get_transforms(self, augmentation_config,
                     dataset_name: str, is_ssl_encoder_module: bool):
 
@@ -377,98 +375,58 @@
             val_transforms = DualViewTransformWrapper(val_transforms)
         return train_transforms, val_transforms
 
-
-def test_simclr_lr_scheduler_recovery(test_output_dirs: OutputFolderForTests):
-    # # Now try with runner:
-    # 1. Create simclr model, with mock encoder that is a single layer: something like this container.data_module = mock.MagicMock(num_samples=num_samples, batch_size=batch_size)
-    #                         and with mock dataset with e.g. two small tensors
-    # 2. Run normal simclr training
-    # 3. Save checkpoint
-    # 4. Load checkpoint, compare
-    # small_encoder = torch.nn.Sequential(torch.nn.Conv2d(3,1,5,1,0), torch.nn.Flatten(), torch.nn.Linear(1,2))
+def run_simclr_dummy_container(test_output_dirs, num_epochs, last_checkpoint=None):
+    container = DummySimCLR()
+    container.setup()
+    model = container.create_model()
+    data = container.get_data_module()
+
+    # add logger
+    logger = StoringLogger()
+    progress = AzureMLProgressBar(refresh_rate=1)
+    checkpoint_folder = test_output_dirs.create_file_or_folder_path("checkpoints")
+    checkpoint_folder.mkdir(exist_ok=True)
+    checkpoint = ModelCheckpoint(dirpath=checkpoint_folder,
+                                every_n_val_epochs=1,
+                                save_last=True)
+
+    if last_checkpoint:
+        last_checkpoint = last_checkpoint.last_model_path
+        trainer = Trainer(default_root_dir=str(test_output_dirs.root_dir),
+                          logger=logger,
+                          callbacks=[progress],
+                          max_epochs=num_epochs,
+                          resume_from_checkpoint=last_checkpoint)
+
+    else:
+        trainer = Trainer(default_root_dir=str(test_output_dirs.root_dir),
+                          logger=logger,
+                          callbacks=[checkpoint, progress],
+                          max_epochs=num_epochs)
+    trainer.fit(model, datamodule=data)
+
+    lrs = []
+    for item in logger.results_per_epoch:
+        lrs.append(logger.results_per_epoch[item]['simclr/learning_rate'])
+
+    return lrs, checkpoint
+
+def test_simclr_training_recovery(test_output_dirs: OutputFolderForTests):
     small_encoder = torch.nn.Sequential(torch.nn.Flatten(), torch.nn.Linear(3,2))
     with mock.patch("InnerEye.ML.SSL.encoders.create_ssl_encoder", return_value=small_encoder):
-        with mock.patch("InnerEye.ML.SSL.encoders.SSLEncoder.get_output_feature_dim", return_value=2): # TODO: is this necessary
-            with mock.patch("InnerEye.ML.SSL.encoders.get_encoder_output_dim", return_value=2):
-                
-                # TODO: how is warm up length calculated ???
+        with mock.patch("InnerEye.ML.SSL.encoders.SSLEncoder.get_output_feature_dim", return_value=2): # TODO: is this still necessary?
+            with mock.patch("InnerEye.ML.SSL.encoders.get_encoder_output_dim", return_value=2):         
                 # Normal run
-                container = DummySimCLR()
-                container.setup()
-                model = container.create_model()
-                data = container.get_data_module()
-
-                # add logger
-                logger = StoringLogger()
-                checkpoint_folder = test_output_dirs.create_file_or_folder_path("checkpoints")
-                checkpoint_folder.mkdir(exist_ok=True)
-                checkpoints = ModelCheckpoint(dirpath=checkpoint_folder,
-                                            every_n_val_epochs=1,
-                                            save_last=True)
-                trainer = Trainer(default_root_dir=str(test_output_dirs.root_dir),
-                                  logger=logger,
-                                  callbacks=[checkpoints],
-                                  max_epochs=20)
-                trainer.fit(model, datamodule=data)
-
-                normal_lrs = []
-                for item in logger.results_per_epoch:
-                    normal_lrs.append(logger.results_per_epoch[item]['simclr/learning_rate'])
-                
+                normal_lrs, _ = run_simclr_dummy_container(test_output_dirs, 20, last_checkpoint=None)
+
                 # Short run
-                container = DummySimCLR()
-                container.setup()
-                model = container.create_model()
-                data = container.get_data_module()
-
-                # add logger
-                logger = StoringLogger()
-                checkpoint_folder = test_output_dirs.create_file_or_folder_path("checkpoints")
-                checkpoint_folder.mkdir(exist_ok=True)
-                checkpoints = ModelCheckpoint(dirpath=checkpoint_folder,
-                                            every_n_val_epochs=1,
-                                            save_last=True)
-                trainer = Trainer(default_root_dir=str(test_output_dirs.root_dir),
-                                  logger=logger,
-                                  callbacks=[checkpoints],
-                                  max_epochs=15)
-                trainer.fit(model, datamodule=data)
-
-                short_lrs = []
-                for item in logger.results_per_epoch:
-                    short_lrs.append(logger.results_per_epoch[item]['simclr/learning_rate'])
+                short_lrs, short_checkpoint = run_simclr_dummy_container(test_output_dirs, 15, last_checkpoint=None)
 
                 # Resumed run
-                container = DummySimCLR()
-                container.setup()
-                model = container.create_model()
-                data = container.get_data_module()
-
-                # add logger
-                logger = StoringLogger()
-                last_checkpoint = checkpoints.last_model_path
-                trainer = Trainer(default_root_dir=str(test_output_dirs.root_dir),
-                                  logger=logger,
-                                  max_epochs=20,
-                                  resume_from_checkpoint=last_checkpoint)
-                trainer.fit(model, datamodule=data)
-
-                resumed_lrs = []
-                for item in logger.results_per_epoch:
-                    resumed_lrs.append(logger.results_per_epoch[item]['simclr/learning_rate'])
+                resumed_lrs, _ = run_simclr_dummy_container(test_output_dirs, 20, last_checkpoint=short_checkpoint)
 
                 resumed_lrs = short_lrs + resumed_lrs
                 assert resumed_lrs == normal_lrs
-
-    # # Create data module
-    # with small tensor
-    # create with train and val loader
-
-    # # Encoder
-    # one layer encoder
-
-    # # Add these methods to container using Mock
-    # Mock create_encoder method and make it return the one layer encoder
 
 def test_online_evaluator_recovery(test_output_dirs: OutputFolderForTests) -> None:
     """
