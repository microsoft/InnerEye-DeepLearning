--- conflicted
+++ resolved
@@ -449,7 +449,6 @@
     assert len(all_files) == 0
 
 
-<<<<<<< HEAD
 @pytest.mark.after_training_single_run
 def test_download_non_existing_file(test_output_dirs: OutputFolderForTests) -> None:
     """
@@ -481,7 +480,8 @@
                                           destination=test_output_dirs.root_dir)
     assert does_not_exist in str(ex)
     assert "Unable to download file" in str(ex)
-=======
+
+
 @pytest.mark.after_training_hello_container
 def test_model_inference_on_single_run(test_output_dirs: OutputFolderForTests) -> None:
     fallback_run_id_for_local_execution = FALLBACK_HELLO_CONTAINER_RUN
@@ -520,5 +520,4 @@
         train_value = float(training_lines[0].strip())
         assert len(inference_lines) == 1
         inference_value = float(inference_lines[0].strip())
-        assert inference_value == pytest.approx(train_value, 1e-6)
->>>>>>> 9fcc08f6
+        assert inference_value == pytest.approx(train_value, 1e-6)