--- conflicted
+++ resolved
@@ -33,11 +33,7 @@
         model_configs_namespace = "Tests.ML.configs"
         model_name = "DummyModel"
 
-<<<<<<< HEAD
     args_list = [f"--model={model_name}", "--train=True", "--l_rate=100.0",
-=======
-    args_list = [f"--model={model_name}", "--is_train=True", "--l_rate=100.0",
->>>>>>> ad77f95d
                  "--norm_method=Simple Norm", "--subscription_id", "Test1", "--tenant_id=Test2",
                  "--application_id", "Test3", "--datasets_storage_account=Test4", "--datasets_container", "Test5",
                  "--pytest_mark", "gpu", f"--output_to={outputs_folder}"]
