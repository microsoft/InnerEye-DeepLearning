--- conflicted
+++ resolved
@@ -29,15 +29,12 @@
     in local runs and in AzureML."""
     logging_to_stdout()
     model_name = "DummyContainerWithPlainLightning" if is_container else "DummyModel"
-<<<<<<< HEAD
-=======
     if is_container:
         dataset_folder = Path("download")
     else:
         local_dataset = DummyModel().local_dataset
         assert local_dataset is not None
         dataset_folder = local_dataset
->>>>>>> 79795e0c
     outputs_folder = test_output_dirs.root_dir
     project_root = fixed_paths.repository_root_directory()
     model_configs_namespace = "Tests.ML.configs"
@@ -57,11 +54,7 @@
     with mock.patch("sys.argv", [""] + args_list):
         with mock.patch("InnerEye.ML.deep_learning_config.is_offline_run_context", return_value=is_offline_run):
             with mock.patch("InnerEye.ML.run_ml.MLRunner.run", return_value=None):
-<<<<<<< HEAD
-                with mock.patch("InnerEye.ML.run_ml.MLRunner.mount_or_download_dataset", return_value=Path("download")):
-=======
                 with mock.patch("InnerEye.ML.run_ml.MLRunner.mount_or_download_dataset", return_value=dataset_folder):
->>>>>>> 79795e0c
                     runner = Runner(project_root=project_root, yaml_config_file=fixed_paths.SETTINGS_YAML_FILE)
                     runner.parse_and_load_model()
                     # Only when calling config.create_filesystem we expect to see the correct paths, and this happens
