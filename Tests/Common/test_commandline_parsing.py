#  ------------------------------------------------------------------------------------------
#  Copyright (c) Microsoft Corporation. All rights reserved.
#  Licensed under the MIT License (MIT). See LICENSE in the repo root for license information.
#  ------------------------------------------------------------------------------------------
from pathlib import Path
from unittest import mock

import pytest

from InnerEye.Common import fixed_paths
from InnerEye.Common.common_util import logging_to_stdout
from InnerEye.Common.fixed_paths import DEFAULT_AML_UPLOAD_DIR, DEFAULT_LOGS_DIR_NAME
from InnerEye.Common.output_directories import OutputFolderForTests
from InnerEye.ML.config import PhotometricNormalizationMethod, SegmentationModelBase
from InnerEye.ML.runner import Runner


@pytest.mark.parametrize("is_default_namespace", [True, False])
@pytest.mark.parametrize("is_offline_run", [True, False])
def test_create_ml_runner_args(is_default_namespace: bool,
                               test_output_dirs: OutputFolderForTests,
                               is_offline_run: bool) -> None:
    """Test round trip parsing of commandline arguments:
    From arguments to the Azure runner to the arguments of the ML runner, checking that
    whatever is passed on can be correctly parsed."""
    logging_to_stdout()
    model_name = "Lung"
    outputs_folder = test_output_dirs.root_dir
    project_root = fixed_paths.repository_root_directory()
    if is_default_namespace:
        model_configs_namespace = None
    else:
        model_configs_namespace = "Tests.ML.configs"
        model_name = "DummyModel"

    args_list = [f"--model={model_name}", "--train=True", "--l_rate=100.0",
                 "--norm_method=Simple Norm", "--subscription_id", "Test1", "--tenant_id=Test2",
                 "--application_id", "Test3", "--datasets_storage_account=Test4", "--datasets_container", "Test5",
                 "--pytest_mark", "gpu", f"--output_to={outputs_folder}"]
    if not is_default_namespace:
        args_list.append(f"--model_configs_namespace={model_configs_namespace}")

    with mock.patch("sys.argv", [""] + args_list):
        with mock.patch("InnerEye.ML.deep_learning_config.is_offline_run_context", return_value=is_offline_run):
            runner = Runner(project_root=project_root, yaml_config_file=fixed_paths.SETTINGS_YAML_FILE)
            runner.parse_and_load_model()
            azure_config = runner.azure_config
            model_config = runner.model_config
    assert azure_config.datasets_storage_account == "Test4"
    assert azure_config.model == model_name
    assert model_config.l_rate == 100.0
    assert model_config.norm_method == PhotometricNormalizationMethod.SimpleNorm
    if is_offline_run:
        # The actual output folder must be a subfolder of the folder given on the commandline. The folder will contain
        # a timestamp, that will start with the year number, hence will start with 20...
        assert str(model_config.outputs_folder).startswith(str(outputs_folder / "20"))
        assert model_config.logs_folder == (model_config.outputs_folder / DEFAULT_LOGS_DIR_NAME)
    else:
        # For runs inside AzureML, the output folder is the project root (the root of the folders that are
        # included in the snapshot). The "outputs_to" argument will be ignored.
        assert model_config.outputs_folder == (project_root / DEFAULT_AML_UPLOAD_DIR)
        assert model_config.logs_folder == (project_root / DEFAULT_LOGS_DIR_NAME)

    assert not hasattr(model_config, "datasets_storage_account")
    assert azure_config.pytest_mark == "gpu"


def test_overridable_properties() -> None:
    """
    Test to make sure all valid types can be parsed by the config parser
    """
    overridable = ["--num_dataload_workers=100",
                   "--local_dataset=hello_world",
                   "--norm_method=Simple Norm",
                   "--l_rate=100.0",
                   "--test_crop_size=1,2,3",
                   "--output_range=-100.0,100.0"]
    parser = SegmentationModelBase.create_argparser()
    args = vars(parser.parse_args(overridable))
    assert args["num_dataload_workers"] == 100
    assert str(args["local_dataset"]) == "hello_world"
    assert args["norm_method"] == PhotometricNormalizationMethod.SimpleNorm
    assert args["test_crop_size"] == (1, 2, 3)
    assert args["output_range"] == (-100.0, 100.0)


def test_non_overridable_properties() -> None:
    """
    Test to make sure properties that are private or marked as constant/readonly/NON OVERRIDABLE are not
    configurable through the commandline.
    """
    non_overridable = ["--" + k + "=" + str(v.default) for k, v in SegmentationModelBase.params().items()
                       if k not in SegmentationModelBase.get_overridable_parameters().keys()]
    parser = SegmentationModelBase.create_argparser()
    # try to parse the non overridable arguments
    _, unknown = parser.parse_known_args(non_overridable)
    assert all([x in unknown for x in non_overridable])


def test_read_yaml_file_into_args(test_output_dirs: OutputFolderForTests) -> None:
    """
    Test if the arguments for specifying the YAML config file with storage account, etc
    are correctly wired up.
    """
    empty_yaml = test_output_dirs.root_dir / "nothing.yaml"
    empty_yaml.write_text("variables:\n")
    with mock.patch("sys.argv", ["", "--model=Lung"]):
        # Default behaviour: tenant_id should be picked up from YAML
        runner1 = Runner(project_root=fixed_paths.repository_root_directory(),
                         yaml_config_file=fixed_paths.SETTINGS_YAML_FILE)
        runner1.parse_and_load_model()
<<<<<<< HEAD
        assert len(runner1.azure_config.tenant_id) > 0
        # When specifying a dummy YAML file that does not contain the tenant_id, it should not
        # be set.
        runner2 = Runner(project_root=fixed_paths.repository_root_directory(),
                         yaml_config_file=empty_yaml)
        runner2.parse_and_load_model()
        assert runner2.azure_config.tenant_id == ""
=======
        assert len(runner1.azure_config.application_id) > 0
        assert len(runner1.azure_config.resource_group) > 0
        # When specifying a dummy YAML file that does not contain any settings, no information in AzureConfig should
        # be set. Some settings are read from a private settings file, most notably application ID, which should
        # be present on people's local dev boxes. Hence, only assert on `resource_group` here.
        runner2 = Runner(project_root=fixed_paths.repository_root_directory(),
                         yaml_config_file=empty_yaml)
        runner2.parse_and_load_model()
        assert runner2.azure_config.resource_group == ""
>>>>>>> d4b9720c


def test_parsing_with_custom_yaml(test_output_dirs: OutputFolderForTests) -> None:
    """
    Test if additional model or Azure config settings can be read correctly from YAML files.
    """
    yaml_file = test_output_dirs.root_dir / "custom.yml"
    yaml_file.write_text("""variables:
  tenant_id: 'foo'
  datasets_storage_account: 'account'
  start_epoch: 7
  random_seed: 1
""")
    # Arguments partly to be set in AzureConfig, and partly in model config.
    args = ["",
            "--tenant_id=bar",
            "--model", "Lung",
            "--num_epochs", "42",
            "--random_seed", "2"]
    with mock.patch("sys.argv", args):
        runner = Runner(project_root=fixed_paths.repository_root_directory(),
                                             yaml_config_file=yaml_file)
        loader_result = runner.parse_and_load_model()
    assert loader_result is not None
    assert runner.azure_config is not None
    # This is only present in yaml
    assert runner.azure_config.datasets_storage_account == "account"
    # This is present in yaml and command line, and the latter should be used.
    assert runner.azure_config.tenant_id == "bar"
    # Settings in model config: start_epoch is only in yaml
    assert runner.model_config.start_epoch == 7
    # Settings in model config: num_epochs is only on commandline
    assert runner.model_config.num_epochs == 42
    # Settings in model config: random_seed is both in yaml and command line, the latter should be used
    assert runner.model_config.get_effective_random_seed() == 2
    assert loader_result.overrides == {"num_epochs": 42, "random_seed": 2}<|MERGE_RESOLUTION|>--- conflicted
+++ resolved
@@ -109,15 +109,6 @@
         runner1 = Runner(project_root=fixed_paths.repository_root_directory(),
                          yaml_config_file=fixed_paths.SETTINGS_YAML_FILE)
         runner1.parse_and_load_model()
-<<<<<<< HEAD
-        assert len(runner1.azure_config.tenant_id) > 0
-        # When specifying a dummy YAML file that does not contain the tenant_id, it should not
-        # be set.
-        runner2 = Runner(project_root=fixed_paths.repository_root_directory(),
-                         yaml_config_file=empty_yaml)
-        runner2.parse_and_load_model()
-        assert runner2.azure_config.tenant_id == ""
-=======
         assert len(runner1.azure_config.application_id) > 0
         assert len(runner1.azure_config.resource_group) > 0
         # When specifying a dummy YAML file that does not contain any settings, no information in AzureConfig should
@@ -127,7 +118,6 @@
                          yaml_config_file=empty_yaml)
         runner2.parse_and_load_model()
         assert runner2.azure_config.resource_group == ""
->>>>>>> d4b9720c
 
 
 def test_parsing_with_custom_yaml(test_output_dirs: OutputFolderForTests) -> None:
