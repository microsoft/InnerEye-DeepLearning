#  ------------------------------------------------------------------------------------------
#  Copyright (c) Microsoft Corporation. All rights reserved.
#  Licensed under the MIT License (MIT). See LICENSE in the repo root for license information.
#  ------------------------------------------------------------------------------------------
import abc
from pathlib import Path
from typing import Any, Dict, Iterator, List, Optional, Tuple

import param
import torch
from pytorch_lightning import LightningDataModule, LightningModule
from torch.optim import Optimizer
from torch.optim.lr_scheduler import _LRScheduler

from InnerEye.Common.generic_parsing import GenericConfig, create_from_matching_params
from InnerEye.ML.common import ModelExecutionMode
from InnerEye.ML.deep_learning_config import DatasetParams, OptimizerParams, OutputParams, TrainerParams, \
    WorkflowParams, load_checkpoint
from InnerEye.ML.utils import model_util
from InnerEye.ML.utils.lr_scheduler import SchedulerWithWarmUp
from InnerEye.ML.utils.run_recovery import RunRecovery


class InnerEyeInference(abc.ABC):
    """
    A base class that defines the methods that need to be present for doing inference on a trained model. This
    form of inference is slightly different from what PyTorch Lightning does in its `Trainer.test` method. In
    particular, this inference can be executed on any of the training, validation, or test set.

    The inference code calls the methods in this order:

    model.on_inference_start()
    for dataset_split in [Train, Val, Test]
        model.on_inference_epoch_start(dataset_split, is_ensemble_model=False)
        for batch_idx, item in enumerate(dataloader[dataset_split])):
            model_outputs = model.forward(item)
            model.inference_step(item, batch_idx, model_outputs)
        model.on_inference_epoch_end()
    model.on_inference_end()
    """

    def on_inference_start(self) -> None:
        """
        Runs initialization for everything that inference might require. This can initialize
        output files, set up metric computation, etc. This is run only once.
        """
        pass

    def on_inference_epoch_start(self, dataset_split: ModelExecutionMode, is_ensemble_model: bool) -> None:
        """
        Runs initialization for inference, when starting inference on a new dataset split (train/val/test).
        Depending on the settings, this can be called anywhere between 0 (no inference at all) to 3 times (inference
        on all of train/val/test split).
        :param dataset_split: Indicates whether the item comes from the training, validation or test set.
        :param is_ensemble_model: If False, the model_outputs come from an individual model. If True, the model
        outputs come from multiple models.
        """
        pass

    def inference_step(self, batch: Any, batch_idx: int, model_output: torch.Tensor) -> None:
        """
        This hook is called when the model has finished making a prediction. It can write the results to a file,
        or compute metrics and store them.
        :param batch: The batch of data for which the model made a prediction.
        :param model_output: The model outputs. This would usually be a torch.Tensor, but can be any datatype.
        """
        # We don't want abstract methods here, it avoids class creation for unit tests, and we also want this
        # method to be left optional (it should be possible to also use Lightning's native test_step method)
        raise NotImplementedError("Method on_inference_start must be overwritten in a derived class.")

    def on_inference_epoch_end(self) -> None:
        """
        Called when the inference on one of the dataset splits (train/val/test) has finished.
        Depending on the settings, this can be called anywhere between 0 (no inference at all) to 3 times (inference
        on all of train/val/test split).
        """
        pass

    def on_inference_end(self) -> None:
        """
        Called when all inference epochs have finished. This can write all metrics to disk, for example. This method
        is called exactly once.
        """
        pass

    def aggregate_ensemble_model_outputs(self, model_outputs: Iterator[torch.Tensor]) -> torch.Tensor:
        """
        Aggregates the outputs of multiple models when using an ensemble model. In the default implementation,
        this averages the tensors coming from all the models.
        :param model_outputs: An iterator over the model outputs for all ensemble members.
        :return: The aggregate model outputs.
        """
        aggregate_output: Optional[torch.Tensor] = None
        count = 0
        for m in model_outputs:
            count += 1
            if aggregate_output is None:
                aggregate_output = m
            else:
                aggregate_output += m
        if count == 0 or aggregate_output is None:
            raise ValueError("There were no results to aggregate.")
        aggregate_output /= count
        return aggregate_output


class LightningModuleWithOptimizer(LightningModule):
    """
    A base class that supplies a method to configure optimizers and LR schedulers. To use this in your model,
    inherit from this class instead of from LightningModule.
    If this class is used, all configuration options for the optimizers and LR schedulers will be also available as
    commandline arguments (for example, you can supply the InnerEye runner with "--l_rate=1e-2" to change the learning
    rate.
    """
    # These fields will be set by the LightningContainer when the model is created.
    _optimizer_params = OptimizerParams()
    _trainer_params = TrainerParams()

    def configure_optimizers(self) -> Tuple[List[Optimizer], List[_LRScheduler]]:
        """
        This is the default implementation of the method that provides the optimizer and LR scheduler for
        PyTorch Lightning. It reads out the optimizer and scheduler settings from the model fields,
        and creates the two objects.
        Override this method for full flexibility to define any optimizer and scheduler.
        :return: A tuple of (optimizer, LR scheduler)
        """
        optimizer = model_util.create_optimizer(self._optimizer_params, self.parameters())
        l_rate_scheduler = SchedulerWithWarmUp(self._optimizer_params, optimizer,
                                               num_epochs=self._trainer_params.num_epochs)
        return [optimizer], [l_rate_scheduler]


class LightningContainer(GenericConfig,
                         WorkflowParams,
                         DatasetParams,
                         OutputParams,
                         TrainerParams,
                         OptimizerParams):
    """
    A LightningContainer contains all information to train a user-specified PyTorch Lightning model. The model that
    should be trained is returned by the `create_model` method. The training data must be returned in the form of
    a LightningDataModule, by the `get_data_module` method.
    """

    def __init__(self, **kwargs: Any) -> None:
        super().__init__(**kwargs)
        self._model: Optional[LightningModule] = None
        self._model_name = type(self).__name__
        self.extra_downloaded_run_id: Optional[RunRecovery] = None
<<<<<<< HEAD
=======
        self.num_nodes = 1
>>>>>>> 652c4300

    def validate(self) -> None:
        WorkflowParams.validate(self)
        OptimizerParams.validate(self)

    def setup(self) -> None:
        """
        This method is called as one of the first operations of the training/testing workflow, before any other
        operations on the present object. At the point when called, the dataset is already available in
        the location given by self.local_dataset. Use this method to prepare datasets or data loaders, for example.
        """
        pass

    def create_model(self) -> LightningModule:
        """
        This method must create the actual Lightning model that will be trained. It can read out parameters from the
        container and pass them into the model, for example.
        """
        pass

    def get_data_module(self) -> LightningDataModule:
        """
        Gets the data that is used for the training, validation, and test steps.
        This should read a dataset from the self.local_dataset folder or download from a web location.
        The format of the data is not specified any further.
        The method must take cross validation into account, and ensure that logic to create training and validation
        sets takes cross validation with a given number of splits is correctly taken care of.
        :return: A LightningDataModule
        """
        return None  # type: ignore

    def get_inference_data_module(self) -> LightningDataModule:
        """
        Gets the data that is used to evaluate the trained model. By default, this returns the value
        of get_data_module(), but you can override this to get for example full image datasets for
        segmentation models.
        This should read a dataset from the self.local_dataset folder or download from a web location.
        The format of the data is not specified any further.
        The method must take cross validation into account, and ensure that logic to create training and validation
        sets takes cross validation with a given number of splits is correctly taken care of.
        :return: A LightningDataModule
        """
        # You can override this if inference uses different data, for example segmentation models use
        # full images rather than equal sized crops.
        return self.get_data_module()

    def get_trainer_arguments(self) -> Dict[str, Any]:
        """
        Gets additional parameters that will be passed on to the PyTorch Lightning trainer.
        """
        return dict()

    def create_report(self) -> None:
        """
        This method is called after training and testing has been completed. It can aggregate all files that were
        written during training and testing, and compile them into some helpful overarching output.
        The report should be written to self.
        """
        pass

    def before_training_on_rank_zero(self) -> None:
        """
        A hook that will be called before starting model training, before creating the Lightning Trainer object.
        In distributed training, this is only run on rank zero. It is executed after the before_training_on_all_ranks
        hook.
        """
        pass

    def before_training_on_all_ranks(self) -> None:
        """
        A hook that will be called before starting model training.
        In distributed training, this hook will be called on all ranks. It is executed before the
        the before_training_on_rank_zero hook.
        """
        pass

    def load_checkpoint_and_modify(self, path_to_checkpoint: Path) -> Dict[str, Any]:
        """
        This method is called when a file with weights for network initialization is supplied at container level,
        in the self.weights_url or self.local_weights_path fields. It can load that file as a Torch checkpoint,
        and rename parameters.

        By default, uses torch.load to read and return the state dict from the checkpoint file, and does no modification
        of the checkpoint file.

        Overloading this function:
        When weights_url or local_weights_path is set, the file downloaded may not be in the exact
        format expected by the model's load_state_dict() - for example, pretrained Imagenet weights for networks
        may have mismatched layer names in different implementations.
        In such cases, you can overload this function to extract the state dict from the checkpoint.

        NOTE: The model checkpoint will be loaded using the torch function load_state_dict() with argument strict=False,
        so extra care needs to be taken to check that the state dict is valid.
        Check the logs for warnings related to missing and unexpected keys.
        See https://pytorch.org/tutorials/beginner/saving_loading_models.html#warmstarting-model-using-parameters
        -from-a-different-model
        for an explanation on why strict=False is useful when loading parameters from other models.
        :param path_to_checkpoint: Path to the checkpoint file.
        :return: Dictionary with model and optimizer state dicts. The dict should have at least the following keys:
        1. Key ModelAndInfo.MODEL_STATE_DICT_KEY and value set to the model state dict.
        2. Key ModelAndInfo.EPOCH_KEY and value set to the checkpoint epoch.
        Other (optional) entries corresponding to keys ModelAndInfo.OPTIMIZER_STATE_DICT_KEY and
        ModelAndInfo.MEAN_TEACHER_STATE_DICT_KEY are also supported.
        """
        return load_checkpoint(path_to_checkpoint=path_to_checkpoint, use_gpu=self.use_gpu)

    # The code from here on does not need to be modified.

    @property
    def model(self) -> LightningModule:
        """
        Returns the PyTorch Lightning module that the present container object manages.
        :return: A PyTorch Lightning module
        """
        if self._model is None:
            raise ValueError("No Lightning module has been set yet.")
        return self._model

    def create_lightning_module_and_store(self) -> None:
        """
        Creates the Lightning model by calling `create_lightning_module` and stores it in the `lightning_module`
        property.
        """
        self._model = self.create_model()
        if isinstance(self._model, LightningModuleWithOptimizer):
            self._model._optimizer_params = create_from_matching_params(self, OptimizerParams)
            self._model._trainer_params = create_from_matching_params(self, TrainerParams)

    def __str__(self) -> str:
        """Returns a string describing the present object, as a list of key: value strings."""
        arguments_str = "\nContainer:\n"
        # Avoid callable params, the bindings that are printed out can be humongous.
        # Avoid dataframes
        skip_params = {name for name, value in self.param.params().items()
                       if isinstance(value, (param.Callable, param.DataFrame))}
        for key, value in self.param.get_param_values():
            if key not in skip_params:
                arguments_str += f"\t{key:40}: {value}\n"
        # Print out all other separate vars that are not under the guidance of the params library,
        # skipping the two that are introduced by params
        skip_vars = {"param", "initialized"}
        for key, value in vars(self).items():
            if key not in skip_vars and key[0] != "_":
                arguments_str += f"\t{key:40}: {value}\n"
        return arguments_str<|MERGE_RESOLUTION|>--- conflicted
+++ resolved
@@ -147,10 +147,7 @@
         self._model: Optional[LightningModule] = None
         self._model_name = type(self).__name__
         self.extra_downloaded_run_id: Optional[RunRecovery] = None
-<<<<<<< HEAD
-=======
         self.num_nodes = 1
->>>>>>> 652c4300
 
     def validate(self) -> None:
         WorkflowParams.validate(self)
