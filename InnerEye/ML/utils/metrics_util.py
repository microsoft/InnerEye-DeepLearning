--- conflicted
+++ resolved
@@ -125,11 +125,7 @@
     if len(labels.shape) == 4:
         labels = labels[None, ...]
 
-<<<<<<< HEAD
-    return torch.tensor(torch.count_nonzero(labels, dim=(2, 3, 4)))
-=======
     return torch.count_nonzero(labels, dim=(2, 3, 4))
->>>>>>> 79795e0c
 
 
 def get_label_overlap_stats(labels: np.ndarray, label_names: List[str]) -> Dict[str, int]:
