#  ------------------------------------------------------------------------------------------
#  Copyright (c) Microsoft Corporation. All rights reserved.
#  Licensed under the MIT License (MIT). See LICENSE in the repo root for license information.
#  ------------------------------------------------------------------------------------------
import logging
import os
from dataclasses import dataclass
from pathlib import Path
from typing import Any, List, Optional, Union, Callable

import torch
from apex import amp
from torch.optim.optimizer import Optimizer
from torch.optim.rmsprop import RMSprop

from InnerEye.Azure.azure_util import RUN_CONTEXT
from InnerEye.ML.common import ModelExecutionMode
from InnerEye.ML.config import ModelArchitectureConfig, PaddingMode, SegmentationModelBase, \
    basic_size_shrinkage
from InnerEye.ML.deep_learning_config import OptimizerType
from InnerEye.ML.model_config_base import ModelConfigBase
from InnerEye.ML.model_training_steps import get_scalar_model_inputs_and_labels
from InnerEye.ML.models.architectures.base_model import BaseModel, CropSizeConstraints
from InnerEye.ML.models.architectures.complex import ComplexModel
from InnerEye.ML.models.architectures.unet_2d import UNet2D
from InnerEye.ML.models.architectures.unet_3d import UNet3D
from InnerEye.ML.models.layers.basic import BasicLayer
from InnerEye.ML.models.parallel.data_parallel import DataParallelModel
from InnerEye.ML.scalar_config import ScalarModelBase
from InnerEye.ML.sequence_config import SequenceModelBase
from InnerEye.ML.utils.device_aware_module import DeviceAwareModule
from InnerEye.ML.utils.metrics_constants import LoggingColumns
from InnerEye.ML.utils.ml_util import RandomStateSnapshot, is_gpu_available
from InnerEye.ML.utils.temperature_scaling import ModelWithTemperature
from InnerEye.ML.visualizers.model_summary import ModelSummary

BaseModelOrDataParallelModel = Union[BaseModel, DataParallelModel]


@dataclass
class ModelAndInfo:
    """
    A holder for a model and, optionally, associated information.
      model: any model
      optimizer: associated optimizer if any
      is_mean_teacher: whether this is (intended to be) a mean teacher model
      is_adjusted: whether model adjustments (which cannot be done twice) have been applied
      checkpoint_epoch: the training epoch this model was created, if loaded from disk
      model_execution_mode: mode this model will be run in
    """
    model: BaseModelOrDataParallelModel
    optimizer: Optional[Optimizer] = None
    is_mean_teacher: bool = False
    is_adjusted: bool = False
    checkpoint_epoch: Optional[int] = None
    model_execution_mode: ModelExecutionMode = ModelExecutionMode.TEST

    def to_cuda(self) -> None:
        assert self.model is not None
        self.model = self.model.cuda()

    def apply_amp_output(self, amp_output: Any) -> None:
        if isinstance(amp_output, tuple):
            self.model, self.optimizer = amp_output
        else:
            self.model = amp_output

    def set_data_parallel(self, device_ids: Optional[List[Any]]) -> None:
        assert self.model is not None
        self.model = DataParallelModel(self.model, device_ids=device_ids)


def init_weights(m: Union[torch.nn.Conv3d, torch.nn.BatchNorm3d]) -> None:
    """
    Initialize the weights of a Pytorch module.

    :param m: A PyTorch module. Only Conv3d and BatchNorm3d are initialized.
    """
    import torch
    if isinstance(m, torch.nn.Conv3d):
        torch.nn.init.normal_(m.weight, 0, 0.01)
    elif isinstance(m, torch.nn.BatchNorm3d):
        torch.nn.init.constant_(m.weight, 1)
        torch.nn.init.constant_(m.bias, 0)


# noinspection PyTypeChecker
def build_net(args: SegmentationModelBase) -> BaseModel:
    """
    Build network architectures

    :param args: Network configuration arguments
    """
    full_channels_list = [args.number_of_image_channels, *args.feature_channels, args.number_of_classes]
    initial_fcn = [BasicLayer] * 2
    residual_blocks = [[BasicLayer, BasicLayer]] * 3
    basic_network_definition = initial_fcn + residual_blocks  # type: ignore
    # no dilation for the initial FCN and then a constant 1 neighbourhood dilation for the rest residual blocks
    basic_dilations = [1] * len(initial_fcn) + [2, 2] * len(basic_network_definition)
    # Crop size must be at least 29 because all architectures (apart from UNets) shrink the input image by 28
    crop_size_constraints = CropSizeConstraints(minimum_size=basic_size_shrinkage + 1)
    run_weight_initialization = True

    network: BaseModel
    if args.architecture == ModelArchitectureConfig.Basic:
        network_definition = basic_network_definition
        network = ComplexModel(args, full_channels_list,
                               basic_dilations, network_definition, crop_size_constraints)  # type: ignore

    elif args.architecture == ModelArchitectureConfig.UNet3D:
        network = UNet3D(input_image_channels=args.number_of_image_channels,
                         initial_feature_channels=args.feature_channels[0],
                         num_classes=args.number_of_classes,
                         kernel_size=args.kernel_size)
        run_weight_initialization = False

    elif args.architecture == ModelArchitectureConfig.UNet2D:
        network = UNet2D(input_image_channels=args.number_of_image_channels,
                         initial_feature_channels=args.feature_channels[0],
                         num_classes=args.number_of_classes,
                         padding_mode=PaddingMode.Edge)
        run_weight_initialization = False

    else:
        raise ValueError("Unknown model architecture {}".format(args.architecture))
    network.validate_crop_size(args.crop_size, "Training crop size")
    network.validate_crop_size(args.test_crop_size, "Test crop size")  # type: ignore
    # Initialize network weights
    if run_weight_initialization:
        network.apply(init_weights)  # type: ignore
    return network


def update_model_for_mixed_precision_and_parallel(model_and_info: ModelAndInfo,
                                                  args: ModelConfigBase,
                                                  execution_mode: ModelExecutionMode = ModelExecutionMode.TRAIN) -> \
        ModelAndInfo:
    """
    Updates a given torch model as such input mini-batches are parallelized across the batch dimension to utilise
    multiple gpus. If model parallel is set to True and execution is in test mode, then model is partitioned to
    perform full volume inference. Additionally, mixed precision training (amp) is utilised on both the model and
    optimizer instances to improve the training performance.

    :param model_and_info: The torch module object representing the network, and more
    :param args: The arguments object with attributes used to enable amp training and create the parallel model.
    :param execution_mode: mode, i.e. train or test
    :return: Updated torch model and optimizer.
    """
    if model_and_info.is_adjusted:
        logging.debug("model_and_info.is_adjusted is already True")
        return model_and_info
    if args.use_gpu:
        # In the normal training codepath, the model should already be on the GPU, but in some tests not.
        model_and_info.to_cuda()
        logging.info("Adjusting the model to use mixed precision training.")
        # If model parallel is set to True, then partition the network across all available gpus.
        if args.use_model_parallel:
            devices = args.get_cuda_devices()
            assert devices is not None  # for mypy
            model_and_info.model.partition_model(devices=devices)  # type: ignore

        # This is required to support sigmoid function
        amp.register_float_function(torch, 'sigmoid')

        # Activate automatic mixed precision
        # With optimization GEMMs and convolutions are performed in FP16, see https://nvidia.github.io/apex/amp.html
        amp_output = amp.initialize(model_and_info.model, model_and_info.optimizer, enabled=args.use_mixed_precision,
                                    opt_level="O1", keep_batchnorm_fp32=None, loss_scale="dynamic", num_losses=1)
        model_and_info.apply_amp_output(amp_output)
    else:
        logging.info("Making no adjustments to the model because no GPU was found.")

    # Update model related config attributes (After AMP & Model Parallel Activated)
    args.adjust_after_mixed_precision_and_parallel(model_and_info.model)

    # DataParallel enables running the model with multiple gpus by splitting samples across GPUs
    # If the model is used in training mode, data parallel is activated by default.
    # Similarly, if model parallel is not activated, data parallel is used as a backup option
    use_data_parallel = (execution_mode == ModelExecutionMode.TRAIN) or (not args.use_model_parallel)
    if args.use_gpu and use_data_parallel:
        logging.info("Adjusting the model to use DataParallel")
        # Move all layers to the default GPU before activating data parallel.
        # This needs to happen even though we put the model to the GPU at the beginning of the method,
        # but we may have spread it across multiple GPUs later.
        model_and_info.to_cuda()
        model_and_info.set_data_parallel(device_ids=args.get_cuda_devices())

    model_and_info.is_adjusted = True
    logging.debug("model_and_info.is_adjusted set to True")
    return model_and_info


def create_optimizer(args: ModelConfigBase, model: torch.nn.Module) -> Optimizer:
    """
    Creates a torch optimizer for the given model.

    :param args: The arguments object with attributes used to create the optimizer_type.
    :param model: The DataParallel object representing the network.
    :return: An instance of torch.optim.Optimizer
    """
    # Select optimizer type
    if args.optimizer_type in [OptimizerType.Adam, OptimizerType.AMSGrad]:
        return torch.optim.Adam(model.parameters(), args.l_rate, args.adam_betas, args.opt_eps, args.weight_decay,
                                amsgrad=args.optimizer_type == OptimizerType.AMSGrad)
    elif args.optimizer_type == OptimizerType.SGD:
        return torch.optim.SGD(model.parameters(), args.l_rate, args.momentum,
                               weight_decay=args.weight_decay)
    elif args.optimizer_type == OptimizerType.RMSprop:
        return RMSprop(model.parameters(), args.l_rate, args.rms_alpha, args.opt_eps,
                       args.weight_decay, args.momentum)
    else:
        raise NotImplementedError(f"Optimizer type {args.optimizer_type.value} is not implemented")


def summary_for_segmentation_models(config: ModelConfigBase, model: DeviceAwareModule) -> None:
    """
    Generates a human readable summary of the present segmentation model, writes it to logging.info, and
    stores the ModelSummary object inside the argument `model`.

    :param config: The configuration for the model.
    :param model: The instantiated Pytorch model.
    """
    assert isinstance(model, BaseModel)
    crop_size = config.crop_size
    if isinstance(crop_size, int):
        crop_size = (crop_size, crop_size, crop_size)
    try:
        model.generate_model_summary(crop_size, log_summaries_to_files=config.log_summaries_to_files)
    except AttributeError as e:
        logging.warning(f"summary_for_segmentation_models failed with exception {e}")


def generate_and_print_model_summary(config: ModelConfigBase, model: DeviceAwareModule) -> None:
    """
    Writes a human readable summary of the present model to logging.info, and logs the number of trainable
    parameters to AzureML.

    :param config: The configuration for the model.
    :param model: The instantiated Pytorch model.
    """
    random_state = RandomStateSnapshot.snapshot_random_state()
    # There appears to be a bug in apex, where previous use (in training for example) causes problems
    # when another model is later built on the CPU (for example, before loading from a checkpoint)
    # https://github.com/NVIDIA/apex/issues/694
    # Hence, move the model to the GPU before doing model summary.
    if config.use_gpu:
        model = model.cuda()
    if isinstance(config, ScalarModelBase):
        # To generate the model summary, read the first item of the dataset. Then use the model's own
        # get_model_input function to convert the dataset item to input tensors, and feed them through the model.
        train_dataset = config.get_torch_dataset_for_inference(ModelExecutionMode.TRAIN)
        train_item_0 = next(iter(train_dataset.as_data_loader(shuffle=False, batch_size=1, num_dataload_workers=0)))
        model_inputs = get_scalar_model_inputs_and_labels(config, model, train_item_0).model_inputs
        # The model inputs may already be converted to float16, assuming that we would do mixed precision.
        # However, the model is not yet converted to float16 when this function is called, hence convert back to float32
        if config.use_gpu:
            model_inputs = [x.float() for x in model_inputs]
        summary = ModelSummary(model)
        summary.generate_summary(input_tensors=model_inputs, log_summaries_to_files=config.log_summaries_to_files)
    elif config.is_segmentation_model:
        summary_for_segmentation_models(config, model)
        assert model.summarizer
        summary = model.summarizer  # type: ignore
    else:
        raise ValueError("Don't know how to generate a summary for this type of model?")
    RUN_CONTEXT.log(LoggingColumns.NumTrainableParameters, summary.n_trainable_params)
    random_state.restore_random_state()


def default_state_dict_reader(path_to_checkpoint: Path):
    """
    Read the state dict from a file
    """
    # For model debugging, allow loading a GPU trained model onto the CPU. This will clearly only work
    # if the model is small.
    map_location = None if is_gpu_available() else 'cpu'
    checkpoint = torch.load(str(path_to_checkpoint), map_location=map_location)
    return checkpoint


def load_checkpoint(model: torch.nn.Module,
                    path_to_checkpoint: Path,
                    optimizer: Optional[Optimizer] = None,
<<<<<<< HEAD
                    model_weight_reader: Callable = None) -> Optional[int]:
=======
                    optimizer_to_gpu: Optional[bool] = False) -> Optional[int]:
>>>>>>> 6acbdbce
    """
    Loads a checkpoint of a model.
    The epoch of the stored model and the epoch provided as argument must match.
    The provided model must match the stored model.

    :param model: The DataParallel object representing the network. Must have the same architecture of the stored model.
    :param path_to_checkpoint: The path to the checkpoint file.
    :param optimizer: The optimizer used for training
<<<<<<< HEAD
    :param model_weight_reader: A function which takes a Path argument and returns a state dict.
=======
    :param optimizer_to_gpu: If true, move the optimizer to GPU, which we need to do if the model is also on GPU.
>>>>>>> 6acbdbce
    :return: The checkpoint epoch if loaded and None if not loaded
    """

    if not path_to_checkpoint.is_file():
        logging.warning(f'No checkpoint found at {path_to_checkpoint} current working dir {os.getcwd()}')
        return None

    logging.info(f"Loading checkpoint {path_to_checkpoint}")

    if model_weight_reader:
        checkpoint = model_weight_reader(path_to_checkpoint)
    else:
        checkpoint = default_state_dict_reader(path_to_checkpoint)

    if isinstance(model, torch.nn.DataParallel):
        model.module.load_state_dict(checkpoint['state_dict'])
    else:
        model.load_state_dict(checkpoint['state_dict'])

<<<<<<< HEAD
    if optimizer is not None and (not model_weight_reader or 'opt_dict' in checkpoint):
        optimizer.load_state_dict(checkpoint['opt_dict'])
=======
    if optimizer is not None:
        opt_dict = checkpoint['opt_dict']
        if optimizer_to_gpu:
            # https://github.com/pytorch/pytorch/issues/2830
            for key, val in opt_dict.items():
                if isinstance(val, torch.Tensor):
                    opt_dict[key] = val.cuda()
        optimizer.load_state_dict(opt_dict)
>>>>>>> 6acbdbce

    logging.info("Loaded checkpoint (epoch: {})".format(checkpoint['epoch']))
    return checkpoint['epoch']


def save_checkpoint(model: torch.nn.Module, optimizer: Optimizer, epoch: int,
                    args: ModelConfigBase, mean_teacher_model: bool = False) -> None:
    """
    Saves a checkpoint of the current model and optimizer_type parameters in the specified folder
    and uploads it to the output blob storage of the current run context.
    The checkpoint's name for epoch 123 would be 123_checkpoint.pth.tar.

    :param model: A DataParallel object representing the model.
    :param optimizer: The optimizer_type used for training.
    :param epoch: The last epoch used to train the model.
    :param args:
    :param mean_teacher_model: If True save to the mean teacher model checkpoint path.
    """
    logging.getLogger().disabled = True

    model_state_dict = model.module.state_dict() if isinstance(model, torch.nn.DataParallel) else model.state_dict()
    checkpoint_file_path = args.get_path_to_checkpoint(epoch, mean_teacher_model)
    info_to_store = {
        'epoch': epoch,
        'state_dict': model_state_dict,
        'opt_dict': optimizer.state_dict()
    }
    torch.save(info_to_store, checkpoint_file_path)
    logging.getLogger().disabled = False
    logging.info("Saved model checkpoint for epoch {} to {}".format(epoch, checkpoint_file_path))


def load_from_checkpoint_and_adjust(model_config: ModelConfigBase,
                                    path_to_checkpoint: Path,
                                    model_and_info: Optional[ModelAndInfo] = None,
                                    use_reader_function_from_config: bool = False) -> ModelAndInfo:
    """
    Creates a model as per the configuration, and loads the parameters from the given checkpoint path.
    The model is then adjusted for data parallelism and mixed precision, running in TEST mode.

    :param model_config: The configuration from which an empty model will be created (if existing_model is None)
    :param path_to_checkpoint: The path to the checkpoint file.
    :param model_and_info: optional model and associated info; created from model_config if None
    :param use_reader_function_from_config: Whether to use the default method to read a state dict from a file,
    or use a custom function specified in the model config
    :return: The model with all loaded parameters, the (adjusted) optimizer, and the epoch in which the model was saved.
    If the checkpoint_epoch is None, there is no model file at the given path.
    """
    # Create model if necessary
    if model_and_info is None:
        model_and_info = ModelAndInfo(create_model_with_temperature_scaling(model_config))
    # Load the stored model. If there is no checkpoint present, return immediately.
<<<<<<< HEAD
    model_and_info.checkpoint_epoch = \
        load_checkpoint(model=model_and_info.model,
                        path_to_checkpoint=path_to_checkpoint,
                        optimizer=model_and_info.optimizer,
                        model_weight_reader=model_config.get_state_dict_from_model_weights if
                                                                use_reader_function_from_config else None)
=======
    model_and_info.checkpoint_epoch = load_checkpoint(model=model_and_info.model,
                                                      path_to_checkpoint=path_to_checkpoint,
                                                      optimizer=model_and_info.optimizer,
                                                      optimizer_to_gpu=model_config.use_gpu)
>>>>>>> 6acbdbce
    if model_and_info.checkpoint_epoch is None:
        return model_and_info
    # Enable data/model parallelization
    if model_config.is_segmentation_model:
        # Generate the model summary, which is required for model partitioning across GPUs.
        summary_for_segmentation_models(model_config, model_and_info.model)
    return update_model_for_mixed_precision_and_parallel(
        model_and_info, args=model_config, execution_mode=model_and_info.model_execution_mode)


def create_model_with_temperature_scaling(config: ModelConfigBase) -> Any:
    """
    Create a model with temperature scaling by wrapping the result of config.create_model with ModelWithTemperature,
    if temperature scaling config has been provided, otherwise return the result of config.create_model
    """
    # wrap the model around a temperature scaling model if required
    model = config.create_model()
    if isinstance(config, SequenceModelBase) and config.temperature_scaling_config:
        model = ModelWithTemperature(model, config.temperature_scaling_config)
    return model<|MERGE_RESOLUTION|>--- conflicted
+++ resolved
@@ -281,11 +281,8 @@
 def load_checkpoint(model: torch.nn.Module,
                     path_to_checkpoint: Path,
                     optimizer: Optional[Optimizer] = None,
-<<<<<<< HEAD
+                    optimizer_to_gpu: Optional[bool] = False,
                     model_weight_reader: Callable = None) -> Optional[int]:
-=======
-                    optimizer_to_gpu: Optional[bool] = False) -> Optional[int]:
->>>>>>> 6acbdbce
     """
     Loads a checkpoint of a model.
     The epoch of the stored model and the epoch provided as argument must match.
@@ -294,11 +291,8 @@
     :param model: The DataParallel object representing the network. Must have the same architecture of the stored model.
     :param path_to_checkpoint: The path to the checkpoint file.
     :param optimizer: The optimizer used for training
-<<<<<<< HEAD
+    :param optimizer_to_gpu: If true, move the optimizer to GPU, which we need to do if the model is also on GPU.
     :param model_weight_reader: A function which takes a Path argument and returns a state dict.
-=======
-    :param optimizer_to_gpu: If true, move the optimizer to GPU, which we need to do if the model is also on GPU.
->>>>>>> 6acbdbce
     :return: The checkpoint epoch if loaded and None if not loaded
     """
 
@@ -318,11 +312,7 @@
     else:
         model.load_state_dict(checkpoint['state_dict'])
 
-<<<<<<< HEAD
     if optimizer is not None and (not model_weight_reader or 'opt_dict' in checkpoint):
-        optimizer.load_state_dict(checkpoint['opt_dict'])
-=======
-    if optimizer is not None:
         opt_dict = checkpoint['opt_dict']
         if optimizer_to_gpu:
             # https://github.com/pytorch/pytorch/issues/2830
@@ -330,7 +320,6 @@
                 if isinstance(val, torch.Tensor):
                     opt_dict[key] = val.cuda()
         optimizer.load_state_dict(opt_dict)
->>>>>>> 6acbdbce
 
     logging.info("Loaded checkpoint (epoch: {})".format(checkpoint['epoch']))
     return checkpoint['epoch']
@@ -383,19 +372,13 @@
     if model_and_info is None:
         model_and_info = ModelAndInfo(create_model_with_temperature_scaling(model_config))
     # Load the stored model. If there is no checkpoint present, return immediately.
-<<<<<<< HEAD
     model_and_info.checkpoint_epoch = \
         load_checkpoint(model=model_and_info.model,
                         path_to_checkpoint=path_to_checkpoint,
                         optimizer=model_and_info.optimizer,
+                        optimizer_to_gpu=model_config.use_gpu,
                         model_weight_reader=model_config.get_state_dict_from_model_weights if
                                                                 use_reader_function_from_config else None)
-=======
-    model_and_info.checkpoint_epoch = load_checkpoint(model=model_and_info.model,
-                                                      path_to_checkpoint=path_to_checkpoint,
-                                                      optimizer=model_and_info.optimizer,
-                                                      optimizer_to_gpu=model_config.use_gpu)
->>>>>>> 6acbdbce
     if model_and_info.checkpoint_epoch is None:
         return model_and_info
     # Enable data/model parallelization
