--- conflicted
+++ resolved
@@ -130,26 +130,17 @@
 
 
 def get_recovery_path_train(run_recovery: Optional[RunRecovery],
-<<<<<<< HEAD
                             epoch: int) -> Optional[Path]:
-=======
-                            is_mean_teacher: bool, epoch: int) -> Optional[Path]:
->>>>>>> 1c9d67bd
     """
     Decides the checkpoint path to use for the current training run. If a run recovery object is used, use the
     checkpoint from there, otherwise use the checkpoints from the current run.
     :param run_recovery: Optional run recovery object
-    :param is_mean_teacher: If this a mean teacher model.
     :param epoch: Epoch to recover
     :return: Constructed checkpoint path to recover from.
     """
     checkpoint_paths: Optional[Path]
     if run_recovery:
-<<<<<<< HEAD
         checkpoint_paths = run_recovery.get_checkpoint_paths(epoch)[0]
-=======
-        checkpoint_paths = run_recovery.get_checkpoint_paths(epoch, is_mean_teacher)[0]
->>>>>>> 1c9d67bd
     else:
         logging.warning("No run recovery object provided to recover checkpoint from.")
         checkpoint_paths = None
@@ -157,27 +148,18 @@
 
 
 def get_recovery_path_test(config: DeepLearningConfig, run_recovery: Optional[RunRecovery],
-<<<<<<< HEAD
                            epoch: int) -> Optional[List[Path]]:
-=======
-                           is_mean_teacher: bool, epoch: int) -> Optional[List[Path]]:
->>>>>>> 1c9d67bd
     """
     Decides the checkpoint path to use for inference/registration. If a run recovery object is used, use the
     checkpoint from there. If this checkpoint does not exist, or a run recovery object is not supplied,
     use the checkpoints from the current run.
     :param config: configuration file
     :param run_recovery: Optional run recovery object
-    :param is_mean_teacher: If this a mean teacher model.
     :param epoch: Epoch to recover
     :return: Constructed checkpoint path to recover from.
     """
     if run_recovery:
-<<<<<<< HEAD
         checkpoint_paths = run_recovery.get_checkpoint_paths(epoch)
-=======
-        checkpoint_paths = run_recovery.get_checkpoint_paths(epoch, is_mean_teacher)
->>>>>>> 1c9d67bd
         checkpoint_exists = []
         # Discard any checkpoint paths that do not exist - they will make inference/registration fail.
         # This can happen when some child runs fail; it may still be worth running inference
@@ -195,11 +177,7 @@
                     f"could not find any run recovery checkpoints for epoch {epoch}")
     # We found the checkpoint(s) in the run being recovered. If we didn't, it's probably because the epoch
     # is from the current run, which has been doing more training, so we look for it there.
-<<<<<<< HEAD
     checkpoint_path = config.get_path_to_checkpoint(epoch)
-=======
-    checkpoint_path = config.get_path_to_checkpoint(epoch, is_mean_teacher)
->>>>>>> 1c9d67bd
     if not checkpoint_path.is_file():
         logging.warning(f"Could not find checkpoint at path {checkpoint_path}")
         return None
