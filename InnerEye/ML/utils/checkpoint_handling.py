#  ------------------------------------------------------------------------------------------
#  Copyright (c) Microsoft Corporation. All rights reserved.
#  Licensed under the MIT License (MIT). See LICENSE in the repo root for license information.
#  ------------------------------------------------------------------------------------------
import logging
import os
import uuid
from builtins import property
from pathlib import Path
from typing import List, Optional
from urllib.parse import urlparse

import requests
import torch
from azureml.core import Run

from InnerEye.Azure.azure_config import AzureConfig
from InnerEye.Common import fixed_paths
<<<<<<< HEAD
from InnerEye.ML.deep_learning_config import OutputParams, WEIGHTS_FILE, \
    load_checkpoint_and_modify
=======
from InnerEye.ML.deep_learning_config import OutputParams, WEIGHTS_FILE
>>>>>>> 79795e0c
from InnerEye.ML.lightning_container import LightningContainer
from InnerEye.ML.utils.run_recovery import RunRecovery


class CheckpointHandler:
    """
    This class handles which checkpoints are used to initialize the model during train or test time based on the
    azure config and model config.
    """

    def __init__(self, container: LightningContainer, azure_config: AzureConfig,
                 project_root: Path, run_context: Optional[Run] = None):
        self.azure_config = azure_config
        self.container = container
        self.run_recovery: Optional[RunRecovery] = None
        self.project_root = project_root
        self.run_context = run_context
        self.local_weights_path: Optional[Path] = None
        self.has_continued_training = False

    @property
    def output_params(self) -> OutputParams:
        """
        Gets the part of the configuration that is responsible for output paths.
        """
        return self.container

    def download_checkpoints_from_hyperdrive_child_runs(self, hyperdrive_parent_run: Run) -> None:
        """
        Downloads the best checkpoints from all child runs of a Hyperdrive parent runs. This is used to gather results
        for ensemble creation.
        """
        self.run_recovery = RunRecovery.download_best_checkpoints_from_child_runs(self.output_params,
                                                                                  hyperdrive_parent_run)
        # Check paths are good, just in case
        for path in self.run_recovery.checkpoints_roots:
            if not path.is_dir():
                raise NotADirectoryError(f"Does not exist or is not a directory: {path}")

    def download_recovery_checkpoints_or_weights(self) -> None:
        """
        Download checkpoints from a run recovery object or from a weights url. Set the checkpoints path based on the
        run_recovery_object, weights_url or local_weights_path.
        This is called at the start of training.
        """
        if self.azure_config.run_recovery_id:
            run_to_recover = self.azure_config.fetch_run(self.azure_config.run_recovery_id.strip())
            self.run_recovery = RunRecovery.download_all_checkpoints_from_run(self.output_params, run_to_recover)
        else:
            self.run_recovery = None

<<<<<<< HEAD
        if self.azure_config.extra_run_recovery_id is not None:
            run_to_recover = self.azure_config.fetch_run(self.azure_config.extra_run_recovery_id.strip())
            run_recovery_object = RunRecovery.download_all_checkpoints_from_run(self.output_params, run_to_recover)
            self.container.extra_downloaded_run_id = run_recovery_object
        else:
            self.container.extra_downloaded_run_id = None

=======
>>>>>>> 79795e0c
        if self.container.weights_url or self.container.local_weights_path:
            self.local_weights_path = self.get_and_save_modified_weights()

    def additional_training_done(self) -> None:
        """
        Lets the handler know that training was done in this run.
        """
        self.has_continued_training = True

    def get_recovery_path_train(self) -> Optional[Path]:
        """
        Decides the checkpoint path to use for the current training run. If a run recovery object is used, use the
        checkpoint from there, otherwise use the checkpoints from the current run.
        :return: Constructed checkpoint path to recover from.
        """
        start_epoch = self.container.start_epoch
        if start_epoch > 0 and not self.run_recovery:
            raise ValueError("Start epoch is > 0, but no run recovery object has been provided to resume training.")

        if self.run_recovery and start_epoch == 0:
            raise ValueError("Run recovery set, but start epoch is 0. Please provide start epoch > 0 (for which a "
                             "checkpoint was saved in the previous run) to resume training from that run.")

        if self.run_recovery:
            # run_recovery takes first precedence over local_weights_path.
            # This is to allow easy recovery of runs which have either of these parameters set in the config:
            checkpoints = self.run_recovery.get_recovery_checkpoint_paths()
            if len(checkpoints) > 1:
                raise ValueError(f"Recovering training of ensemble runs is not supported. Found more than one "
                                 f"checkpoint for epoch {start_epoch}")
            return checkpoints[0]
        elif self.local_weights_path:
            return self.local_weights_path
        else:
            return None

    def get_best_checkpoint(self) -> List[Path]:
        """
        Get a list of checkpoints per epoch for testing/registration.
        1. If a run recovery object is used and no training was done in this run, use checkpoints from run recovery.
        2. If a run recovery object is used, and training was done in this run, but the start epoch is larger than
        the epoch parameter provided, use checkpoints from run recovery.
        3. If a run recovery object is used, and training was done in this run, but the start epoch is smaller than
        the epoch parameter provided, use checkpoints from the current training run.
        This function also checks that all the checkpoints at the returned checkpoint paths exist,
        and drops any that do not.
        """
        if not self.run_recovery and not self.has_continued_training:
            raise ValueError("Cannot recover checkpoint, no run recovery object provided and"
                             "no training has been done in this run.")

        checkpoint_paths = []

        if self.run_recovery:
            checkpoint_paths = self.run_recovery.get_best_checkpoint_paths()

            checkpoint_exists = []
            # Discard any checkpoint paths that do not exist - they will make inference/registration fail.
            # This can happen when some child runs in a hyperdrive run fail; it may still be worth running inference
            # or registering the model.
            for path in checkpoint_paths:
                if path.is_file():
                    checkpoint_exists.append(path)
                else:
                    logging.warning(f"Could not recover checkpoint path {path}")
            checkpoint_paths = checkpoint_exists

        if self.has_continued_training:
            # Checkpoint is from the current run, whether a new run or a run recovery which has been doing more
            # training, so we look for it there.
            checkpoint_from_current_run = self.output_params.get_path_to_best_checkpoint()
            if checkpoint_from_current_run.is_file():
                logging.info("Using checkpoints from current run.")
                checkpoint_paths = [checkpoint_from_current_run]
            else:
                logging.info("Training has continued, but not yet written a checkpoint. Using recovery checkpoints.")
        else:
            logging.info("Using checkpoints from run recovery")

        return checkpoint_paths

    def get_checkpoints_to_test(self) -> List[Path]:
        """
        Find the checkpoints to test. If a run recovery is provided, or if the model has been training, look for
        checkpoints corresponding to the epochs in get_test_epochs(). If there is no run recovery and the model was
        not trained in this run, then return the checkpoint from the local_weights_path.
        """

        checkpoints = []

        # If recovery object exists, or model was trained, look for checkpoints by epoch
        if self.run_recovery or self.has_continued_training:
            checkpoints = self.get_best_checkpoint()
        elif self.local_weights_path and not self.has_continued_training:
            # No recovery object and model was not trained, check if there is a local weight path.
            if self.local_weights_path.exists():
                logging.info(f"Using model weights at {self.local_weights_path} to initialize model")
                checkpoints = [self.local_weights_path]
            else:
                logging.warning(f"local_weights_path does not exist, "
                                f"cannot recover from {self.local_weights_path}")
        else:
            logging.warning("Could not find any run recovery object or local_weights_path to get checkpoints from")

        return checkpoints

    def download_weights(self) -> Path:
        """
        Download a checkpoint from weights_url to the modelweights directory.
        """
        target_folder = self.project_root / fixed_paths.MODEL_WEIGHTS_DIR_NAME
        target_folder.mkdir(exist_ok=True)

        url = self.container.weights_url

        # assign the same filename as in the download url if possible, so that we can check for duplicates
        # If that fails, map to a random uuid
        file_name = os.path.basename(urlparse(url).path) or str(uuid.uuid4().hex)
        result_file = target_folder / file_name

        # only download if hasn't already been downloaded
        if result_file.exists():
            logging.info(f"File already exists, skipping download: {result_file}")
            return result_file

        logging.info(f"Downloading weights from URL {url}")

        response = requests.get(url, stream=True)
        response.raise_for_status()
        with open(result_file, "wb") as file:
            for chunk in response.iter_content(chunk_size=1024):
                file.write(chunk)

        return result_file

    def get_local_weights_path_or_download(self) -> Optional[Path]:
        """
        Get the path to the local weights to use or download them and set local_weights_path
        """
        if self.container.local_weights_path:
            weights_path = self.container.local_weights_path
        elif self.container.weights_url:
            weights_path = self.download_weights()
        else:
            raise ValueError("Cannot download/modify weights - neither local_weights_path nor weights_url is set in"
                             "the model config.")

        return weights_path

    def get_and_save_modified_weights(self) -> Path:
        """
        Downloads the checkpoint weights if needed.
        Then passes the downloaded or local checkpoint to the modify_checkpoint function from the model_config and saves
        the modified state dict from the function in the outputs folder with the name weights.pth.
        """
        weights_path = self.get_local_weights_path_or_download()

        if not weights_path or not weights_path.is_file():
            raise FileNotFoundError(f"Could not find the weights file at {weights_path}")

<<<<<<< HEAD
        modified_weights = load_checkpoint_and_modify(weights_path, use_gpu=self.container.use_gpu)
=======
        modified_weights = self.container.load_checkpoint_and_modify(weights_path)
>>>>>>> 79795e0c
        target_file = self.output_params.outputs_folder / WEIGHTS_FILE
        torch.save(modified_weights, target_file)
        return target_file

    def should_load_optimizer_checkpoint(self) -> bool:
        """
        Returns true if the optimizer should be loaded from checkpoint. Looks at the model config to determine this.
        """
        return self.container.start_epoch > 0<|MERGE_RESOLUTION|>--- conflicted
+++ resolved
@@ -16,12 +16,7 @@
 
 from InnerEye.Azure.azure_config import AzureConfig
 from InnerEye.Common import fixed_paths
-<<<<<<< HEAD
-from InnerEye.ML.deep_learning_config import OutputParams, WEIGHTS_FILE, \
-    load_checkpoint_and_modify
-=======
 from InnerEye.ML.deep_learning_config import OutputParams, WEIGHTS_FILE
->>>>>>> 79795e0c
 from InnerEye.ML.lightning_container import LightningContainer
 from InnerEye.ML.utils.run_recovery import RunRecovery
 
@@ -73,7 +68,6 @@
         else:
             self.run_recovery = None
 
-<<<<<<< HEAD
         if self.azure_config.extra_run_recovery_id is not None:
             run_to_recover = self.azure_config.fetch_run(self.azure_config.extra_run_recovery_id.strip())
             run_recovery_object = RunRecovery.download_all_checkpoints_from_run(self.output_params, run_to_recover)
@@ -81,8 +75,6 @@
         else:
             self.container.extra_downloaded_run_id = None
 
-=======
->>>>>>> 79795e0c
         if self.container.weights_url or self.container.local_weights_path:
             self.local_weights_path = self.get_and_save_modified_weights()
 
@@ -243,11 +235,7 @@
         if not weights_path or not weights_path.is_file():
             raise FileNotFoundError(f"Could not find the weights file at {weights_path}")
 
-<<<<<<< HEAD
-        modified_weights = load_checkpoint_and_modify(weights_path, use_gpu=self.container.use_gpu)
-=======
         modified_weights = self.container.load_checkpoint_and_modify(weights_path)
->>>>>>> 79795e0c
         target_file = self.output_params.outputs_folder / WEIGHTS_FILE
         torch.save(modified_weights, target_file)
         return target_file
