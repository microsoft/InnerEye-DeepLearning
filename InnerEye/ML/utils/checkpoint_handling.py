#  ------------------------------------------------------------------------------------------
#  Copyright (c) Microsoft Corporation. All rights reserved.
#  Licensed under the MIT License (MIT). See LICENSE in the repo root for license information.
#  ------------------------------------------------------------------------------------------
import logging
import os
import re
import uuid
from builtins import property
from pathlib import Path
from typing import List, Optional
from urllib.parse import urlparse

import requests
import torch
from azureml.core import Run

from InnerEye.Azure.azure_config import AzureConfig
from InnerEye.Common import fixed_paths
<<<<<<< HEAD
from InnerEye.ML.common import find_latest_recovery_checkpoint
from InnerEye.ML.deep_learning_config import DeepLearningConfig, WEIGHTS_FILE
=======
from InnerEye.ML.deep_learning_config import OutputParams, WEIGHTS_FILE
from InnerEye.ML.lightning_container import LightningContainer
>>>>>>> 0d479ba3
from InnerEye.ML.utils.run_recovery import RunRecovery


class CheckpointHandler:
    """
    This class handles which checkpoints are used to initialize the model during train or test time based on the
    azure config and model config.
    """

    def __init__(self, container: LightningContainer, azure_config: AzureConfig,
                 project_root: Path, run_context: Optional[Run] = None):
        self.azure_config = azure_config
        self.container = container
        self.run_recovery: Optional[RunRecovery] = None
        self.project_root = project_root
        self.run_context = run_context
        self.local_weights_path: Optional[Path] = None
        self.has_continued_training = False

    @property
    def output_params(self) -> OutputParams:
        """
        Gets the part of the configuration that is responsible for output paths.
        """
        return self.container

    def download_checkpoints_from_hyperdrive_child_runs(self, hyperdrive_parent_run: Run) -> None:
        """
        Downloads the best checkpoints from all child runs of a Hyperdrive parent runs. This is used to gather results
        for ensemble creation.
        """
        self.run_recovery = RunRecovery.download_best_checkpoints_from_child_runs(self.output_params,
                                                                                  hyperdrive_parent_run)
        # Check paths are good, just in case
        for path in self.run_recovery.checkpoints_roots:
            if not path.is_dir():
                raise NotADirectoryError(f"Does not exist or is not a directory: {path}")

    def download_recovery_checkpoints_or_weights(self) -> None:
        """
        Download checkpoints from a run recovery object or from a weights url. Set the checkpoints path based on the
        run_recovery_object, weights_url or local_weights_path.
        This is called at the start of training.
        """
        if self.azure_config.run_recovery_id:
            run_to_recover = self.azure_config.fetch_run(self.azure_config.run_recovery_id.strip())
            self.run_recovery = RunRecovery.download_all_checkpoints_from_run(self.output_params, run_to_recover)
        else:
            self.run_recovery = None

        if self.container.weights_url or self.container.local_weights_path:
            self.local_weights_path = self.get_and_save_modified_weights()

    def additional_training_done(self) -> None:
        """
        Lets the handler know that training was done in this run.
        """
        self.has_continued_training = True

    def get_recovery_path_train(self) -> Optional[Path]:
        """
        Decides the checkpoint path to use for the current training run. Looks for the latest checkpoint in the
        checkpoint folder. If run_recovery is provided, the checkpoints will have been downloaded to this folder
        prior to calling this function. Else, if the run gets pre-empted and automatically restarted in AML,
        the latest checkpoint will be present in this folder too.
        :return: Constructed checkpoint path to recover from.
        """
<<<<<<< HEAD
        local_recovery = find_latest_recovery_checkpoint(self.model_config.checkpoint_folder)
        if local_recovery is not None:
            recovery_epoch = re.findall(r"[\d]+", local_recovery.stem)[0]
            self.model_config._start_epoch = int(recovery_epoch)
            return local_recovery

=======
        start_epoch = self.container.start_epoch
        if start_epoch > 0 and not self.run_recovery:
            raise ValueError("Start epoch is > 0, but no run recovery object has been provided to resume training.")

        if self.run_recovery and start_epoch == 0:
            raise ValueError("Run recovery set, but start epoch is 0. Please provide start epoch > 0 (for which a "
                             "checkpoint was saved in the previous run) to resume training from that run.")

        if self.run_recovery:
            # run_recovery takes first precedence over local_weights_path.
            # This is to allow easy recovery of runs which have either of these parameters set in the config:
            checkpoints = self.run_recovery.get_recovery_checkpoint_paths()
            if len(checkpoints) > 1:
                raise ValueError(f"Recovering training of ensemble runs is not supported. Found more than one "
                                 f"checkpoint for epoch {start_epoch}")
            return checkpoints[0]
>>>>>>> 0d479ba3
        elif self.local_weights_path:
            return self.local_weights_path
        else:
            return None

    def get_best_checkpoint(self) -> List[Path]:
        """
        Get a list of checkpoints per epoch for testing/registration.
        1. If a run recovery object is used and no training was done in this run, use checkpoints from run recovery.
        2. If a run recovery object is used, and training was done in this run, but the start epoch is larger than
        the epoch parameter provided, use checkpoints from run recovery.
        3. If a run recovery object is used, and training was done in this run, but the start epoch is smaller than
        the epoch parameter provided, use checkpoints from the current training run.
        This function also checks that all the checkpoints at the returned checkpoint paths exist,
        and drops any that do not.
        """
        if not self.run_recovery and not self.has_continued_training:
            raise ValueError("Cannot recover checkpoint, no run recovery object provided and"
                             "no training has been done in this run.")

        checkpoint_paths = []

        if self.run_recovery:
            checkpoint_paths = self.run_recovery.get_best_checkpoint_paths()

            checkpoint_exists = []
            # Discard any checkpoint paths that do not exist - they will make inference/registration fail.
            # This can happen when some child runs in a hyperdrive run fail; it may still be worth running inference
            # or registering the model.
            for path in checkpoint_paths:
                if path.is_file():
                    checkpoint_exists.append(path)
                else:
                    logging.warning(f"Could not recover checkpoint path {path}")
            checkpoint_paths = checkpoint_exists

        if self.has_continued_training:
            # Checkpoint is from the current run, whether a new run or a run recovery which has been doing more
            # training, so we look for it there.
            checkpoint_from_current_run = self.output_params.get_path_to_best_checkpoint()
            if checkpoint_from_current_run.is_file():
                logging.info("Using checkpoints from current run.")
                checkpoint_paths = [checkpoint_from_current_run]
            else:
                logging.info("Training has continued, but not yet written a checkpoint. Using recovery checkpoints.")
        else:
            logging.info("Using checkpoints from run recovery")

        return checkpoint_paths

    def get_checkpoints_to_test(self) -> List[Path]:
        """
        Find the checkpoints to test. If a run recovery is provided, or if the model has been training, look for
        checkpoints corresponding to the epochs in get_test_epochs(). If there is no run recovery and the model was
        not trained in this run, then return the checkpoint from the local_weights_path.
        """

        checkpoints = []

        # If recovery object exists, or model was trained, look for checkpoints by epoch
        if self.run_recovery or self.has_continued_training:
            checkpoints = self.get_best_checkpoint()
        elif self.local_weights_path and not self.has_continued_training:
            # No recovery object and model was not trained, check if there is a local weight path.
            if self.local_weights_path.exists():
                logging.info(f"Using model weights at {self.local_weights_path} to initialize model")
                checkpoints = [self.local_weights_path]
            else:
                logging.warning(f"local_weights_path does not exist, "
                                f"cannot recover from {self.local_weights_path}")
        else:
            logging.warning("Could not find any run recovery object or local_weights_path to get checkpoints from")

        return checkpoints

    def download_weights(self) -> Path:
        """
        Download a checkpoint from weights_url to the modelweights directory.
        """
        target_folder = self.project_root / fixed_paths.MODEL_WEIGHTS_DIR_NAME
        target_folder.mkdir(exist_ok=True)

        url = self.container.weights_url

        # assign the same filename as in the download url if possible, so that we can check for duplicates
        # If that fails, map to a random uuid
        file_name = os.path.basename(urlparse(url).path) or str(uuid.uuid4().hex)
        result_file = target_folder / file_name

        # only download if hasn't already been downloaded
        if result_file.exists():
            logging.info(f"File already exists, skipping download: {result_file}")
            return result_file

        logging.info(f"Downloading weights from URL {url}")

        response = requests.get(url, stream=True)
        response.raise_for_status()
        with open(result_file, "wb") as file:
            for chunk in response.iter_content(chunk_size=1024):
                file.write(chunk)

        return result_file

    def get_local_weights_path_or_download(self) -> Optional[Path]:
        """
        Get the path to the local weights to use or download them and set local_weights_path
        """
        if self.container.local_weights_path:
            weights_path = self.container.local_weights_path
        elif self.container.weights_url:
            weights_path = self.download_weights()
        else:
            raise ValueError("Cannot download/modify weights - neither local_weights_path nor weights_url is set in"
                             "the model config.")

        return weights_path

    def get_and_save_modified_weights(self) -> Path:
        """
        Downloads the checkpoint weights if needed.
        Then passes the downloaded or local checkpoint to the modify_checkpoint function from the model_config and saves
        the modified state dict from the function in the outputs folder with the name weights.pth.
        """
        weights_path = self.get_local_weights_path_or_download()

        if not weights_path or not weights_path.is_file():
            raise FileNotFoundError(f"Could not find the weights file at {weights_path}")

        modified_weights = self.container.load_checkpoint_and_modify(weights_path)
        target_file = self.output_params.outputs_folder / WEIGHTS_FILE
        torch.save(modified_weights, target_file)
<<<<<<< HEAD
        return target_file
=======
        return target_file

    def should_load_optimizer_checkpoint(self) -> bool:
        """
        Returns true if the optimizer should be loaded from checkpoint. Looks at the model config to determine this.
        """
        return self.container.start_epoch > 0
>>>>>>> 0d479ba3
<|MERGE_RESOLUTION|>--- conflicted
+++ resolved
@@ -17,13 +17,8 @@
 
 from InnerEye.Azure.azure_config import AzureConfig
 from InnerEye.Common import fixed_paths
-<<<<<<< HEAD
-from InnerEye.ML.common import find_latest_recovery_checkpoint
-from InnerEye.ML.deep_learning_config import DeepLearningConfig, WEIGHTS_FILE
-=======
 from InnerEye.ML.deep_learning_config import OutputParams, WEIGHTS_FILE
 from InnerEye.ML.lightning_container import LightningContainer
->>>>>>> 0d479ba3
 from InnerEye.ML.utils.run_recovery import RunRecovery
 
 
@@ -91,31 +86,12 @@
         the latest checkpoint will be present in this folder too.
         :return: Constructed checkpoint path to recover from.
         """
-<<<<<<< HEAD
-        local_recovery = find_latest_recovery_checkpoint(self.model_config.checkpoint_folder)
+        local_recovery = find_latest_recovery_checkpoint(self.container.checkpoint_folder)
         if local_recovery is not None:
             recovery_epoch = re.findall(r"[\d]+", local_recovery.stem)[0]
-            self.model_config._start_epoch = int(recovery_epoch)
+            self.container._start_epoch = int(recovery_epoch)
             return local_recovery
 
-=======
-        start_epoch = self.container.start_epoch
-        if start_epoch > 0 and not self.run_recovery:
-            raise ValueError("Start epoch is > 0, but no run recovery object has been provided to resume training.")
-
-        if self.run_recovery and start_epoch == 0:
-            raise ValueError("Run recovery set, but start epoch is 0. Please provide start epoch > 0 (for which a "
-                             "checkpoint was saved in the previous run) to resume training from that run.")
-
-        if self.run_recovery:
-            # run_recovery takes first precedence over local_weights_path.
-            # This is to allow easy recovery of runs which have either of these parameters set in the config:
-            checkpoints = self.run_recovery.get_recovery_checkpoint_paths()
-            if len(checkpoints) > 1:
-                raise ValueError(f"Recovering training of ensemble runs is not supported. Found more than one "
-                                 f"checkpoint for epoch {start_epoch}")
-            return checkpoints[0]
->>>>>>> 0d479ba3
         elif self.local_weights_path:
             return self.local_weights_path
         else:
@@ -248,14 +224,4 @@
         modified_weights = self.container.load_checkpoint_and_modify(weights_path)
         target_file = self.output_params.outputs_folder / WEIGHTS_FILE
         torch.save(modified_weights, target_file)
-<<<<<<< HEAD
-        return target_file
-=======
-        return target_file
-
-    def should_load_optimizer_checkpoint(self) -> bool:
-        """
-        Returns true if the optimizer should be loaded from checkpoint. Looks at the model config to determine this.
-        """
-        return self.container.start_epoch > 0
->>>>>>> 0d479ba3
+        return target_file