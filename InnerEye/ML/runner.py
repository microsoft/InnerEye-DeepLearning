--- conflicted
+++ resolved
@@ -147,8 +147,7 @@
         self.model_config = None
         self.lightning_container = None
         if not azure_config.model:
-<<<<<<< HEAD
-            return None
+            raise ValueError("Parameter 'model' needs to be set to tell InnerEye which model to run.")
         model_config_loader: ModelConfigLoader = ModelConfigLoader(**parser_result.args)
         # Create the model as per the "model" commandline option. This can return either a built-in config
         # of type DeepLearningConfig, or a LightningContainer.
@@ -179,31 +178,6 @@
             self.model_config = config_or_container
         else:
             raise ValueError(f"Don't know how to handle a loaded configuration of type {type(config_or_container)}")
-
-=======
-            raise ValueError("Parameter 'model' needs to be set to tell InnerEye which model to run.")
-        model_config_loader: ModelConfigLoader = ModelConfigLoader(**parser1_result.args)
-        # Create the model as per the "model" commandline option
-        model_config = model_config_loader.create_model_config_from_name(
-            model_name=azure_config.model
-        )
-        # This model will be either a classification model or a segmentation model. Those have different
-        # fields that could be overridden on the command line. Create a parser that understands the fields we need
-        # for the actual model type. We feed this parser will the YAML settings and commandline arguments that the
-        # first parser did not recognize.
-        parser2 = type(model_config).create_argparser()
-        parser2_result = parse_arguments(parser2,
-                                         settings_from_yaml=parser1_result.unknown_settings_from_yaml,
-                                         args=parser1_result.unknown,
-                                         fail_on_unknown_args=True)
-        # Apply the overrides and validate. Overrides can come from either YAML settings or the commandline.
-        model_config.apply_overrides(parser1_result.unknown_settings_from_yaml)
-        model_config.apply_overrides(parser2_result.overrides)
-        model_config.validate()
-        # Set the file system related configs, they might be affected by the overrides that were applied.
-        logging.info("Creating the adjusted output folder structure.")
-        model_config.create_filesystem(self.project_root)
->>>>>>> 00aa8542
         if azure_config.extra_code_directory:
             exist = "exists" if Path(azure_config.extra_code_directory).exists() else "does not exist"
             logging.info(f"extra_code_directory is {azure_config.extra_code_directory}, which {exist}")
