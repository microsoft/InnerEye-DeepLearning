--- conflicted
+++ resolved
@@ -11,8 +11,6 @@
 
 # Workaround for an issue with how AzureML and Pytorch Lightning interact: When spawning additional processes for DDP,
 # the working directory is not correctly picked up in sys.path
-from azureml._restclient.constants import RunStatus
-
 print(f"Starting InnerEye runner at {sys.argv[0]}")
 innereye_root = Path(__file__).absolute().parent.parent.parent
 if (innereye_root / "InnerEye").is_dir():
@@ -263,6 +261,9 @@
             """
             A function that will be called right after job submission.
             """
+            # Set the default display name to what was provided as the "tag"
+            if self.azure_config.tag:
+                azure_run.display_name = self.azure_config.tag
             # Add an extra tag that depends on the run that was actually submitted. This is used for later filtering
             # run in cross validation analysis
             recovery_id = create_run_recovery_id(azure_run)
@@ -336,12 +337,6 @@
                         commandline_args=" ".join(source_config.script_params)),
                     after_submission=after_submission_hook,
                     hyperdrive_config=hyperdrive_config)
-<<<<<<< HEAD
-=======
-                # Set the default display name to what was provided as the "tag"
->>>>>>> 7a36c598
-                if self.azure_config.tag:
-                    azure_run_info.run.display_name = self.azure_config.tag
             else:
                 azure_run_info = submit_to_azure_if_needed(
                     input_datasets=input_datasets,
