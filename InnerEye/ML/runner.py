#  ------------------------------------------------------------------------------------------
#  Copyright (c) Microsoft Corporation. All rights reserved.
#  Licensed under the MIT License (MIT). See LICENSE in the repo root for license information.
#  ------------------------------------------------------------------------------------------
import os
import sys
import warnings
from pathlib import Path

# Suppress all errors here because the imports after code cause loads of warnings. We can't specifically suppress
# individual warnings only.
# flake8: noqa
# Workaround for an issue with how AzureML and Pytorch Lightning interact: When spawning additional processes for DDP,
# the working directory is not correctly picked up in sys.path

print(f"Starting InnerEye runner at {sys.argv[0]}")
innereye_root = Path(__file__).absolute().parent.parent.parent
if (innereye_root / "InnerEye").is_dir():
    innereye_root_str = str(innereye_root)
    if innereye_root_str not in sys.path:
        print(f"Adding InnerEye folder to sys.path: {innereye_root_str}")
        sys.path.insert(0, innereye_root_str)
# We change the current working directory before starting the actual training. However, this throws off starting
# the child training threads because sys.argv[0] is a relative path when running in AzureML. Turn that into an absolute
# path.
runner_path = Path(sys.argv[0])
if not runner_path.is_absolute():
    sys.argv[0] = str(runner_path.absolute())

import logging
<<<<<<< HEAD
from typing import Any, List, Optional, Tuple
=======
from typing import Any, Optional, Tuple
>>>>>>> 79795e0c

from azureml._base_sdk_common import user_agent
from azureml.core import Run

from InnerEye.Azure import azure_util
from InnerEye.Azure.azure_config import AzureConfig, ParserResult, SourceConfig
from InnerEye.Azure.azure_runner import create_runner_parser, parse_args_and_add_yaml_variables, \
    parse_arguments, set_environment_variables_for_multi_node, submit_to_azureml
from InnerEye.Azure.azure_util import get_all_environment_files, is_run_and_child_runs_completed
from InnerEye.Azure.run_pytest import download_pytest_result, run_pytest
from InnerEye.Common import fixed_paths
from InnerEye.Common.common_util import FULL_METRICS_DATAFRAME_FILE, METRICS_AGGREGATES_FILE, \
    disable_logging_to_file, is_linux, logging_to_stdout
from InnerEye.Common.generic_parsing import GenericConfig
from InnerEye.ML.common import DATASET_CSV_FILE_NAME
from InnerEye.ML.config import ModelDeploymentHookSignature, PostCrossValidationHookSignature
from InnerEye.ML.deep_learning_config import DeepLearningConfig
from InnerEye.ML.model_config_base import ModelConfigBase
from InnerEye.ML.utils.config_loader import ModelConfigLoader

try:
    # This import can fail when the code runs inside the azure_runner.yml Conda environment, that we use
    # for the PR builds
    from InnerEye.ML.lightning_container import LightningContainer

    has_torch = True
except ModuleNotFoundError as ex:
    has_torch = False


def initialize_rpdb() -> None:
    """
    On Linux only, import and initialize rpdb, to enable remote debugging if necessary.
    """
    # rpdb signal trapping does not work on Windows, as there is no SIGTRAP:
    if not is_linux():
        return
    import rpdb
    rpdb_port = 4444
    rpdb.handle_trap(port=rpdb_port)
    # For some reason, os.getpid() does not return the ID of what appears to be the currently running process.
    logging.info("rpdb is handling traps. To debug: identify the main runner.py process, then as root: "
                 f"kill -TRAP <process_id>; nc 127.0.0.1 {rpdb_port}")


def suppress_logging_noise() -> None:
    """
    Reduce the logging level for some of the used libraries, which are particularly talkative in DEBUG mode.
    Usually when running in DEBUG mode, we want diagnostics about the model building itself, but not for the
    underlying libraries.
    """
    # Numba code generation is extremely talkative in DEBUG mode, disable that.
    logging.getLogger('numba').setLevel(logging.WARNING)
    # Matplotlib is also very talkative in DEBUG mode, filling half of the log file in a PR build.
    logging.getLogger('matplotlib').setLevel(logging.INFO)
    # Urllib3 prints out connection information for each call to write metrics, etc
    logging.getLogger('urllib3').setLevel(logging.INFO)
    logging.getLogger('msrest').setLevel(logging.INFO)
    # AzureML prints too many details about logging metrics
    logging.getLogger('azureml').setLevel(logging.INFO)
    # Jupyter notebook report generation
    logging.getLogger('papermill').setLevel(logging.INFO)
    logging.getLogger('nbconvert').setLevel(logging.INFO)
    # This is working around a spurious error message thrown by MKL, see
    # https://github.com/pytorch/pytorch/issues/37377
    os.environ['MKL_THREADING_LAYER'] = 'GNU'


class Runner:
    """
    This class contains the high-level logic to start a training run: choose a model configuration by name,
    submit to AzureML if needed, or otherwise start the actual training and test loop.
    :param project_root: The root folder that contains all of the source code that should be executed.
    :param yaml_config_file: The path to the YAML file that contains values to supply into sys.argv.
    :param post_cross_validation_hook: A function to call after waiting for completion of cross validation runs.
    The function is called with the model configuration and the path to the downloaded and merged metrics files.
    :param model_deployment_hook: an optional function for deploying a model in an application-specific way.
    If present, it should take a model config (SegmentationModelBase), an AzureConfig, and an AzureML
    Model as arguments, and return an optional Path and a further object of any type.
    :param command_line_args: command-line arguments to use; if None, use sys.argv.
    """

    def __init__(self,
                 project_root: Path,
                 yaml_config_file: Path,
                 post_cross_validation_hook: Optional[PostCrossValidationHookSignature] = None,
                 model_deployment_hook: Optional[ModelDeploymentHookSignature] = None):
        self.project_root = project_root
        self.yaml_config_file = yaml_config_file
        self.post_cross_validation_hook = post_cross_validation_hook
        self.model_deployment_hook = model_deployment_hook
        # model_config and azure_config are placeholders for now, and are set properly when command line args are
        # parsed.
        self.model_config: Optional[DeepLearningConfig] = None
        self.azure_config: AzureConfig = AzureConfig()
        # This should be typed as LightningContainer, but we don't always have that imported
        self.lightning_container: Any = None

    def parse_and_load_model(self) -> ParserResult:
        """
        Parses the command line arguments, and creates configuration objects for the model itself, and for the
        Azure-related parameters. Sets self.azure_config and self.model_config to their proper values. Returns the
        parser output from parsing the model commandline arguments.
        If no "model" argument is provided on the commandline, self.model_config will be set to None, and the return
        value is None.
        """
        # Create a parser that will understand only the args we need for an AzureConfig
        parser1 = create_runner_parser()
        parser_result = parse_args_and_add_yaml_variables(parser1,
                                                          yaml_config_file=self.yaml_config_file,
                                                          project_root=self.project_root,
                                                          fail_on_unknown_args=False)
        azure_config = AzureConfig(**parser_result.args)
        azure_config.project_root = self.project_root
        self.azure_config = azure_config
        self.model_config = None
        self.lightning_container = None
        if not azure_config.model:
            raise ValueError("Parameter 'model' needs to be set to tell InnerEye which model to run.")
        model_config_loader: ModelConfigLoader = ModelConfigLoader(**parser_result.args)
        # Create the model as per the "model" commandline option. This can return either a built-in config
        # of type DeepLearningConfig, or a LightningContainer.
        config_or_container = model_config_loader.create_model_config_from_name(model_name=azure_config.model)

        def parse_overrides_and_apply(c: object, previous_parser_result: ParserResult) -> ParserResult:
            assert isinstance(c, GenericConfig)
            parser = type(c).create_argparser()
            # For each parser, feed in the unknown settings from the previous parser. All commandline args should
            # be consumed by name, hence fail if there is something that is still unknown.
            parser_result = parse_arguments(parser,
                                            settings_from_yaml=previous_parser_result.unknown_settings_from_yaml,
                                            args=previous_parser_result.unknown,
                                            fail_on_unknown_args=True)
            # Apply the overrides and validate. Overrides can come from either YAML settings or the commandline.
            c.apply_overrides(parser_result.known_settings_from_yaml)
            c.apply_overrides(parser_result.overrides)
            c.validate()
            return parser_result

        # Now create a parser that understands overrides at model/container level.
        parser_result = parse_overrides_and_apply(config_or_container, parser_result)

        if has_torch and isinstance(config_or_container, LightningContainer):
            self.lightning_container = config_or_container
        elif isinstance(config_or_container, DeepLearningConfig):
            # Built-in InnerEye models: A fake container for these models will be created in MLRunner
            self.model_config = config_or_container
        else:
            raise ValueError(f"Don't know how to handle a loaded configuration of type {type(config_or_container)}")
<<<<<<< HEAD

=======
>>>>>>> 79795e0c
        if azure_config.extra_code_directory:
            exist = "exists" if Path(azure_config.extra_code_directory).exists() else "does not exist"
            logging.info(f"extra_code_directory is {azure_config.extra_code_directory}, which {exist}")
        else:
            logging.info("extra_code_directory is unset")
        return parser_result

    def _get_property_from_config_or_container(self, name: str) -> Any:
        """
        Reads out a property or attribute from either the model configuration (if that is a built-in InnerEye
        model) or the lightning container.
        :param name: The name of the property to read.
        :return: The property value, coming from either the model config or the container.
        """
        if isinstance(self.model_config, DeepLearningConfig):
            return getattr(self.model_config, name)
        elif self.lightning_container is not None:
            return getattr(self.lightning_container, name)
        else:
            raise ValueError(f"Did not expect config of type {type(self.model_config)} and container of type "
                             f"{type(self.lightning_container)}")

    @property
    def perform_cross_validation(self) -> bool:
        """
        Returns True if cross validation will be be performed as part of the training procedure.
        """
        return self._get_property_from_config_or_container("perform_cross_validation")

    @property
    def azure_dataset_id(self) -> str:
        """
        Returns the name of the Azure dataset that should be used.
        """
        return self._get_property_from_config_or_container("azure_dataset_id")

<<<<<<< HEAD
    @property
    def extra_azure_dataset_ids(self) -> List[str]:
        """
        Returns the name of the Azure dataset that should be used.
        """
        return self._get_property_from_config_or_container("extra_azure_dataset_ids")

=======
>>>>>>> 79795e0c
    def run(self) -> Tuple[Optional[DeepLearningConfig], Optional[Run]]:
        """
        The main entry point for training and testing models from the commandline. This chooses a model to train
        via a commandline argument, runs training or testing, and writes all required info to disk and logs.
        :return: If submitting to AzureML, returns the model configuration that was used for training,
        including commandline overrides applied (if any).
        """
        # Usually, when we set logging to DEBUG, we want diagnostics about the model
        # build itself, but not the tons of debug information that AzureML submissions create.
        logging_to_stdout(logging.INFO)
        initialize_rpdb()
        user_agent.append(azure_util.INNEREYE_SDK_NAME, azure_util.INNEREYE_SDK_VERSION)
        self.parse_and_load_model()
        if self.perform_cross_validation:
<<<<<<< HEAD
=======
            if self.lightning_container is not None:
                raise NotImplementedError("Cross validation for LightingContainer models is not yet supported.")
>>>>>>> 79795e0c
            # force hyperdrive usage if performing cross validation
            self.azure_config.hyperdrive = True
        run_object: Optional[Run] = None
        if self.azure_config.azureml:
            run_object = self.submit_to_azureml()
        else:
            self.run_in_situ()
        if self.model_config is None:
            return self.lightning_container, run_object
        return self.model_config, run_object

    def submit_to_azureml(self) -> Run:
        """
        Submit a job to AzureML, returning the resulting Run object, or exiting if we were asked to wait for
        completion and the Run did not succeed.
        """
        # The adal package creates a logging.info line each time it gets an authentication token, avoid that.
        logging.getLogger('adal-python').setLevel(logging.WARNING)
<<<<<<< HEAD
        if isinstance(self.model_config, DeepLearningConfig) and not self.azure_dataset_id:
            raise ValueError("When running an InnerEye built-in model in AzureML, the 'azure_dataset_id' "
                             "property must be set.")
=======
        # PyJWT prints out warnings that are beyond our control
        warnings.filterwarnings("ignore", category=DeprecationWarning)
        if isinstance(self.model_config, DeepLearningConfig) and not self.azure_dataset_id:
            raise ValueError("When running an InnerEye built-in model in AzureML, the 'azure_dataset_id' "
                             "property must be set.")
        hyperdrive_func = lambda run_config: self.model_config.get_hyperdrive_config(run_config)  # type: ignore
>>>>>>> 79795e0c
        source_config = SourceConfig(
            root_folder=self.project_root,
            entry_script=Path(sys.argv[0]).resolve(),
            conda_dependencies_files=get_all_environment_files(self.project_root),
<<<<<<< HEAD
            hyperdrive_config_func=lambda run_config: self.model_config.get_hyperdrive_config(run_config),
=======
            hyperdrive_config_func=hyperdrive_func,
>>>>>>> 79795e0c
            # For large jobs, upload of results can time out because of large checkpoint files. Default is 600
            upload_timeout_seconds=86400,
        )
        source_config.set_script_params_except_submit_flag()
<<<<<<< HEAD
        azure_run = submit_to_azureml(self.azure_config, source_config, self.azure_dataset_id, self.extra_azure_dataset_ids)
=======
        azure_run = submit_to_azureml(self.azure_config, source_config, self.azure_dataset_id)
>>>>>>> 79795e0c
        logging.info("Job submission to AzureML done.")
        if self.azure_config.pytest_mark and self.azure_config.wait_for_completion:
            # The AzureML job can optionally run pytest. Attempt to download it to the current directory.
            # A build step will pick up that file and publish it to Azure DevOps.
            # If pytest_mark is set, this file must exist.
            logging.info("Downloading pytest result file.")
            download_pytest_result(azure_run)
        else:
            logging.info("No pytest_mark present, hence not downloading the pytest result file.")
        # For PR builds where we wait for job completion, the job must have ended in a COMPLETED state.
        if self.azure_config.wait_for_completion and not is_run_and_child_runs_completed(azure_run):
            raise ValueError(f"Run {azure_run.id} in experiment {azure_run.experiment.name} or one of its child "
                             "runs failed.")
        return azure_run

    def run_in_situ(self) -> None:
        """
        Actually run the AzureML job; this method will typically run on an Azure VM.
        """
        # Only set the logging level now. Usually, when we set logging to DEBUG, we want diagnostics about the model
        # build itself, but not the tons of debug information that AzureML submissions create.
        logging_to_stdout(self.azure_config.log_level)
        suppress_logging_noise()
        # For the PR build in AzureML, we can either pytest, or the training of the simple PR model. Running both
        # only works when using DDP_spawn, but that has as a side-effect that it messes up memory consumption of the
        # large models.
        if self.azure_config.pytest_mark:
            outputs_folder = Path.cwd() / fixed_paths.DEFAULT_AML_UPLOAD_DIR
            pytest_passed, results_file_path = run_pytest(self.azure_config.pytest_mark, outputs_folder)
            if not pytest_passed:
                # Terminate if pytest has failed. This makes the smoke test in
                # PR builds fail if pytest fails.
                pytest_failures = f"Not all PyTest tests passed. See {results_file_path}"
                raise ValueError(pytest_failures)
        else:
            # Set environment variables for multi-node training if needed.
            # In particular, the multi-node environment variables should NOT be set in single node
            # training, otherwise this might lead to errors with the c10 distributed backend
            # (https://github.com/microsoft/InnerEye-DeepLearning/issues/395)
            if self.azure_config.num_nodes > 1:
                set_environment_variables_for_multi_node()
            logging.info("Creating the output folder structure.")
            ml_runner = self.create_ml_runner()
            ml_runner.setup()
            ml_runner.start_logging_to_file()
            try:
                ml_runner.run()
            finally:
                disable_logging_to_file()

    def create_ml_runner(self) -> Any:
        """
        Create and return an ML runner using the attributes of this Runner object.
        """
        # This import statement cannot be at the beginning of the file because it will cause import
        # of packages that are not available inside the azure_runner.yml environment, in particular pytorch.
        # That is also why we specify the return type is Any rather than MLRunner.
        from InnerEye.ML.run_ml import MLRunner
        return MLRunner(
            model_config=self.model_config,
            container=self.lightning_container,
            azure_config=self.azure_config,
            project_root=self.project_root,
            post_cross_validation_hook=self.post_cross_validation_hook,
            model_deployment_hook=self.model_deployment_hook)


def default_post_cross_validation_hook(config: ModelConfigBase, root_folder: Path) -> None:
    """
    A function to run after cross validation results have been aggregated, before they are uploaded to AzureML.
    :param config: The configuration of the model that should be trained.
    :param root_folder: The folder with all aggregated and per-split files.
    """
    print(f"Analyzing cross validation results for model {config.model_name}")
    print(f"Expecting all cross validation result files in folder {root_folder}")
    for (file, description) in [
        (DATASET_CSV_FILE_NAME, "Dataset"),
        (METRICS_AGGREGATES_FILE, "Metrics aggregated at epoch level"),
        (FULL_METRICS_DATAFRAME_FILE, "Metrics at subject level")
    ]:
        full_file = root_folder / file
        print(f"{description} (exists={full_file.exists()}): {full_file}")


def run(project_root: Path,
        yaml_config_file: Path,
        post_cross_validation_hook: Optional[PostCrossValidationHookSignature] = None,
        model_deployment_hook: Optional[ModelDeploymentHookSignature] = None) -> \
<<<<<<< HEAD
        Tuple[ModelConfigBase, Optional[Run]]:
=======
        Tuple[Optional[DeepLearningConfig], Optional[Run]]:
>>>>>>> 79795e0c
    """
    The main entry point for training and testing models from the commandline. This chooses a model to train
    via a commandline argument, runs training or testing, and writes all required info to disk and logs.
    :return: If submitting to AzureML, returns the model configuration that was used for training,
    including commandline overrides applied (if any). For details on the arguments, see the constructor of Runner.
    """
    runner = Runner(project_root, yaml_config_file, post_cross_validation_hook, model_deployment_hook)
    return runner.run()


def main() -> None:
    run(project_root=fixed_paths.repository_root_directory(),
        yaml_config_file=fixed_paths.SETTINGS_YAML_FILE,
        post_cross_validation_hook=default_post_cross_validation_hook)


if __name__ == '__main__':
    main()<|MERGE_RESOLUTION|>--- conflicted
+++ resolved
@@ -28,11 +28,7 @@
     sys.argv[0] = str(runner_path.absolute())
 
 import logging
-<<<<<<< HEAD
 from typing import Any, List, Optional, Tuple
-=======
-from typing import Any, Optional, Tuple
->>>>>>> 79795e0c
 
 from azureml._base_sdk_common import user_agent
 from azureml.core import Run
@@ -182,10 +178,6 @@
             self.model_config = config_or_container
         else:
             raise ValueError(f"Don't know how to handle a loaded configuration of type {type(config_or_container)}")
-<<<<<<< HEAD
-
-=======
->>>>>>> 79795e0c
         if azure_config.extra_code_directory:
             exist = "exists" if Path(azure_config.extra_code_directory).exists() else "does not exist"
             logging.info(f"extra_code_directory is {azure_config.extra_code_directory}, which {exist}")
@@ -222,7 +214,6 @@
         """
         return self._get_property_from_config_or_container("azure_dataset_id")
 
-<<<<<<< HEAD
     @property
     def extra_azure_dataset_ids(self) -> List[str]:
         """
@@ -230,8 +221,6 @@
         """
         return self._get_property_from_config_or_container("extra_azure_dataset_ids")
 
-=======
->>>>>>> 79795e0c
     def run(self) -> Tuple[Optional[DeepLearningConfig], Optional[Run]]:
         """
         The main entry point for training and testing models from the commandline. This chooses a model to train
@@ -246,11 +235,8 @@
         user_agent.append(azure_util.INNEREYE_SDK_NAME, azure_util.INNEREYE_SDK_VERSION)
         self.parse_and_load_model()
         if self.perform_cross_validation:
-<<<<<<< HEAD
-=======
             if self.lightning_container is not None:
                 raise NotImplementedError("Cross validation for LightingContainer models is not yet supported.")
->>>>>>> 79795e0c
             # force hyperdrive usage if performing cross validation
             self.azure_config.hyperdrive = True
         run_object: Optional[Run] = None
@@ -269,36 +255,22 @@
         """
         # The adal package creates a logging.info line each time it gets an authentication token, avoid that.
         logging.getLogger('adal-python').setLevel(logging.WARNING)
-<<<<<<< HEAD
-        if isinstance(self.model_config, DeepLearningConfig) and not self.azure_dataset_id:
-            raise ValueError("When running an InnerEye built-in model in AzureML, the 'azure_dataset_id' "
-                             "property must be set.")
-=======
         # PyJWT prints out warnings that are beyond our control
         warnings.filterwarnings("ignore", category=DeprecationWarning)
         if isinstance(self.model_config, DeepLearningConfig) and not self.azure_dataset_id:
             raise ValueError("When running an InnerEye built-in model in AzureML, the 'azure_dataset_id' "
                              "property must be set.")
         hyperdrive_func = lambda run_config: self.model_config.get_hyperdrive_config(run_config)  # type: ignore
->>>>>>> 79795e0c
         source_config = SourceConfig(
             root_folder=self.project_root,
             entry_script=Path(sys.argv[0]).resolve(),
             conda_dependencies_files=get_all_environment_files(self.project_root),
-<<<<<<< HEAD
-            hyperdrive_config_func=lambda run_config: self.model_config.get_hyperdrive_config(run_config),
-=======
             hyperdrive_config_func=hyperdrive_func,
->>>>>>> 79795e0c
             # For large jobs, upload of results can time out because of large checkpoint files. Default is 600
             upload_timeout_seconds=86400,
         )
         source_config.set_script_params_except_submit_flag()
-<<<<<<< HEAD
         azure_run = submit_to_azureml(self.azure_config, source_config, self.azure_dataset_id, self.extra_azure_dataset_ids)
-=======
-        azure_run = submit_to_azureml(self.azure_config, source_config, self.azure_dataset_id)
->>>>>>> 79795e0c
         logging.info("Job submission to AzureML done.")
         if self.azure_config.pytest_mark and self.azure_config.wait_for_completion:
             # The AzureML job can optionally run pytest. Attempt to download it to the current directory.
@@ -387,11 +359,7 @@
         yaml_config_file: Path,
         post_cross_validation_hook: Optional[PostCrossValidationHookSignature] = None,
         model_deployment_hook: Optional[ModelDeploymentHookSignature] = None) -> \
-<<<<<<< HEAD
-        Tuple[ModelConfigBase, Optional[Run]]:
-=======
         Tuple[Optional[DeepLearningConfig], Optional[Run]]:
->>>>>>> 79795e0c
     """
     The main entry point for training and testing models from the commandline. This chooses a model to train
     via a commandline argument, runs training or testing, and writes all required info to disk and logs.
