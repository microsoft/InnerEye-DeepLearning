#  ------------------------------------------------------------------------------------------
#  Copyright (c) Microsoft Corporation. All rights reserved.
#  Licensed under the MIT License (MIT). See LICENSE in the repo root for license information.
#  ------------------------------------------------------------------------------------------
import os
import sys
from pathlib import Path

# Suppress all errors here because the imports after code cause loads of warnings. We can't specifically suppress
# individual warnings only.
# flake8: noqa
# Workaround for an issue with how AzureML and Pytorch Lightning interact: When spawning additional processes for DDP,
# the working directory is not correctly picked up in sys.path

print(f"Starting InnerEye runner at {sys.argv[0]}")
innereye_root = Path(__file__).absolute().parent.parent.parent
if (innereye_root / "InnerEye").is_dir():
    innereye_root_str = str(innereye_root)
    if innereye_root_str not in sys.path:
        print(f"Adding InnerEye folder to sys.path: {innereye_root_str}")
        sys.path.insert(0, innereye_root_str)
# We change the current working directory before starting the actual training. However, this throws off starting
# the child training threads because sys.argv[0] is a relative path when running in AzureML. Turn that into an absolute
# path.
runner_path = Path(sys.argv[0])
if not runner_path.is_absolute():
    sys.argv[0] = str(runner_path.absolute())

import logging
from typing import Any, Optional, Tuple

from azureml._base_sdk_common import user_agent
from azureml.core import Run

from InnerEye.Azure import azure_util
from InnerEye.Azure.azure_config import AzureConfig, ParserResult, SourceConfig
from InnerEye.Azure.azure_runner import create_runner_parser, parse_args_and_add_yaml_variables, \
    parse_arguments, set_environment_variables_for_multi_node, submit_to_azureml
from InnerEye.Azure.azure_util import get_all_environment_files, is_run_and_child_runs_completed
from InnerEye.Azure.run_pytest import download_pytest_result, run_pytest
from InnerEye.Common import fixed_paths
from InnerEye.Common.common_util import FULL_METRICS_DATAFRAME_FILE, METRICS_AGGREGATES_FILE, \
    disable_logging_to_file, is_linux, logging_to_stdout
from InnerEye.Common.generic_parsing import GenericConfig
from InnerEye.ML.common import DATASET_CSV_FILE_NAME
from InnerEye.ML.config import ModelDeploymentHookSignature, PostCrossValidationHookSignature
from InnerEye.ML.deep_learning_config import DeepLearningConfig
from InnerEye.ML.model_config_base import ModelConfigBase
from InnerEye.ML.utils.config_loader import ModelConfigLoader

try:
    # This import can fail when the code runs inside the azure_runner.yml Conda environment, that we use
    # for the PR builds
    from InnerEye.ML.lightning_container import LightningContainer

    has_torch = True
except ModuleNotFoundError as ex:
    has_torch = False


def may_initialize_rpdb() -> None:
    """
    On Linux only, import and initialize rpdb, to enable remote debugging if necessary.
    """
    # rpdb signal trapping does not work on Windows, as there is no SIGTRAP:
    if not is_linux():
        return
    import rpdb
    rpdb_port = 4444
    rpdb.handle_trap(port=rpdb_port)
    # For some reason, os.getpid() does not return the ID of what appears to be the currently running process.
    logging.info("rpdb is handling traps. To debug: identify the main runner.py process, then as root: "
                 f"kill -TRAP <process_id>; nc 127.0.0.1 {rpdb_port}")


def suppress_logging_noise() -> None:
    """
    Reduce the logging level for some of the used libraries, which are particularly talkative in DEBUG mode.
    Usually when running in DEBUG mode, we want diagnostics about the model building itself, but not for the
    underlying libraries.
    """
    # Numba code generation is extremely talkative in DEBUG mode, disable that.
    logging.getLogger('numba').setLevel(logging.WARNING)
    # Matplotlib is also very talkative in DEBUG mode, filling half of the log file in a PR build.
    logging.getLogger('matplotlib').setLevel(logging.INFO)
    # Urllib3 prints out connection information for each call to write metrics, etc
    logging.getLogger('urllib3').setLevel(logging.INFO)
    logging.getLogger('msrest').setLevel(logging.INFO)
    # AzureML prints too many details about logging metrics
    logging.getLogger('azureml').setLevel(logging.INFO)
    # Jupyter notebook report generation
    logging.getLogger('papermill').setLevel(logging.INFO)
    logging.getLogger('nbconvert').setLevel(logging.INFO)
    # This is working around a spurious error message thrown by MKL, see
    # https://github.com/pytorch/pytorch/issues/37377
    os.environ['MKL_THREADING_LAYER'] = 'GNU'


class Runner:
    """
    This class contains the high-level logic to start a training run: choose a model configuration by name,
    submit to AzureML if needed, or otherwise start the actual training and test loop.
    :param project_root: The root folder that contains all of the source code that should be executed.
    :param yaml_config_file: The path to the YAML file that contains values to supply into sys.argv.
    :param post_cross_validation_hook: A function to call after waiting for completion of cross validation runs.
    The function is called with the model configuration and the path to the downloaded and merged metrics files.
    :param model_deployment_hook: an optional function for deploying a model in an application-specific way.
    If present, it should take a model config (SegmentationModelBase), an AzureConfig, and an AzureML
    Model as arguments, and return an optional Path and a further object of any type.
    :param command_line_args: command-line arguments to use; if None, use sys.argv.
    """

    def __init__(self,
                 project_root: Path,
                 yaml_config_file: Path,
                 post_cross_validation_hook: Optional[PostCrossValidationHookSignature] = None,
                 model_deployment_hook: Optional[ModelDeploymentHookSignature] = None):
        self.project_root = project_root
        self.yaml_config_file = yaml_config_file
        self.post_cross_validation_hook = post_cross_validation_hook
        self.model_deployment_hook = model_deployment_hook
        # model_config and azure_config are placeholders for now, and are set properly when command line args are
        # parsed.
        self.model_config: Optional[DeepLearningConfig] = None
        self.azure_config: AzureConfig = AzureConfig()
        # This should be typed as LightningContainer, but we don't always have that imported
        self.lightning_container: Any = None

    def parse_and_load_model(self) -> Optional[ParserResult]:
        """
        Parses the command line arguments, and creates configuration objects for the model itself, and for the
        Azure-related parameters. Sets self.azure_config and self.model_config to their proper values. Returns the
        parser output from parsing the model commandline arguments.
        If no "model" argument is provided on the commandline, self.model_config will be set to None, and the return
        value is None.
        """
        # Create a parser that will understand only the args we need for an AzureConfig
        parser1 = create_runner_parser()
        parser_result = parse_args_and_add_yaml_variables(parser1,
                                                          yaml_config_file=self.yaml_config_file,
                                                          project_root=self.project_root,
                                                          fail_on_unknown_args=False)
        azure_config = AzureConfig(**parser_result.args)
        azure_config.project_root = self.project_root
        self.azure_config = azure_config
        self.model_config = None
        self.lightning_container = None
        if not azure_config.model:
            return None
        model_config_loader: ModelConfigLoader = ModelConfigLoader(**parser_result.args)
        # Create the model as per the "model" commandline option. This can return either a built-in config
        # of type DeepLearningConfig, or a LightningContainer.
        config_or_container = model_config_loader.create_model_config_from_name(model_name=azure_config.model)

        def parse_overrides_and_apply(c: object, previous_parser_result: ParserResult) -> ParserResult:
            assert isinstance(c, GenericConfig)
            parser = type(c).create_argparser()
            # For each parser, feed in the unknown settings from the previous parser. All commandline args should
            # be consumed by name, hence fail if there is something that is still unknown.
            parser_result = parse_arguments(parser,
                                            settings_from_yaml=previous_parser_result.unknown_settings_from_yaml,
                                            args=previous_parser_result.unknown,
                                            fail_on_unknown_args=True)
            # Apply the overrides and validate. Overrides can come from either YAML settings or the commandline.
            c.apply_overrides(parser_result.known_settings_from_yaml)
            c.apply_overrides(parser_result.overrides)
            c.validate()
            return parser_result

        # Now create a parser that understands overrides at model/container level.
        parser_result = parse_overrides_and_apply(config_or_container, parser_result)

        if has_torch and isinstance(config_or_container, LightningContainer):
            self.lightning_container = config_or_container
            self.model_config = config_or_container
        elif isinstance(config_or_container, DeepLearningConfig):
            # Built-in InnerEye models: A fake container for these models will be created in MLRunner
            self.model_config = config_or_container
        else:
            raise ValueError(f"Don't know how to handle a loaded configuration of type {type(config_or_container)}")

        if azure_config.extra_code_directory:
            exist = "exists" if Path(azure_config.extra_code_directory).exists() else "does not exist"
            logging.info(f"extra_code_directory is {azure_config.extra_code_directory}, which {exist}")
        else:
            logging.info("extra_code_directory is unset")
        return parser_result

    def _get_property_from_config_or_container(self, name: str) -> Any:
        """
        Reads out a property or attribute from either the model configuration (if that is a built-in InnerEye
        model) or the lightning container.
        :param name: The name of the property to read.
        :return: The property value, coming from either the model config or the container.
        """
        if isinstance(self.model_config, DeepLearningConfig):
            return getattr(self.model_config, name)
        elif self.lightning_container is not None:
            return getattr(self.lightning_container, name)
        else:
            raise ValueError(f"Did not expect config of type {type(self.model_config)} and container of type "
                             f"{type(self.lightning_container)}")

    @property
    def perform_cross_validation(self) -> bool:
        """
        Returns True if cross validation will be be performed as part of the training procedure.
        """
        return self._get_property_from_config_or_container("perform_cross_validation")

    @property
    def azure_dataset_id(self) -> str:
        """
        Returns the name of the Azure dataset that should be used.
        """
        return self._get_property_from_config_or_container("azure_dataset_id")

<<<<<<< HEAD
    @property
    def extra_azure_dataset_ids(self) -> List[str]:
        """
        Returns the name of the Azure dataset that should be used.
        """
        return self._get_property_from_config_or_container("extra_azure_dataset_ids")

    def run(self) -> Tuple[DeepLearningConfig, Optional[Run]]:
=======
    def run(self) -> Tuple[Optional[DeepLearningConfig], Optional[Run]]:
>>>>>>> d5641197
        """
        The main entry point for training and testing models from the commandline. This chooses a model to train
        via a commandline argument, runs training or testing, and writes all required info to disk and logs.
        :return: If submitting to AzureML, returns the model configuration that was used for training,
        including commandline overrides applied (if any).
        """
        # Usually, when we set logging to DEBUG, we want diagnostics about the model
        # build itself, but not the tons of debug information that AzureML submissions create.
        logging_to_stdout(logging.INFO)
        may_initialize_rpdb()
        user_agent.append(azure_util.INNEREYE_SDK_NAME, azure_util.INNEREYE_SDK_VERSION)
        self.parse_and_load_model()
        if self.perform_cross_validation:
            # force hyperdrive usage if performing cross validation
            self.azure_config.hyperdrive = True
        run_object: Optional[Run] = None
        if self.azure_config.azureml:
            run_object = self.submit_to_azureml()
        else:
            self.run_in_situ()
        return self.model_config, run_object

    def submit_to_azureml(self) -> Run:
        """
        Submit a job to AzureML, returning the resulting Run object, or exiting if we were asked to wait for
        completion and the Run did not succeed.
        """
        # The adal package creates a logging.info line each time it gets an authentication token, avoid that.
        logging.getLogger('adal-python').setLevel(logging.WARNING)
        if isinstance(self.model_config, DeepLearningConfig) and not self.azure_dataset_id:
            raise ValueError("When running an InnerEye built-in model in AzureML, the 'azure_dataset_id' "
                             "property must be set.")
        source_config = SourceConfig(
            root_folder=self.project_root,
            entry_script=Path(sys.argv[0]).resolve(),
            conda_dependencies_files=get_all_environment_files(self.project_root),
            hyperdrive_config_func=lambda run_config: self.model_config.get_hyperdrive_config(run_config),
            # For large jobs, upload of results can time out because of large checkpoint files. Default is 600
            upload_timeout_seconds=86400,
        )
        source_config.set_script_params_except_submit_flag()
        azure_run = submit_to_azureml(self.azure_config, source_config, self.azure_dataset_id, self.extra_azure_dataset_ids)
        logging.info("Job submission to AzureML done.")
        if self.azure_config.pytest_mark:
            # The AzureML job can optionally run pytest. Attempt to download it to the current directory.
            # A build step will pick up that file and publish it to Azure DevOps.
            # If pytest_mark is set, this file must exist.
            logging.info("Downloading pytest result file.")
            download_pytest_result(azure_run)
        else:
            logging.info("No pytest_mark present, hence not downloading the pytest result file.")
        # For PR builds where we wait for job completion, the job must have ended in a COMPLETED state.
        if self.azure_config.wait_for_completion and not is_run_and_child_runs_completed(azure_run):
            raise ValueError(f"Run {azure_run.id} in experiment {azure_run.experiment.name} or one of its child "
                             "runs failed.")
        return azure_run

    def run_in_situ(self) -> None:
        """
        Actually run the AzureML job; this method will typically run on an Azure VM.
        """
        # Only set the logging level now. Usually, when we set logging to DEBUG, we want diagnostics about the model
        # build itself, but not the tons of debug information that AzureML submissions create.
        logging_to_stdout(self.azure_config.log_level)
        suppress_logging_noise()
        # For the PR build in AzureML, we can either pytest, or the training of the simple PR model. Running both
        # only works when using DDP_spawn, but that has as a side-effect that it messes up memory consumption of the
        # large models.
        if self.azure_config.pytest_mark:
            outputs_folder = Path.cwd() / fixed_paths.DEFAULT_AML_UPLOAD_DIR
            pytest_passed, results_file_path = run_pytest(self.azure_config.pytest_mark, outputs_folder)
            if not pytest_passed:
                # Terminate if pytest has failed. This makes the smoke test in
                # PR builds fail if pytest fails.
                pytest_failures = f"Not all PyTest tests passed. See {results_file_path}"
                raise ValueError(pytest_failures)
        else:
            # Set environment variables for multi-node training if needed.
            # In particular, the multi-node environment variables should NOT be set in single node
            # training, otherwise this might lead to errors with the c10 distributed backend
            # (https://github.com/microsoft/InnerEye-DeepLearning/issues/395)
            if self.azure_config.num_nodes > 1:
                set_environment_variables_for_multi_node()
            logging.info("Creating the output folder structure.")
            ml_runner = self.create_ml_runner()
            ml_runner.setup()
            ml_runner.start_logging_to_file()
            try:
                ml_runner.run()
            finally:
                disable_logging_to_file()

    def create_ml_runner(self) -> Any:
        """
        Create and return an ML runner using the attributes of this Runner object.
        """
        # This import statement cannot be at the beginning of the file because it will cause import
        # of packages that are not available inside the azure_runner.yml environment, in particular pytorch.
        # That is also why we specify the return type is Any rather than MLRunner.
        from InnerEye.ML.run_ml import MLRunner
        return MLRunner(
            model_config=self.model_config,
            container=self.lightning_container,
            azure_config=self.azure_config,
            project_root=self.project_root,
            post_cross_validation_hook=self.post_cross_validation_hook,
            model_deployment_hook=self.model_deployment_hook)


def default_post_cross_validation_hook(config: ModelConfigBase, root_folder: Path) -> None:
    """
    A function to run after cross validation results have been aggregated, before they are uploaded to AzureML.
    :param config: The configuration of the model that should be trained.
    :param root_folder: The folder with all aggregated and per-split files.
    """
    print(f"Analyzing cross validation results for model {config.model_name}")
    print(f"Expecting all cross validation result files in folder {root_folder}")
    for (file, description) in [
        (DATASET_CSV_FILE_NAME, "Dataset"),
        (METRICS_AGGREGATES_FILE, "Metrics aggregated at epoch level"),
        (FULL_METRICS_DATAFRAME_FILE, "Metrics at subject level")
    ]:
        full_file = root_folder / file
        print(f"{description} (exists={full_file.exists()}): {full_file}")


def run(project_root: Path,
        yaml_config_file: Path,
        post_cross_validation_hook: Optional[PostCrossValidationHookSignature] = None,
        model_deployment_hook: Optional[ModelDeploymentHookSignature] = None) -> \
        Tuple[ModelConfigBase, Optional[Run]]:
    """
    The main entry point for training and testing models from the commandline. This chooses a model to train
    via a commandline argument, runs training or testing, and writes all required info to disk and logs.
    :return: If submitting to AzureML, returns the model configuration that was used for training,
    including commandline overrides applied (if any). For details on the arguments, see the constructor of Runner.
    """
    runner = Runner(project_root, yaml_config_file, post_cross_validation_hook, model_deployment_hook)
    return runner.run()


def main() -> None:
    run(project_root=fixed_paths.repository_root_directory(),
        yaml_config_file=fixed_paths.SETTINGS_YAML_FILE,
        post_cross_validation_hook=default_post_cross_validation_hook)


if __name__ == '__main__':
    main()<|MERGE_RESOLUTION|>--- conflicted
+++ resolved
@@ -215,7 +215,6 @@
         """
         return self._get_property_from_config_or_container("azure_dataset_id")
 
-<<<<<<< HEAD
     @property
     def extra_azure_dataset_ids(self) -> List[str]:
         """
@@ -223,10 +222,7 @@
         """
         return self._get_property_from_config_or_container("extra_azure_dataset_ids")
 
-    def run(self) -> Tuple[DeepLearningConfig, Optional[Run]]:
-=======
     def run(self) -> Tuple[Optional[DeepLearningConfig], Optional[Run]]:
->>>>>>> d5641197
         """
         The main entry point for training and testing models from the commandline. This chooses a model to train
         via a commandline argument, runs training or testing, and writes all required info to disk and logs.
