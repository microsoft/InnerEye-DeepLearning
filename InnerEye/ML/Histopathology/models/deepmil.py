#  ------------------------------------------------------------------------------------------
#  Copyright (c) Microsoft Corporation. All rights reserved.
#  Licensed under the MIT License (MIT). See LICENSE in the repo root for license information.
#  ------------------------------------------------------------------------------------------

import logging
from pathlib import Path
import pandas as pd
import numpy as np
from typing import Any, Callable, Dict, Optional, Tuple, List
import torch

from pytorch_lightning import LightningModule
from torch import Tensor, argmax, mode, nn, no_grad, optim, round
from torchmetrics import AUROC, F1, Accuracy, Precision, Recall

from InnerEye.Common import fixed_paths
from InnerEye.ML.Histopathology.datasets.base_dataset import TilesDataset
from InnerEye.ML.Histopathology.models.encoders import TileEncoder
from InnerEye.ML.Histopathology.utils.metrics_utils import select_k_tiles, plot_slide_noxy, plot_scores_hist, plot_heatmap_slide, plot_slide
from InnerEye.ML.Histopathology.utils.naming import ResultsKey

from monai.data.dataset import Dataset
from InnerEye.ML.Histopathology.utils.viz_utils import load_image_dict
from InnerEye.ML.Histopathology.utils.naming import SlideKey


RESULTS_COLS = [ResultsKey.SLIDE_ID, ResultsKey.TILE_ID, ResultsKey.IMAGE_PATH, ResultsKey.PROB,
                ResultsKey.PRED_LABEL, ResultsKey.TRUE_LABEL, ResultsKey.BAG_ATTN]


def _format_cuda_memory_stats() -> str:
    return (f"GPU {torch.cuda.current_device()} memory: "
            f"{torch.cuda.memory_allocated() / 1024 ** 3:.2f} GB allocated, "
            f"{torch.cuda.memory_reserved() / 1024 ** 3:.2f} GB reserved")


class DeepMILModule(LightningModule):
    """Base class for deep multiple-instance learning"""

    def __init__(self,
                 label_column: str,
                 n_classes: int,
                 encoder: TileEncoder,
                 slide_dataset: Dataset,
                 pooling_layer: Callable[[int, int, int], nn.Module],
                 pool_hidden_dim: int = 128,
                 pool_out_dim: int = 1,
                 class_weights: Optional[Tensor] = None,
                 l_rate: float = 5e-4,
                 weight_decay: float = 1e-4,
                 adam_betas: Tuple[float, float] = (0.9, 0.99),
                 verbose: bool = False,
                 tile_size: int = 224,
                 level: int = 1) -> None:
        """
        :param label_column: Label key for input batch dictionary.
        :param n_classes: Number of output classes for MIL prediction.
        :param encoder: The tile encoder to use for feature extraction. If no encoding is needed,
        you should use `IdentityEncoder`.
        :param pooling_layer: Type of pooling to use in multi-instance aggregation. Should be a
        `torch.nn.Module` constructor accepting input, hidden, and output pooling `int` dimensions.
        :param pool_hidden_dim: Hidden dimension of pooling layer (default=128).
        :param pool_out_dim: Output dimension of pooling layer (default=1).
        :param class_weights: Tensor containing class weights (default=None).
        :param l_rate: Optimiser learning rate.
        :param weight_decay: Weight decay parameter for L2 regularisation.
        :param adam_betas: Beta parameters for Adam optimiser.
        :param verbose: if True statements about memory usage are output at each step
        :param slide_dataset: Slide dataset object, if available.
        :param tile_size: The size of each tile (default=224).
        :param level: The downsampling level (e.g. 0, 1, 2) of the tiles if available (default=1).
        """
        super().__init__()

        # Dataset specific attributes
        self.label_column = label_column
        self.n_classes = n_classes
        self.pool_hidden_dim = pool_hidden_dim
        self.pool_out_dim = pool_out_dim
        self.pooling_layer = pooling_layer
        self.class_weights = class_weights
        self.encoder = encoder
        self.num_encoding = self.encoder.num_encoding

        # Optimiser hyperparameters
        self.l_rate = l_rate
        self.weight_decay = weight_decay
        self.adam_betas = adam_betas

        # Slide specific attributes
        self.slide_dataset = slide_dataset
        self.tile_size = tile_size
        self.level = level

        self.save_hyperparameters()

        self.verbose = verbose

        self.aggregation_fn, self.num_pooling = self.get_pooling()
        self.classifier_fn = self.get_classifier()
        self.loss_fn = self.get_loss()
        self.activation_fn = self.get_activation()

        # Metrics Objects
        self.train_metrics = self.get_metrics()
        self.val_metrics = self.get_metrics()
        self.test_metrics = self.get_metrics()

    def get_pooling(self) -> Tuple[Callable, int]:
        pooling_layer = self.pooling_layer(self.num_encoding,
                                           self.pool_hidden_dim,
                                           self.pool_out_dim)
        num_features = self.num_encoding*self.pool_out_dim
        return pooling_layer, num_features

    def get_classifier(self) -> Callable:
        return nn.Linear(in_features=self.num_pooling,
                         out_features=self.n_classes)

    def get_loss(self) -> Callable:
        if self.n_classes > 1:
<<<<<<< HEAD
            return nn.CrossEntropyLoss(weight=self.class_weights.float())    # type: ignore
=======
            if self.class_weights is None:
                return nn.CrossEntropyLoss()
            else:
                class_weights = self.class_weights.float()
                return nn.CrossEntropyLoss(weight=class_weights)
>>>>>>> 25db2887
        else:
            pos_weight = None
            if self.class_weights is not None:
                pos_weight = Tensor([self.class_weights[1]/(self.class_weights[0]+1e-5)])
            return nn.BCEWithLogitsLoss(pos_weight=pos_weight)

    def get_activation(self) -> Callable:
        if self.n_classes > 1:
            return nn.Softmax()
        else:
            return nn.Sigmoid()

    @staticmethod
    def get_bag_label(labels: Tensor) -> Tensor:
        # Get bag (batch) labels as majority vote
        bag_label = mode(labels).values
        return bag_label.view(1)

    def get_metrics(self) -> nn.ModuleDict:
        if self.n_classes > 1:
            return nn.ModuleDict({'accuracy': Accuracy(num_classes=self.n_classes, average='micro'),
                                  'macro_accuracy': Accuracy(num_classes=self.n_classes, average='macro'),
                                  'weighted_accuracy': Accuracy(num_classes=self.n_classes, average='weighted')})
        else:
            return nn.ModuleDict({'accuracy': Accuracy(),
                                   'auroc': AUROC(num_classes=self.n_classes),
                                   'precision': Precision(),
                                   'recall': Recall(),
                                   'f1score': F1()})

    def log_metrics(self,
                    stage: str) -> None:
        valid_stages = ['train', 'test', 'val']
        if stage not in valid_stages:
            raise Exception(f"Invalid stage. Chose one of {valid_stages}")
        for metric_name, metric_object in self.get_metrics_dict(stage).items():
            self.log(f'{stage}/{metric_name}', metric_object, on_epoch=True, on_step=False, logger=True, sync_dist=True)

    def forward(self, images: Tensor) -> Tuple[Tensor, Tensor]:  # type: ignore
        with no_grad():
            H = self.encoder(images)                        # N X L x 1 x 1
        A, M = self.aggregation_fn(H)                       # A: K x N | M: K x L
        M = M.view(-1, self.num_encoding * self.pool_out_dim)
        Y_prob = self.classifier_fn(M)
        return Y_prob, A

    def configure_optimizers(self) -> optim.Optimizer:
        return optim.Adam(self.parameters(), lr=self.l_rate, weight_decay=self.weight_decay,
                          betas=self.adam_betas)

    def get_metrics_dict(self, stage: str) -> nn.ModuleDict:
        return getattr(self, f'{stage}_metrics')

    def _shared_step(self, batch: Dict, batch_idx: int, stage: str) -> Dict[ResultsKey, Tensor]:
        # The batch dict contains lists of tensors of different sizes, for all bags in the batch.
        # This means we can't stack them along a new axis without padding to the same length.
        # We could alternatively concatenate them, but this would require other changes (e.g. in
        # the attention layers) to correctly split the tensors by bag/slide ID.
        bag_labels_list = []
        bag_logits_list = []
        bag_attn_list = []
        for bag_idx in range(len(batch[self.label_column])):
            images = batch[TilesDataset.IMAGE_COLUMN][bag_idx]
            labels = batch[self.label_column][bag_idx]
            bag_labels_list.append(self.get_bag_label(labels))
            logit, attn = self(images)
            bag_logits_list.append(logit.view(-1))
            bag_attn_list.append(attn)
        bag_logits = torch.stack(bag_logits_list)
        bag_labels = torch.stack(bag_labels_list).view(-1)

        if self.n_classes > 1:
            loss = self.loss_fn(bag_logits, bag_labels.long())
        else:
            loss = self.loss_fn(bag_logits.squeeze(1), bag_labels.float())

        probs = self.activation_fn(bag_logits)
        if self.n_classes > 1:
            preds = argmax(probs, dim=1)
        else:
            preds = round(probs)

        loss = loss.view(-1, 1)
        preds = preds.view(-1, 1)
        probs = probs.view(-1, 1)
        bag_labels = bag_labels.view(-1, 1)

        results = dict()
        for metric_object in self.get_metrics_dict(stage).values():
            metric_object.update(preds, bag_labels)
        results.update({ResultsKey.SLIDE_ID: batch[TilesDataset.SLIDE_ID_COLUMN],
                        ResultsKey.TILE_ID: batch[TilesDataset.TILE_ID_COLUMN],
                        ResultsKey.IMAGE_PATH: batch[TilesDataset.PATH_COLUMN], ResultsKey.LOSS: loss,
                        ResultsKey.PROB: probs, ResultsKey.PRED_LABEL: preds,
                        ResultsKey.TRUE_LABEL: bag_labels, ResultsKey.BAG_ATTN: bag_attn_list,
                        ResultsKey.IMAGE: batch[TilesDataset.IMAGE_COLUMN]})

        if (TilesDataset.TILE_X_COLUMN in batch.keys()) and (TilesDataset.TILE_Y_COLUMN in batch.keys()):
            results.update({ResultsKey.TILE_X: batch[TilesDataset.TILE_X_COLUMN],
                           ResultsKey.TILE_Y: batch[TilesDataset.TILE_Y_COLUMN]}
                           )
        else:
            logging.warning("Coordinates not found in batch. If this is not expected check your input tiles dataset.")

        return results

    def training_step(self, batch: Dict, batch_idx: int) -> Tensor:  # type: ignore
        train_result = self._shared_step(batch, batch_idx, 'train')
        self.log('train/loss', train_result[ResultsKey.LOSS], on_epoch=True, on_step=True, logger=True,
                 sync_dist=True)
        if self.verbose:
            print(f"After loading images batch {batch_idx} -", _format_cuda_memory_stats())
        self.log_metrics('train')
        return train_result[ResultsKey.LOSS]

    def validation_step(self, batch: Dict, batch_idx: int) -> Tensor:  # type: ignore
        val_result = self._shared_step(batch, batch_idx, 'val')
        self.log('val/loss', val_result[ResultsKey.LOSS], on_epoch=True, on_step=True, logger=True,
                 sync_dist=True)
        self.log_metrics('val')
        return val_result[ResultsKey.LOSS]

    def test_step(self, batch: Dict, batch_idx: int) -> Dict[ResultsKey, Any]:   # type: ignore
        test_result = self._shared_step(batch, batch_idx, 'test')
        self.log('test/loss', test_result[ResultsKey.LOSS], on_epoch=True, on_step=True, logger=True,
                 sync_dist=True)
        self.log_metrics('test')
        return test_result

    def test_epoch_end(self, outputs: List[Dict[str, Any]]) -> None:  # type: ignore
        # outputs object consists of a list of dictionaries (of metadata and results, including encoded features)
        # It can be indexed as outputs[batch_idx][batch_key][bag_idx][tile_idx]
        # example of batch_key ResultsKey.SLIDE_ID_COL
        # for batch keys that contains multiple values for slides e.g. ResultsKey.BAG_ATTN_COL
        # outputs[batch_idx][batch_key][bag_idx][tile_idx]
        # contains the tile value

        # collate the batches
        results: Dict[str, List[Any]] = {}
        [results.update({col: []}) for col in outputs[0].keys()]
        for key in results.keys():
            for batch_id in range(len(outputs)):
                results[key] += outputs[batch_id][key]

        print("Saving outputs ...")
        # collate at slide level
        list_slide_dicts = []
        list_encoded_features = []
        # any column can be used here, the assumption is that the first dimension is the N of slides
        for slide_idx in range(len(results[ResultsKey.SLIDE_ID])):
            slide_dict = dict()
            for key in results.keys():
                if key not in [ResultsKey.IMAGE, ResultsKey.LOSS]:
                    slide_dict[key] = results[key][slide_idx]
            list_slide_dicts.append(slide_dict)
            list_encoded_features.append(results[ResultsKey.IMAGE][slide_idx])

        outputs_path = fixed_paths.repository_parent_directory() / 'outputs'
        print(f"Metrics results will be output to {outputs_path}")
        outputs_fig_path = outputs_path / 'fig'
        csv_filename = outputs_path / 'test_output.csv'
        encoded_features_filename = outputs_path / 'test_encoded_features.pickle'

        # Collect the list of dictionaries in a list of pandas dataframe and save
        df_list = []
        for slide_dict in list_slide_dicts:
            slide_dict = self.normalize_dict_for_df(slide_dict, use_gpu=False)
            df_list.append(pd.DataFrame.from_dict(slide_dict))
        df = pd.concat(df_list, ignore_index=True)
        df.to_csv(csv_filename, mode='w', header=True)

        # Collect all features in a list and save
        features_list = self.move_list_to_device(list_encoded_features, use_gpu=False)
        torch.save(features_list, encoded_features_filename)

        print("Selecting tiles ...")
        fn_top_tiles = select_k_tiles(results, n_slides=10, label=1, n_tiles=10, select=('lowest_pred', 'highest_att'))
        fn_bottom_tiles = select_k_tiles(results, n_slides=10, label=1, n_tiles=10, select=('lowest_pred', 'lowest_att'))
        tp_top_tiles = select_k_tiles(results, n_slides=10, label=1, n_tiles=10, select=('highest_pred', 'highest_att'))
        tp_bottom_tiles = select_k_tiles(results, n_slides=10, label=1, n_tiles=10, select=('highest_pred', 'lowest_att'))
        report_cases = {'TP': [tp_top_tiles, tp_bottom_tiles], 'FN': [fn_top_tiles, fn_bottom_tiles]}

        for key in report_cases.keys():
<<<<<<< HEAD
            print(f"Plotting {key} (tiles, thumbnails, attention heatmaps)...")
            output_path = Path(fixed_paths.repository_root_directory(), f'outputs/fig/{key}/')
            Path(output_path).mkdir(parents=True, exist_ok=True)
=======
            print(f"Plotting {key} ...")
            key_folder_path = outputs_fig_path / f'{key}'
            Path(key_folder_path).mkdir(parents=True, exist_ok=True)
>>>>>>> 25db2887
            nslides = len(report_cases[key][0])
            for i in range(nslides):
                slide, score, paths, top_attn = report_cases[key][0][i]
                fig = plot_slide_noxy(slide, score, paths, top_attn, key + '_top', ncols=4)
                figpath = Path(key_folder_path, f'{slide}_top.png')
                fig.savefig(figpath, bbox_inches='tight')

                slide, score, paths, bottom_attn = report_cases[key][1][i]
                fig = plot_slide_noxy(slide, score, paths, bottom_attn, key + '_bottom', ncols=4)
                figpath = Path(key_folder_path, f'{slide}_bottom.png')
                fig.savefig(figpath, bbox_inches='tight')
                if len(self.slide_dataset) > 0:
                    slide_dict = list(filter(lambda entry: entry[SlideKey.SLIDE_ID] == slide, self.slide_dataset))[0]  # type: ignore
                    load_image_dict(slide_dict, level=self.level, margin=0)
                    slide_image = slide_dict[SlideKey.IMAGE]
                    location_bbox = slide_dict['location']

                    fig = plot_slide(slide_image=slide_image, scale=1.0)
                    figpath = Path(output_path, f'{slide}_thumbnail.png')
                    fig.savefig(figpath, bbox_inches='tight')

                    fig = plot_heatmap_slide(slide=slide, slide_image=slide_image, results=results, 
                                            location_bbox=location_bbox, tile_size=self.tile_size, level=slide_dict['level'])
                    figpath = Path(output_path, f'{slide}_heatmap.png')
                    fig.savefig(figpath, bbox_inches='tight')

        print("Plotting histogram ...")
        fig = plot_scores_hist(results)
        fig.savefig(outputs_fig_path / 'hist_scores.png', bbox_inches='tight')

    @staticmethod
    def normalize_dict_for_df(dict_old: Dict[str, Any], use_gpu: bool) -> Dict:
        # slide-level dictionaries are processed by making value dimensions uniform and converting to numpy arrays.
        # these steps are required to convert the dictionary to pandas dataframe.
        device = 'cuda' if use_gpu else 'cpu'
        dict_new = dict()
        for key, value in dict_old.items():
            if isinstance(value, Tensor):
                value = value.squeeze(0).to(device).numpy()
                if value.ndim == 0:
                    bag_size = len(dict_old[ResultsKey.SLIDE_ID])
                    value = np.full(bag_size, fill_value=value)
            dict_new[key] = value
        return dict_new

    @staticmethod
    def move_list_to_device(list_encoded_features: List, use_gpu: bool) -> List:
        # a list of features on cpu obtained from original list on gpu
        features_list = []
        device = 'cuda' if use_gpu else 'cpu'
        for feature in list_encoded_features:
            feature = feature.squeeze(0).to(device)
            features_list.append(feature)
        return features_list<|MERGE_RESOLUTION|>--- conflicted
+++ resolved
@@ -120,15 +120,11 @@
 
     def get_loss(self) -> Callable:
         if self.n_classes > 1:
-<<<<<<< HEAD
-            return nn.CrossEntropyLoss(weight=self.class_weights.float())    # type: ignore
-=======
             if self.class_weights is None:
                 return nn.CrossEntropyLoss()
             else:
                 class_weights = self.class_weights.float()
                 return nn.CrossEntropyLoss(weight=class_weights)
->>>>>>> 25db2887
         else:
             pos_weight = None
             if self.class_weights is not None:
@@ -312,15 +308,9 @@
         report_cases = {'TP': [tp_top_tiles, tp_bottom_tiles], 'FN': [fn_top_tiles, fn_bottom_tiles]}
 
         for key in report_cases.keys():
-<<<<<<< HEAD
             print(f"Plotting {key} (tiles, thumbnails, attention heatmaps)...")
-            output_path = Path(fixed_paths.repository_root_directory(), f'outputs/fig/{key}/')
-            Path(output_path).mkdir(parents=True, exist_ok=True)
-=======
-            print(f"Plotting {key} ...")
             key_folder_path = outputs_fig_path / f'{key}'
             Path(key_folder_path).mkdir(parents=True, exist_ok=True)
->>>>>>> 25db2887
             nslides = len(report_cases[key][0])
             for i in range(nslides):
                 slide, score, paths, top_attn = report_cases[key][0][i]
@@ -339,12 +329,12 @@
                     location_bbox = slide_dict['location']
 
                     fig = plot_slide(slide_image=slide_image, scale=1.0)
-                    figpath = Path(output_path, f'{slide}_thumbnail.png')
+                    figpath = Path(key_folder_path, f'{slide}_thumbnail.png')
                     fig.savefig(figpath, bbox_inches='tight')
 
                     fig = plot_heatmap_slide(slide=slide, slide_image=slide_image, results=results, 
                                             location_bbox=location_bbox, tile_size=self.tile_size, level=slide_dict['level'])
-                    figpath = Path(output_path, f'{slide}_heatmap.png')
+                    figpath = Path(key_folder_path, f'{slide}_heatmap.png')
                     fig.savefig(figpath, bbox_inches='tight')
 
         print("Plotting histogram ...")
