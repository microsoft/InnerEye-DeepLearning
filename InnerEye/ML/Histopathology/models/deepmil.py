#  ------------------------------------------------------------------------------------------
#  Copyright (c) Microsoft Corporation. All rights reserved.
#  Licensed under the MIT License (MIT). See LICENSE in the repo root for license information.
#  ------------------------------------------------------------------------------------------

import logging
from pathlib import Path
import pandas as pd
import numpy as np
from typing import Any, Callable, Dict, Optional, Tuple, List
import torch
import matplotlib.pyplot as plt
import more_itertools as mi

from pytorch_lightning import LightningModule
from torch import Tensor, argmax, mode, nn, no_grad, optim, round
from torchmetrics import AUROC, F1, Accuracy, Precision, Recall

from InnerEye.Common import fixed_paths
from InnerEye.ML.Histopathology.datasets.base_dataset import TilesDataset, SlidesDataset
from InnerEye.ML.Histopathology.models.encoders import TileEncoder
from InnerEye.ML.Histopathology.utils.metrics_utils import select_k_tiles, plot_attention_tiles, plot_scores_hist, plot_heatmap_overlay, plot_slide
from InnerEye.ML.Histopathology.utils.naming import ResultsKey

from InnerEye.ML.Histopathology.utils.viz_utils import load_image_dict
from InnerEye.ML.Histopathology.utils.naming import SlideKey


RESULTS_COLS = [ResultsKey.SLIDE_ID, ResultsKey.TILE_ID, ResultsKey.IMAGE_PATH, ResultsKey.PROB,
                ResultsKey.PRED_LABEL, ResultsKey.TRUE_LABEL, ResultsKey.BAG_ATTN]


def _format_cuda_memory_stats() -> str:
    return (f"GPU {torch.cuda.current_device()} memory: "
            f"{torch.cuda.memory_allocated() / 1024 ** 3:.2f} GB allocated, "
            f"{torch.cuda.memory_reserved() / 1024 ** 3:.2f} GB reserved")


class DeepMILModule(LightningModule):
    """Base class for deep multiple-instance learning"""

    def __init__(self,
                 label_column: str,
                 n_classes: int,
                 encoder: TileEncoder,
                 pooling_layer: Callable[[int, int, int], nn.Module],
                 pool_hidden_dim: int = 128,
                 pool_out_dim: int = 1,
                 class_weights: Optional[Tensor] = None,
                 l_rate: float = 5e-4,
                 weight_decay: float = 1e-4,
                 adam_betas: Tuple[float, float] = (0.9, 0.99),
                 verbose: bool = False,
                 slide_dataset: SlidesDataset = None,                
                 tile_size: int = 224,
                 level: int = 1) -> None:
        """
        :param label_column: Label key for input batch dictionary.
        :param n_classes: Number of output classes for MIL prediction.
        :param encoder: The tile encoder to use for feature extraction. If no encoding is needed,
        you should use `IdentityEncoder`.
        :param pooling_layer: Type of pooling to use in multi-instance aggregation. Should be a
        `torch.nn.Module` constructor accepting input, hidden, and output pooling `int` dimensions.
        :param pool_hidden_dim: Hidden dimension of pooling layer (default=128).
        :param pool_out_dim: Output dimension of pooling layer (default=1).
        :param class_weights: Tensor containing class weights (default=None).
        :param l_rate: Optimiser learning rate.
        :param weight_decay: Weight decay parameter for L2 regularisation.
        :param adam_betas: Beta parameters for Adam optimiser.
        :param verbose: if True statements about memory usage are output at each step
        :param slide_dataset: Slide dataset object, if available.
        :param tile_size: The size of each tile (default=224).
        :param level: The downsampling level (e.g. 0, 1, 2) of the tiles if available (default=1).
        """
        super().__init__()

        # Dataset specific attributes
        self.label_column = label_column
        self.n_classes = n_classes
        self.pool_hidden_dim = pool_hidden_dim
        self.pool_out_dim = pool_out_dim
        self.pooling_layer = pooling_layer
        self.class_weights = class_weights
        self.encoder = encoder
        self.num_encoding = self.encoder.num_encoding

        # Optimiser hyperparameters
        self.l_rate = l_rate
        self.weight_decay = weight_decay
        self.adam_betas = adam_betas

        # Slide specific attributes
        self.slide_dataset = slide_dataset
        self.tile_size = tile_size
        self.level = level

        self.save_hyperparameters()

        self.verbose = verbose

        self.aggregation_fn, self.num_pooling = self.get_pooling()
        self.classifier_fn = self.get_classifier()
        self.loss_fn = self.get_loss()
        self.activation_fn = self.get_activation()

        # Metrics Objects
        self.train_metrics = self.get_metrics()
        self.val_metrics = self.get_metrics()
        self.test_metrics = self.get_metrics()

    def get_pooling(self) -> Tuple[Callable, int]:
        pooling_layer = self.pooling_layer(self.num_encoding,
                                           self.pool_hidden_dim,
                                           self.pool_out_dim)
        num_features = self.num_encoding*self.pool_out_dim
        return pooling_layer, num_features

    def get_classifier(self) -> Callable:
        return nn.Linear(in_features=self.num_pooling,
                         out_features=self.n_classes)

    def get_loss(self) -> Callable:
        if self.n_classes > 1:
            if self.class_weights is None:
                return nn.CrossEntropyLoss()
            else:
                class_weights = self.class_weights.float()
                return nn.CrossEntropyLoss(weight=class_weights)
        else:
            pos_weight = None
            if self.class_weights is not None:
                pos_weight = Tensor([self.class_weights[1]/(self.class_weights[0]+1e-5)])
            return nn.BCEWithLogitsLoss(pos_weight=pos_weight)

    def get_activation(self) -> Callable:
        if self.n_classes > 1:
            return nn.Softmax()
        else:
            return nn.Sigmoid()

    @staticmethod
    def get_bag_label(labels: Tensor) -> Tensor:
        # Get bag (batch) labels as majority vote
        bag_label = mode(labels).values
        return bag_label.view(1)

    def get_metrics(self) -> nn.ModuleDict:
        if self.n_classes > 1:
            return nn.ModuleDict({'accuracy': Accuracy(num_classes=self.n_classes, average='micro'),
                                  'macro_accuracy': Accuracy(num_classes=self.n_classes, average='macro'),
                                  'weighted_accuracy': Accuracy(num_classes=self.n_classes, average='weighted')})
        else:
            return nn.ModuleDict({'accuracy': Accuracy(),
                                   'auroc': AUROC(num_classes=self.n_classes),
                                   'precision': Precision(),
                                   'recall': Recall(),
                                   'f1score': F1()})

    def log_metrics(self,
                    stage: str) -> None:
        valid_stages = ['train', 'test', 'val']
        if stage not in valid_stages:
            raise Exception(f"Invalid stage. Chose one of {valid_stages}")
        for metric_name, metric_object in self.get_metrics_dict(stage).items():
            self.log(f'{stage}/{metric_name}', metric_object, on_epoch=True, on_step=False, logger=True, sync_dist=True)

    def forward(self, images: Tensor) -> Tuple[Tensor, Tensor]:  # type: ignore
        with no_grad():
            H = self.encoder(images)                        # N X L x 1 x 1
        A, M = self.aggregation_fn(H)                       # A: K x N | M: K x L
        M = M.view(-1, self.num_encoding * self.pool_out_dim)
        Y_prob = self.classifier_fn(M)
        return Y_prob, A

    def configure_optimizers(self) -> optim.Optimizer:
        return optim.Adam(self.parameters(), lr=self.l_rate, weight_decay=self.weight_decay,
                          betas=self.adam_betas)

    def get_metrics_dict(self, stage: str) -> nn.ModuleDict:
        return getattr(self, f'{stage}_metrics')

    def _shared_step(self, batch: Dict, batch_idx: int, stage: str) -> Dict[ResultsKey, Tensor]:
        # The batch dict contains lists of tensors of different sizes, for all bags in the batch.
        # This means we can't stack them along a new axis without padding to the same length.
        # We could alternatively concatenate them, but this would require other changes (e.g. in
        # the attention layers) to correctly split the tensors by bag/slide ID.
        bag_labels_list = []
        bag_logits_list = []
        bag_attn_list = []
        for bag_idx in range(len(batch[self.label_column])):
            images = batch[TilesDataset.IMAGE_COLUMN][bag_idx]
            labels = batch[self.label_column][bag_idx]
            bag_labels_list.append(self.get_bag_label(labels))
            logit, attn = self(images)
            bag_logits_list.append(logit.view(-1))
            bag_attn_list.append(attn)
        bag_logits = torch.stack(bag_logits_list)
        bag_labels = torch.stack(bag_labels_list).view(-1)

        if self.n_classes > 1:
            loss = self.loss_fn(bag_logits, bag_labels.long())
        else:
            loss = self.loss_fn(bag_logits.squeeze(1), bag_labels.float())

        probs = self.activation_fn(bag_logits)
        if self.n_classes > 1:
            preds = argmax(probs, dim=1)
        else:
            preds = round(probs)

        loss = loss.view(-1, 1)
        preds = preds.view(-1, 1)
        probs = probs.view(-1, 1)
        bag_labels = bag_labels.view(-1, 1)

        results = dict()
        for metric_object in self.get_metrics_dict(stage).values():
            metric_object.update(preds, bag_labels)
        results.update({ResultsKey.SLIDE_ID: batch[TilesDataset.SLIDE_ID_COLUMN],
                        ResultsKey.TILE_ID: batch[TilesDataset.TILE_ID_COLUMN],
                        ResultsKey.IMAGE_PATH: batch[TilesDataset.PATH_COLUMN], ResultsKey.LOSS: loss,
                        ResultsKey.PROB: probs, ResultsKey.PRED_LABEL: preds,
                        ResultsKey.TRUE_LABEL: bag_labels, ResultsKey.BAG_ATTN: bag_attn_list,
                        ResultsKey.IMAGE: batch[TilesDataset.IMAGE_COLUMN]})

        if (TilesDataset.TILE_X_COLUMN in batch.keys()) and (TilesDataset.TILE_Y_COLUMN in batch.keys()):
            results.update({ResultsKey.TILE_X: batch[TilesDataset.TILE_X_COLUMN],
                           ResultsKey.TILE_Y: batch[TilesDataset.TILE_Y_COLUMN]}
                           )
        else:
            logging.warning("Coordinates not found in batch. If this is not expected check your input tiles dataset.")

        return results

    def training_step(self, batch: Dict, batch_idx: int) -> Tensor:  # type: ignore
        train_result = self._shared_step(batch, batch_idx, 'train')
        self.log('train/loss', train_result[ResultsKey.LOSS], on_epoch=True, on_step=True, logger=True,
                 sync_dist=True)
        if self.verbose:
            print(f"After loading images batch {batch_idx} -", _format_cuda_memory_stats())
        self.log_metrics('train')
        return train_result[ResultsKey.LOSS]

    def validation_step(self, batch: Dict, batch_idx: int) -> Tensor:  # type: ignore
        val_result = self._shared_step(batch, batch_idx, 'val')
        self.log('val/loss', val_result[ResultsKey.LOSS], on_epoch=True, on_step=True, logger=True,
                 sync_dist=True)
        self.log_metrics('val')
        return val_result[ResultsKey.LOSS]

    def test_step(self, batch: Dict, batch_idx: int) -> Dict[ResultsKey, Any]:   # type: ignore
        test_result = self._shared_step(batch, batch_idx, 'test')
        self.log('test/loss', test_result[ResultsKey.LOSS], on_epoch=True, on_step=True, logger=True,
                 sync_dist=True)
        self.log_metrics('test')
        return test_result

    def test_epoch_end(self, outputs: List[Dict[str, Any]]) -> None:  # type: ignore
        # outputs object consists of a list of dictionaries (of metadata and results, including encoded features)
        # It can be indexed as outputs[batch_idx][batch_key][bag_idx][tile_idx]
        # example of batch_key ResultsKey.SLIDE_ID_COL
        # for batch keys that contains multiple values for slides e.g. ResultsKey.BAG_ATTN_COL
        # outputs[batch_idx][batch_key][bag_idx][tile_idx]
        # contains the tile value

        # collate the batches
        results: Dict[str, List[Any]] = {}
        [results.update({col: []}) for col in outputs[0].keys()]
        for key in results.keys():
            for batch_id in range(len(outputs)):
                results[key] += outputs[batch_id][key]

        print("Saving outputs ...")
        # collate at slide level
        list_slide_dicts = []
        list_encoded_features = []
        # any column can be used here, the assumption is that the first dimension is the N of slides
        for slide_idx in range(len(results[ResultsKey.SLIDE_ID])):
            slide_dict = dict()
            for key in results.keys():
                if key not in [ResultsKey.IMAGE, ResultsKey.LOSS]:
                    slide_dict[key] = results[key][slide_idx]
            list_slide_dicts.append(slide_dict)
            list_encoded_features.append(results[ResultsKey.IMAGE][slide_idx])

        outputs_path = fixed_paths.repository_parent_directory() / 'outputs'
        print(f"Metrics results will be output to {outputs_path}")
        outputs_fig_path = outputs_path / 'fig'
        csv_filename = outputs_path / 'test_output.csv'
        encoded_features_filename = outputs_path / 'test_encoded_features.pickle'

        # Collect the list of dictionaries in a list of pandas dataframe and save
        df_list = []
        for slide_dict in list_slide_dicts:
            slide_dict = self.normalize_dict_for_df(slide_dict, use_gpu=False)
            df_list.append(pd.DataFrame.from_dict(slide_dict))
        df = pd.concat(df_list, ignore_index=True)
        df.to_csv(csv_filename, mode='w', header=True)

        # Collect all features in a list and save
        features_list = self.move_list_to_device(list_encoded_features, use_gpu=False)
        torch.save(features_list, encoded_features_filename)

        print("Selecting tiles ...")
        fn_top_tiles = select_k_tiles(results, n_slides=10, label=1, n_tiles=10, select=('lowest_pred', 'highest_att'))
        fn_bottom_tiles = select_k_tiles(results, n_slides=10, label=1, n_tiles=10, select=('lowest_pred', 'lowest_att'))
        tp_top_tiles = select_k_tiles(results, n_slides=10, label=1, n_tiles=10, select=('highest_pred', 'highest_att'))
        tp_bottom_tiles = select_k_tiles(results, n_slides=10, label=1, n_tiles=10, select=('highest_pred', 'lowest_att'))
        report_cases = {'TP': [tp_top_tiles, tp_bottom_tiles], 'FN': [fn_top_tiles, fn_bottom_tiles]}

        for key in report_cases.keys():
<<<<<<< HEAD
            print(f"Plotting {key} ...")
=======
            print(f"Plotting {key} (tiles, thumbnails, attention heatmaps)...")
>>>>>>> 0b8fe32b
            key_folder_path = outputs_fig_path / f'{key}'
            Path(key_folder_path).mkdir(parents=True, exist_ok=True)
            nslides = len(report_cases[key][0])
            for i in range(nslides):
                slide, score, paths, top_attn = report_cases[key][0][i]
<<<<<<< HEAD
                fig = plot_slide_noxy(slide, score, paths, top_attn, key + '_top', ncols=4)
                figpath = Path(key_folder_path, f'{slide}_top.png')
                fig.savefig(figpath, bbox_inches='tight')

                slide, score, paths, bottom_attn = report_cases[key][1][i]
                fig = plot_slide_noxy(slide, score, paths, bottom_attn, key + '_bottom', ncols=4)
                figpath = Path(key_folder_path, f'{slide}_bottom.png')
                fig.savefig(figpath, bbox_inches='tight')

        print("Plotting histogram ...")
        fig = plot_scores_hist(results)
        fig.savefig(outputs_fig_path / 'hist_scores.png', bbox_inches='tight')
=======
                fig = plot_attention_tiles(slide, score, paths, top_attn, key + '_top', ncols=4)
                self.save_figure(fig=fig, figpath=Path(key_folder_path, f'{slide}_top.png'))

                slide, score, paths, bottom_attn = report_cases[key][1][i]
                fig = plot_attention_tiles(slide, score, paths, bottom_attn, key + '_bottom', ncols=4)
                self.save_figure(fig=fig, figpath=Path(key_folder_path, f'{slide}_bottom.png'))

                if self.slide_dataset is not None:
                    slide_dict = mi.first_true(self.slide_dataset, pred=lambda entry: entry[SlideKey.SLIDE_ID] == slide)  # type: ignore
                    _ = load_image_dict(slide_dict, level=self.level, margin=0)                                           # type: ignore                    
                    slide_image = slide_dict[SlideKey.IMAGE]
                    location_bbox = slide_dict[SlideKey.LOCATION]

                    fig = plot_slide(slide_image=slide_image, scale=1.0)
                    self.save_figure(fig=fig, figpath=Path(key_folder_path, f'{slide}_thumbnail.png'))
                    fig = plot_heatmap_overlay(slide=slide, slide_image=slide_image, results=results, 
                                            location_bbox=location_bbox, tile_size=self.tile_size, level=self.level)
                    self.save_figure(fig=fig, figpath=Path(key_folder_path, f'{slide}_heatmap.png'))

        print("Plotting histogram ...")
        fig = plot_scores_hist(results)
        self.save_figure(fig=fig, figpath=outputs_fig_path / 'hist_scores.png')

    @staticmethod
    def save_figure(fig: plt.figure, figpath: Path) -> None:
        fig.savefig(figpath, bbox_inches='tight')
>>>>>>> 0b8fe32b

    @staticmethod
    def normalize_dict_for_df(dict_old: Dict[str, Any], use_gpu: bool) -> Dict:
        # slide-level dictionaries are processed by making value dimensions uniform and converting to numpy arrays.
        # these steps are required to convert the dictionary to pandas dataframe.
        device = 'cuda' if use_gpu else 'cpu'
        dict_new = dict()
        for key, value in dict_old.items():
            if isinstance(value, Tensor):
                value = value.squeeze(0).to(device).numpy()
                if value.ndim == 0:
                    bag_size = len(dict_old[ResultsKey.SLIDE_ID])
                    value = np.full(bag_size, fill_value=value)
            dict_new[key] = value
        return dict_new

    @staticmethod
    def move_list_to_device(list_encoded_features: List, use_gpu: bool) -> List:
        # a list of features on cpu obtained from original list on gpu
        features_list = []
        device = 'cuda' if use_gpu else 'cpu'
        for feature in list_encoded_features:
            feature = feature.squeeze(0).to(device)
            features_list.append(feature)
        return features_list<|MERGE_RESOLUTION|>--- conflicted
+++ resolved
@@ -51,7 +51,7 @@
                  weight_decay: float = 1e-4,
                  adam_betas: Tuple[float, float] = (0.9, 0.99),
                  verbose: bool = False,
-                 slide_dataset: SlidesDataset = None,                
+                 slide_dataset: SlidesDataset = None,
                  tile_size: int = 224,
                  level: int = 1) -> None:
         """
@@ -309,30 +309,12 @@
         report_cases = {'TP': [tp_top_tiles, tp_bottom_tiles], 'FN': [fn_top_tiles, fn_bottom_tiles]}
 
         for key in report_cases.keys():
-<<<<<<< HEAD
-            print(f"Plotting {key} ...")
-=======
             print(f"Plotting {key} (tiles, thumbnails, attention heatmaps)...")
->>>>>>> 0b8fe32b
             key_folder_path = outputs_fig_path / f'{key}'
             Path(key_folder_path).mkdir(parents=True, exist_ok=True)
             nslides = len(report_cases[key][0])
             for i in range(nslides):
                 slide, score, paths, top_attn = report_cases[key][0][i]
-<<<<<<< HEAD
-                fig = plot_slide_noxy(slide, score, paths, top_attn, key + '_top', ncols=4)
-                figpath = Path(key_folder_path, f'{slide}_top.png')
-                fig.savefig(figpath, bbox_inches='tight')
-
-                slide, score, paths, bottom_attn = report_cases[key][1][i]
-                fig = plot_slide_noxy(slide, score, paths, bottom_attn, key + '_bottom', ncols=4)
-                figpath = Path(key_folder_path, f'{slide}_bottom.png')
-                fig.savefig(figpath, bbox_inches='tight')
-
-        print("Plotting histogram ...")
-        fig = plot_scores_hist(results)
-        fig.savefig(outputs_fig_path / 'hist_scores.png', bbox_inches='tight')
-=======
                 fig = plot_attention_tiles(slide, score, paths, top_attn, key + '_top', ncols=4)
                 self.save_figure(fig=fig, figpath=Path(key_folder_path, f'{slide}_top.png'))
 
@@ -342,13 +324,13 @@
 
                 if self.slide_dataset is not None:
                     slide_dict = mi.first_true(self.slide_dataset, pred=lambda entry: entry[SlideKey.SLIDE_ID] == slide)  # type: ignore
-                    _ = load_image_dict(slide_dict, level=self.level, margin=0)                                           # type: ignore                    
+                    _ = load_image_dict(slide_dict, level=self.level, margin=0)                                           # type: ignore
                     slide_image = slide_dict[SlideKey.IMAGE]
                     location_bbox = slide_dict[SlideKey.LOCATION]
 
                     fig = plot_slide(slide_image=slide_image, scale=1.0)
                     self.save_figure(fig=fig, figpath=Path(key_folder_path, f'{slide}_thumbnail.png'))
-                    fig = plot_heatmap_overlay(slide=slide, slide_image=slide_image, results=results, 
+                    fig = plot_heatmap_overlay(slide=slide, slide_image=slide_image, results=results,
                                             location_bbox=location_bbox, tile_size=self.tile_size, level=self.level)
                     self.save_figure(fig=fig, figpath=Path(key_folder_path, f'{slide}_heatmap.png'))
 
@@ -359,7 +341,6 @@
     @staticmethod
     def save_figure(fig: plt.figure, figpath: Path) -> None:
         fig.savefig(figpath, bbox_inches='tight')
->>>>>>> 0b8fe32b
 
     @staticmethod
     def normalize_dict_for_df(dict_old: Dict[str, Any], use_gpu: bool) -> Dict:
