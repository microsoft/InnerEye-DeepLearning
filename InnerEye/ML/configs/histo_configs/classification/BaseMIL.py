--- conflicted
+++ resolved
@@ -27,12 +27,9 @@
 class BaseMIL(LightningContainer):
     # Model parameters:
     pooling_type: str = param.String(doc="Name of the pooling layer class to use.")
-<<<<<<< HEAD
     is_finetune: bool = param.Boolean(doc="Whether to fine-tune the encoder. Options:"
                                       "`False` (default), or `True`.")
-=======
     dropout_rate: Optional[float] = param.Number(None, bounds=(0, 1), doc="Pre-classifier dropout rate.")
->>>>>>> eda76357
     # l_rate, weight_decay, adam_betas are already declared in OptimizerParams superclass
 
     # Encoder parameters:
