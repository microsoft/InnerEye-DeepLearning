#  ------------------------------------------------------------------------------------------
#  Copyright (c) Microsoft Corporation. All rights reserved.
#  Licensed under the MIT License (MIT). See LICENSE in the repo root for license information.
#  ------------------------------------------------------------------------------------------

"""BaseMIL is an abstract container defining basic functionality for running MIL experiments.
It is responsible for instantiating the encoder and full DeepMIL model. Subclasses should define
their datamodules and configure experiment-specific parameters.
"""
from pathlib import Path
from typing import Type  # noqa

import param
from torch import nn
from torchvision.models.resnet import resnet18

from health_ml.networks.layers.attention_layers import AttentionLayer, GatedAttentionLayer
from InnerEye.ML.lightning_container import LightningContainer
from InnerEye.ML.Histopathology.datasets.base_dataset import SlidesDataset
from InnerEye.ML.Histopathology.datamodules.base_module import CacheMode, CacheLocation, TilesDataModule
from InnerEye.ML.Histopathology.models.deepmil import DeepMILModule
from InnerEye.ML.Histopathology.models.encoders import (HistoSSLEncoder, IdentityEncoder,
                                                        ImageNetEncoder, ImageNetSimCLREncoder,
                                                        InnerEyeSSLEncoder, TileEncoder)


class BaseMIL(LightningContainer):
    # Model parameters:
    pooling_type: str = param.String(doc="Name of the pooling layer class to use.")
    # l_rate, weight_decay, adam_betas are already declared in OptimizerParams superclass

    # Encoder parameters:
    encoder_type: str = param.String(doc="Name of the encoder class to use.")
    tile_size: int = param.Integer(224, bounds=(1, None), doc="Tile width/height, in pixels.")
    n_channels: int = param.Integer(3, bounds=(1, None), doc="Number of channels in the tile.")

    # Data module parameters:
    batch_size: int = param.Integer(8, bounds=(1, None), doc="Number of slides to load per batch.")
    max_bag_size: int = param.Integer(1000, bounds=(0, None),
                                      doc="Upper bound on number of tiles in each loaded bag. "
                                          "If 0 (default), will return all samples in each bag. "
                                          "If > 0, bags larger than `max_bag_size` will yield "
                                          "random subsets of instances.")
    cache_mode: CacheMode = param.ClassSelector(default=CacheMode.NONE, class_=CacheMode,
                                                doc="The type of caching to perform: "
                                                    "'memory' (default), 'disk', or 'none'.")
<<<<<<< HEAD
    save_precache: bool = param.Boolean(False, doc="Whether to pre-cache the entire transformed "
                                                  "dataset upfront and save it to disk.")
=======
    precache_location: str = param.ClassSelector(default=CacheLocation.NONE, class_=CacheLocation,
                                                 doc="Whether to pre-cache the entire transformed dataset upfront "
                                                 "and save it to disk and if re-load in cpu or gpu. Options:"
                                                 "`none` (default),`cpu`, `gpu`")
    encoding_chunk_size: int = param.Integer(0, doc="If > 0 performs encoding in chunks, by loading"
                                                     "enconding_chunk_size tiles per chunk")
>>>>>>> fb258d5c
    # local_dataset (used as data module root_path) is declared in DatasetParams superclass

    @property
    def cache_dir(self) -> Path:
        raise NotImplementedError

    def setup(self) -> None:
        if self.encoder_type == InnerEyeSSLEncoder.__name__:
            raise NotImplementedError("InnerEyeSSLEncoder requires a pre-trained checkpoint.")

        self.encoder = self.get_encoder()
        self.encoder.cuda()
        self.encoder.eval()

    def get_encoder(self) -> TileEncoder:
        if self.encoder_type == ImageNetEncoder.__name__:
            return ImageNetEncoder(feature_extraction_model=resnet18,
                                   tile_size=self.tile_size, n_channels=self.n_channels)

        elif self.encoder_type == ImageNetSimCLREncoder.__name__:
            return ImageNetSimCLREncoder(tile_size=self.tile_size, n_channels=self.n_channels)

        elif self.encoder_type == HistoSSLEncoder.__name__:
            return HistoSSLEncoder(tile_size=self.tile_size, n_channels=self.n_channels)

        elif self.encoder_type == InnerEyeSSLEncoder.__name__:
            return InnerEyeSSLEncoder(pl_checkpoint_path=self.downloader.local_checkpoint_path,
                                      tile_size=self.tile_size, n_channels=self.n_channels)

        else:
            raise ValueError(f"Unsupported encoder type: {self.encoder_type}")

    def get_pooling_layer(self) -> Type[nn.Module]:
        if self.pooling_type == AttentionLayer.__name__:
            return AttentionLayer
        elif self.pooling_type == GatedAttentionLayer.__name__:
            return GatedAttentionLayer
        else:
            raise ValueError(f"Unsupported pooling type: {self.pooling_type}")

    def create_model(self) -> DeepMILModule:
        self.data_module = self.get_data_module()
        # Encoding is done in the datamodule, so here we provide instead a dummy
        # no-op IdentityEncoder to be used inside the model
        return DeepMILModule(encoder=IdentityEncoder(input_dim=(self.encoder.num_encoding,)),
                             label_column=self.data_module.train_dataset.LABEL_COLUMN,
                             n_classes=self.data_module.train_dataset.N_CLASSES,
                             pooling_layer=self.get_pooling_layer(),
                             class_weights=self.data_module.class_weights,
                             l_rate=self.l_rate,
                             weight_decay=self.weight_decay,
                             adam_betas=self.adam_betas)

    def get_data_module(self) -> TilesDataModule:
        raise NotImplementedError

    def get_slide_dataset(self) -> SlidesDataset:
        raise NotImplementedError<|MERGE_RESOLUTION|>--- conflicted
+++ resolved
@@ -44,17 +44,12 @@
     cache_mode: CacheMode = param.ClassSelector(default=CacheMode.NONE, class_=CacheMode,
                                                 doc="The type of caching to perform: "
                                                     "'memory' (default), 'disk', or 'none'.")
-<<<<<<< HEAD
-    save_precache: bool = param.Boolean(False, doc="Whether to pre-cache the entire transformed "
-                                                  "dataset upfront and save it to disk.")
-=======
     precache_location: str = param.ClassSelector(default=CacheLocation.NONE, class_=CacheLocation,
                                                  doc="Whether to pre-cache the entire transformed dataset upfront "
                                                  "and save it to disk and if re-load in cpu or gpu. Options:"
                                                  "`none` (default),`cpu`, `gpu`")
     encoding_chunk_size: int = param.Integer(0, doc="If > 0 performs encoding in chunks, by loading"
                                                      "enconding_chunk_size tiles per chunk")
->>>>>>> fb258d5c
     # local_dataset (used as data module root_path) is declared in DatasetParams superclass
 
     @property
