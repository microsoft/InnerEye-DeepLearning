--- conflicted
+++ resolved
@@ -30,11 +30,8 @@
     IdentityEncoder
 )
 from InnerEye.ML.configs.histo_configs.classification.BaseMIL import BaseMIL
-<<<<<<< HEAD
-=======
 from InnerEye.ML.Histopathology.datasets.panda_dataset import PandaDataset
 from InnerEye.ML.Histopathology.models.deepmil import DeepMILModule
->>>>>>> 0b8fe32b
 
 
 class DeepSMILEPanda(BaseMIL):
@@ -53,14 +50,8 @@
             # To mount the dataset instead of downloading in AML, pass --use_dataset_mount in the CLI
             # declared in TrainerParams:
             num_epochs=200,
-<<<<<<< HEAD
-            recovery_checkpoint_save_interval=10,
-            recovery_checkpoints_save_last_k=-1,
             # use_mixed_precision = True,
 
-=======
-            # use_mixed_precision = True,
->>>>>>> 0b8fe32b
             # declared in WorkflowParams:
             number_of_cross_validation_splits=5,
             cross_validation_split_index=0,
@@ -148,7 +139,7 @@
                              tile_size=self.tile_size,
                              level=self.level)
 
-    def get_slide_dataset(self) -> PandaDataset:                                                
+    def get_slide_dataset(self) -> PandaDataset:
         return PandaDataset(root=self.extra_local_dataset_paths[0])                             # type: ignore
 
     def get_callbacks(self) -> List[Callback]:
@@ -176,12 +167,7 @@
         if checkpoint_path.is_file():
             return checkpoint_path
 
-<<<<<<< HEAD
         raise ValueError("Path to best checkpoint not found")
-=======
-        raise ValueError("Path to best checkpoint not found")      
->>>>>>> 0b8fe32b
-
 
 class PandaImageNetMIL(DeepSMILEPanda):
     def __init__(self, **kwargs: Any) -> None:
