--- conflicted
+++ resolved
@@ -106,11 +106,7 @@
         transform = Compose(
             [
                 LoadTilesBatchd(image_key, progress=True),
-<<<<<<< HEAD
-                #EncodeTilesBatchd(image_key, self.encoder),
-=======
-                EncodeTilesBatchd(image_key, self.encoder, chunk_size=self.encoding_chunk_size),
->>>>>>> fb258d5c
+                # EncodeTilesBatchd(image_key, self.encoder),
             ]
         )
         return PandaTilesDataModule(
@@ -131,7 +127,7 @@
         # no-op IdentityEncoder to be used inside the model
         self.slide_dataset = self.get_slide_dataset()
         self.level = 1
-        return DeepMILModule(encoder=self.encoder,  #IdentityEncoder(input_dim=(self.encoder.num_encoding,)),
+        return DeepMILModule(encoder=self.encoder,  # IdentityEncoder(input_dim=(self.encoder.num_encoding,)),
                              label_column=self.data_module.train_dataset.LABEL_COLUMN,
                              n_classes=self.data_module.train_dataset.N_CLASSES,
                              pooling_layer=self.get_pooling_layer(),
