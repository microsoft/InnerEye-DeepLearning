#  ------------------------------------------------------------------------------------------
#  Copyright (c) Microsoft Corporation. All rights reserved.
#  Licensed under the MIT License (MIT). See LICENSE in the repo root for license information.
#  ------------------------------------------------------------------------------------------

from typing import Any, List
from pathlib import Path
import os
from monai.transforms import Compose
from pytorch_lightning.callbacks.model_checkpoint import ModelCheckpoint
from pytorch_lightning.callbacks import Callback

from health_azure.utils import CheckpointDownloader
from health_azure.utils import get_workspace, is_running_in_azure_ml
from health_ml.networks.layers.attention_layers import GatedAttentionLayer
from InnerEye.Common import fixed_paths
from InnerEye.ML.Histopathology.datamodules.base_module import CacheMode, CacheLocation
from InnerEye.ML.Histopathology.datamodules.panda_module import PandaTilesDataModule
from InnerEye.ML.Histopathology.datasets.panda_tiles_dataset import PandaTilesDataset
from InnerEye.ML.common import get_best_checkpoint_path

from InnerEye.ML.Histopathology.models.transforms import (
    EncodeTilesBatchd,
    LoadTilesBatchd,
)
from InnerEye.ML.Histopathology.models.encoders import (
    HistoSSLEncoder,
    ImageNetEncoder,
    ImageNetSimCLREncoder,
    InnerEyeSSLEncoder,
    IdentityEncoder
)
from InnerEye.ML.configs.histo_configs.classification.BaseMIL import BaseMIL
from InnerEye.ML.Histopathology.datasets.panda_dataset import PandaDataset
from InnerEye.ML.Histopathology.models.deepmil import DeepMILModule


class DeepSMILEPanda(BaseMIL):
    def __init__(self, **kwargs: Any) -> None:
        default_kwargs = dict(
            # declared in BaseMIL:
            pooling_type=GatedAttentionLayer.__name__,
            # average number of tiles is 56 for PANDA
            encoding_chunk_size=60,
            cache_mode=CacheMode.MEMORY,
            precache_location=CacheLocation.SAME,
            batch_size=16,

            # declared in DatasetParams:
            local_dataset=Path("/tmp/datasets/PANDA_tiles"),
            azure_dataset_id="PANDA_tiles",
            extra_azure_dataset_ids=["PANDA"],
            extra_local_dataset_paths=[Path("/tmp/datasets/PANDA")],
            # To mount the dataset instead of downloading in AML, pass --use_dataset_mount in the CLI
            # declared in TrainerParams:
            num_epochs=20,
            # use_mixed_precision = True,

            # declared in WorkflowParams:
            number_of_cross_validation_splits=5,
            cross_validation_split_index=0,

            # declared in OptimizerParams:
            l_rate=5e-4,
            weight_decay=1e-4,
            adam_betas=(0.9, 0.99))
        default_kwargs.update(kwargs)
        super().__init__(**default_kwargs)
        super().__init__(**default_kwargs)
        if not is_running_in_azure_ml():
            self.num_epochs = 1
        self.best_checkpoint_filename = "checkpoint_max_val_auroc"
        self.best_checkpoint_filename_with_suffix = (
            self.best_checkpoint_filename + ".ckpt"
        )
        self.checkpoint_folder_path = "outputs/checkpoints/"
        best_checkpoint_callback = ModelCheckpoint(
            dirpath=self.checkpoint_folder_path,
            monitor="val/accuracy",
            filename=self.best_checkpoint_filename,
            auto_insert_metric_name=False,
            mode="max",
        )
        self.callbacks = best_checkpoint_callback

    @property
    def cache_dir(self) -> Path:
        return Path(
            f"/tmp/innereye_cache1/{self.__class__.__name__}-{self.encoder_type}/"
        )

    def setup(self) -> None:
        if self.encoder_type == InnerEyeSSLEncoder.__name__:
            from InnerEye.ML.configs.histo_configs.run_ids import innereye_ssl_checkpoint_binary
            self.downloader = CheckpointDownloader(
                aml_workspace=get_workspace(),
                run_id=innereye_ssl_checkpoint_binary,  # innereye_ssl_checkpoint
                checkpoint_filename="best_checkpoint.ckpt",  # "last.ckpt",
                download_dir="outputs/",
                remote_checkpoint_dir=Path("outputs/checkpoints")
            )
            os.chdir(fixed_paths.repository_parent_directory())
            self.downloader.download_checkpoint_if_necessary()
        self.encoder = self.get_encoder()
        self.encoder.cuda()
        self.encoder.eval()

    def get_data_module(self) -> PandaTilesDataModule:
        image_key = PandaTilesDataset.IMAGE_COLUMN
        transform = Compose(
            [
                LoadTilesBatchd(image_key, progress=True),
                # EncodeTilesBatchd(image_key, self.encoder),
            ]
        )
        return PandaTilesDataModule(
            root_path=self.local_dataset,
            max_bag_size=self.max_bag_size,
            batch_size=self.batch_size,
            transform=transform,
            cache_mode=self.cache_mode,
            precache_location=self.precache_location,
            cache_dir=self.cache_dir,
            number_of_cross_validation_splits=self.number_of_cross_validation_splits,
            cross_validation_split_index=self.cross_validation_split_index,
        )

    def create_model(self) -> DeepMILModule:
        self.data_module = self.get_data_module()
        # Encoding is done in the datamodule, so here we provide instead a dummy
        # no-op IdentityEncoder to be used inside the model
        self.slide_dataset = self.get_slide_dataset()
        self.level = 1
<<<<<<< HEAD
        return DeepMILModule(encoder=self.encoder,  # IdentityEncoder(input_dim=(self.encoder.num_encoding,)),
=======
        self.class_names = ["ISUP 0", "ISUP 1", "ISUP 2", "ISUP 3", "ISUP 4", "ISUP 5"]
        return DeepMILModule(encoder=IdentityEncoder(input_dim=(self.encoder.num_encoding,)),
>>>>>>> 710bc366
                             label_column=self.data_module.train_dataset.LABEL_COLUMN,
                             n_classes=self.data_module.train_dataset.N_CLASSES,
                             pooling_layer=self.get_pooling_layer(),
                             class_weights=self.data_module.class_weights,
                             l_rate=self.l_rate,
                             weight_decay=self.weight_decay,
                             adam_betas=self.adam_betas,
                             slide_dataset=self.get_slide_dataset(),
                             tile_size=self.tile_size,
                             level=self.level,
                             class_names=self.class_names)

    def get_slide_dataset(self) -> PandaDataset:
        return PandaDataset(root=self.extra_local_dataset_paths[0])                             # type: ignore

    def get_callbacks(self) -> List[Callback]:
        return super().get_callbacks() + [self.callbacks]

    def get_path_to_best_checkpoint(self) -> Path:
        """
        Returns the full path to a checkpoint file that was found to be best during training, whatever criterion
        was applied there.
        """
        # absolute path is required for registering the model.
        absolute_checkpoint_path = Path(fixed_paths.repository_root_directory(),
                                        self.checkpoint_folder_path,
                                        self.best_checkpoint_filename_with_suffix)
        if absolute_checkpoint_path.is_file():
            return absolute_checkpoint_path

        absolute_checkpoint_path_parent = Path(fixed_paths.repository_parent_directory(),
                                    self.checkpoint_folder_path,
                                    self.best_checkpoint_filename_with_suffix)
        if absolute_checkpoint_path_parent.is_file():
            return absolute_checkpoint_path_parent

        checkpoint_path = get_best_checkpoint_path(Path(self.checkpoint_folder_path))
        if checkpoint_path.is_file():
            return checkpoint_path

        raise ValueError("Path to best checkpoint not found")

class PandaImageNetMIL(DeepSMILEPanda):
    def __init__(self, **kwargs: Any) -> None:
        super().__init__(encoder_type=ImageNetEncoder.__name__, **kwargs)


class PandaImageNetSimCLRMIL(DeepSMILEPanda):
    def __init__(self, **kwargs: Any) -> None:
        super().__init__(encoder_type=ImageNetSimCLREncoder.__name__, **kwargs)


class PandaInnerEyeSSLMIL(DeepSMILEPanda):
    def __init__(self, **kwargs: Any) -> None:
        super().__init__(encoder_type=InnerEyeSSLEncoder.__name__, **kwargs)


class PandaHistoSSLMIL(DeepSMILEPanda):
    def __init__(self, **kwargs: Any) -> None:
        super().__init__(encoder_type=HistoSSLEncoder.__name__, **kwargs)<|MERGE_RESOLUTION|>--- conflicted
+++ resolved
@@ -131,12 +131,7 @@
         # no-op IdentityEncoder to be used inside the model
         self.slide_dataset = self.get_slide_dataset()
         self.level = 1
-<<<<<<< HEAD
         return DeepMILModule(encoder=self.encoder,  # IdentityEncoder(input_dim=(self.encoder.num_encoding,)),
-=======
-        self.class_names = ["ISUP 0", "ISUP 1", "ISUP 2", "ISUP 3", "ISUP 4", "ISUP 5"]
-        return DeepMILModule(encoder=IdentityEncoder(input_dim=(self.encoder.num_encoding,)),
->>>>>>> 710bc366
                              label_column=self.data_module.train_dataset.LABEL_COLUMN,
                              n_classes=self.data_module.train_dataset.N_CLASSES,
                              pooling_layer=self.get_pooling_layer(),
