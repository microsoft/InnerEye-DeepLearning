--- conflicted
+++ resolved
@@ -84,10 +84,7 @@
         super().__init__(
             should_validate=False,  # we'll validate after kwargs are added
             num_epochs=num_epochs,
-<<<<<<< HEAD
-=======
-            save_step_epochs=num_epochs,
->>>>>>> cb57c1dd
+            save_step_epochs=10,
             architecture="UNet3D",
             kernel_size=3,
             train_batch_size=4,
