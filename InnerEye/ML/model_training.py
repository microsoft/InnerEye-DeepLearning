#  ------------------------------------------------------------------------------------------
#  Copyright (c) Microsoft Corporation. All rights reserved.
#  Licensed under the MIT License (MIT). See LICENSE in the repo root for license information.
#  ------------------------------------------------------------------------------------------
import logging
import os
import subprocess
import sys
from pathlib import Path
from time import sleep
from typing import Any, Dict, Optional, Tuple, TypeVar

import numpy as np
from pytorch_lightning import LightningModule, Trainer, seed_everything
from pytorch_lightning.callbacks import ModelCheckpoint
from pytorch_lightning.loggers import TensorBoardLogger
from pytorch_lightning.plugins import DDPPlugin
from pytorch_lightning.utilities.exceptions import MisconfigurationException

from InnerEye.Azure.azure_runner import ENV_GLOBAL_RANK, ENV_LOCAL_RANK, ENV_NODE_RANK
from InnerEye.Azure.azure_util import RUN_CONTEXT, is_offline_run_context
from InnerEye.Common.common_util import SUBJECT_METRICS_FILE_NAME, change_working_directory
from InnerEye.Common.resource_monitor import ResourceMonitor
from InnerEye.ML.common import ModelExecutionMode, RECOVERY_CHECKPOINT_FILE_NAME, create_best_checkpoint
from InnerEye.ML.deep_learning_config import ARGS_TXT, VISUALIZATION_FOLDER
from InnerEye.ML.lightning_base import InnerEyeContainer, InnerEyeLightning
from InnerEye.ML.lightning_container import LightningContainer
from InnerEye.ML.lightning_loggers import AzureMLLogger, StoringLogger
from InnerEye.ML.lightning_models import SUBJECT_OUTPUT_PER_RANK_PREFIX, ScalarLightning, \
    get_subject_output_file_per_rank
from InnerEye.ML.utils.checkpoint_handling import CheckpointHandler

TEMP_PREFIX = "temp/"

T = TypeVar('T')


def is_rank_zero() -> bool:
    """
    Tries to guess if the current process is running as DDP rank zero, before the training has actually started,
    by looking at environment variables.
    :return: True if the current process is global_rank 0.
    """
    global_rank = os.getenv(ENV_GLOBAL_RANK)
    local_rank = os.getenv(ENV_LOCAL_RANK)
    # When doing multi-node training, this indicates which node the present job is on. This is set in
    # set_environment_variables_for_multi_node
    node_rank = os.getenv(ENV_NODE_RANK, "0")
    return global_rank is None and local_rank is None and node_rank == "0"


def upload_output_file_as_temp(file_path: Path, outputs_folder: Path) -> None:
    """
    Uploads a file to the AzureML run. It will get a name that is composed of a "temp/" prefix, plus the path
    of the file relative to the outputs folder that is used for training.
    :param file_path: The path of the file to upload.
    :param outputs_folder: The root folder that contains all training outputs.
    """
    upload_name = TEMP_PREFIX + str(file_path.relative_to(outputs_folder))
    RUN_CONTEXT.upload_file(upload_name, path_or_stream=str(file_path))


def write_args_file(config: Any, outputs_folder: Path) -> None:
    """
    Writes the given config to disk in plain text in the default output folder.
    """
    output = str(config)
    outputs_folder.mkdir(exist_ok=True, parents=True)
    dst = outputs_folder / ARGS_TXT
    dst.write_text(output)
    logging.info(output)


class InnerEyeRecoveryCheckpointCallback(ModelCheckpoint):
    """
    This callback is used to save recovery checkpoints.
    In particular, it makes sure we are logging "epoch", this is needed to the last k
    checkpoints (here save_top_k is based on the epoch number instead of validation loss,
    PL only allows to save_top_k for logged quantities).
    """

    def __init__(self, container: LightningContainer):
        super().__init__(dirpath=str(container.checkpoint_folder),
                         monitor="epoch",
                         filename=RECOVERY_CHECKPOINT_FILE_NAME + "_{epoch}",
                         period=container.recovery_checkpoint_save_interval,
                         save_top_k=container.recovery_checkpoints_save_last_k,
                         mode="max")

    def on_train_epoch_end(self, trainer: Trainer, pl_module: LightningModule, outputs: Any) -> None:
        pl_module.log(name="epoch", value=trainer.current_epoch)


def create_lightning_trainer(container: LightningContainer,
                             resume_from_checkpoint: Optional[Path] = None,
                             num_nodes: int = 1,
                             **kwargs: Dict[str, Any]) -> \
        Tuple[Trainer, Optional[StoringLogger]]:
    """
    Creates a Pytorch Lightning Trainer object for the given model configuration. It creates checkpoint handlers
    and loggers. That includes a diagnostic logger for use in unit tests, that is also returned as the second
    return value.
    :param container: The container with model and data.
    :param resume_from_checkpoint: If provided, training resumes from this checkpoint point.
    :param num_nodes: The number of nodes to use in distributed training.
    :param kwargs: Any additional keyowrd arguments will be passed to the constructor of Trainer.
    :return: A tuple [Trainer object, diagnostic logger]
    """
    # For now, stick with the legacy behaviour of always saving only the last epoch checkpoint. For large segmentation
    # models, this still appears to be the best way of choosing them because validation loss on the relatively small
    # training patches is not stable enough. Going by the validation loss somehow works for the Prostate model, but
    # not for the HeadAndNeck model.
    best_checkpoint_callback = ModelCheckpoint(dirpath=str(container.checkpoint_folder),
                                               # filename=BEST_CHECKPOINT_FILE_NAME,
                                               # monitor=f"{VALIDATION_PREFIX}{MetricType.LOSS.value}",
                                               # save_top_k=1,
                                               save_last=True)

    # Recovery checkpoints: {epoch} will turn into a string like "epoch=1"
    # Store 1 recovery checkpoint every recovery_checkpoint_save_interval epochs, keep the last
    # recovery_checkpoints_save_last_k.
    recovery_checkpoint_callback = InnerEyeRecoveryCheckpointCallback(container)

<<<<<<< HEAD
    available_gpus = torch.cuda.device_count()
    num_gpus = available_gpus if container.use_gpu else 0
    no_gpu_message = "" if container.use_gpu else ". Not using any GPU because the use_gpu flag is set to False."
    logging.info(f"Number of available GPUs: {available_gpus}{no_gpu_message}")
    if 0 <= container.max_num_gpus < num_gpus:
        num_gpus = container.max_num_gpus
        logging.info(f"Restricting the number of GPUs to {num_gpus}")
=======
    num_gpus = container.num_gpus_per_node
>>>>>>> 7b5b414d
    effective_num_gpus = num_gpus * num_nodes
    # Accelerator should be "ddp" when running large models in AzureML (when using DDP_spawn, we get out of GPU memory).
    # For unit tests, only "ddp_spawn" works
    accelerator = "ddp" if effective_num_gpus > 1 else None
    plugins = [InnerEyeDDPPlugin(num_nodes=num_nodes, sync_batchnorm=True)] if effective_num_gpus > 1 else None
    logging.info(f"Using {num_gpus} GPUs per node with accelerator '{accelerator}'")
    tensorboard_logger = TensorBoardLogger(save_dir=str(container.logs_folder), name="Lightning", version="")
    loggers = [tensorboard_logger, AzureMLLogger()]
    storing_logger: Optional[StoringLogger]
    if isinstance(container, InnerEyeContainer):
        storing_logger = StoringLogger()
        loggers.append(storing_logger)
    else:
        storing_logger = None
    # Use 32bit precision when running on CPU. Otherwise, make it depend on use_mixed_precision flag.
    precision = 32 if num_gpus == 0 else 16 if container.use_mixed_precision else 32
    # The next two flags control the settings in torch.backends.cudnn.deterministic and torch.backends.cudnn.benchmark
    # https://pytorch.org/docs/stable/notes/randomness.html
    # For the classification models, we observed only a small performance deterioration (increase in 10sec on total
    # training time of 22min) when switching to deterministic.
    if container.pl_deterministic:
        deterministic = True
        benchmark = False
    else:
        deterministic = False
        benchmark = True
<<<<<<< HEAD
    is_azureml_run = not is_offline_run_context(RUN_CONTEXT)
    progress_bar_refresh_rate = container.pl_progress_bar_refresh_rate
    if progress_bar_refresh_rate is None and is_azureml_run:
        # When running in AzureML, the default progress bar clutters the output files with thousands of lines.
        progress_bar_refresh_rate = 50
        logging.info(f"The progress bar refresh rate is not set. Using a default of {progress_bar_refresh_rate}. "
                     f"To change, modify the pl_progress_bar_refresh_rate field of the container.")
=======
    # If the users provides additional callbacks via get_trainer_arguments (for custom
    # containers
    callbacks = [best_checkpoint_callback, recovery_checkpoint_callback]
    if "callbacks" in kwargs:
        callbacks.append(kwargs.pop("callbacks"))  # type: ignore
>>>>>>> 7b5b414d
    # Read out additional model-specific args here.
    # We probably want to keep essential ones like numgpu and logging.
    trainer = Trainer(default_root_dir=str(container.outputs_folder),
                      deterministic=deterministic,
                      benchmark=benchmark,
                      accelerator=accelerator,
                      max_epochs=container.num_epochs,
                      num_sanity_val_steps=container.pl_num_sanity_val_steps,
                      callbacks=callbacks,
                      logger=loggers,
                      progress_bar_refresh_rate=progress_bar_refresh_rate,
                      num_nodes=num_nodes,
                      gpus=num_gpus,
                      precision=precision,
                      sync_batchnorm=True,
                      terminate_on_nan=container.detect_anomaly,
                      resume_from_checkpoint=str(resume_from_checkpoint) if resume_from_checkpoint else None,
                      plugins=plugins,
                      **kwargs)
    return trainer, storing_logger


def start_resource_monitor(config: LightningContainer) -> ResourceMonitor:
    # initialize and start GPU monitoring
    gpu_tensorboard = config.logs_folder / "gpu_utilization"
    # Result file in CSV format should NOT live in the logs folder, the streaming upload that is
    # used for this folder might corrupt the file.
    gpu_csv = config.outputs_folder / "gpu_utilization"
    gpu_csv.mkdir(parents=True, exist_ok=True)
    logging.info(f"Starting resource monitor. GPU utilization will be written to Tensorboard in "
                 f"{gpu_tensorboard}, aggregate metrics to {gpu_csv}")
    resource_monitor = ResourceMonitor(interval_seconds=config.monitoring_interval_seconds,
                                       tensorboard_folder=gpu_tensorboard,
                                       csv_results_folder=gpu_csv)
    resource_monitor.start()
    return resource_monitor


def model_train(checkpoint_handler: CheckpointHandler,
                container: LightningContainer,
                num_nodes: int = 1) -> Tuple[Trainer, Optional[StoringLogger]]:
    """
    The main training loop. It creates the Pytorch model based on the configuration options passed in,
    creates a Pytorch Lightning trainer, and trains the model.
    If a checkpoint was specified, then it loads the checkpoint before resuming training.
    :param checkpoint_handler: Checkpoint handler object to find checkpoint paths for model initialization
    :param num_nodes: The number of nodes to use in distributed training.
    :param container: A container object that holds the training data in PyTorch Lightning format
    and the model to train.
    :return: A tuple of [Trainer, StoringLogger]. Trainer is the Lightning Trainer object that was used for fitting
    the model. The StoringLogger object is returned when training an InnerEye built-in model, this is None when
    fitting other models.
    """
    # Get the path to the checkpoint to recover from
    checkpoint_path = checkpoint_handler.get_recovery_path_train()
    lightning_model = container.model

    container.before_training_on_all_ranks()
    resource_monitor: Optional[ResourceMonitor] = None
    # Execute some bookkeeping tasks only once if running distributed:
    if is_rank_zero():
        logging.info(f"Model checkpoints are saved at {container.checkpoint_folder}")
        container.before_training_on_rank_zero()
        write_args_file(container.config if isinstance(container, InnerEyeContainer) else container,
                        outputs_folder=container.outputs_folder)
        if container.monitoring_interval_seconds > 0:
            resource_monitor = start_resource_monitor(container)

    # Create the trainer object. Backup the environment variables before doing that, in case we need to run a second
    # training in the unit tests.d
    old_environ = dict(os.environ)
    # Set random seeds just before training. For segmentation models, we have
    # something that changes the random seed in the before_training_on_rank_zero hook.
    seed_everything(container.get_effective_random_seed())
    trainer, storing_logger = create_lightning_trainer(container,
                                                       checkpoint_path,
                                                       num_nodes=num_nodes,
                                                       **container.get_trainer_arguments())
    logging.info(f"{ENV_GLOBAL_RANK}: {os.getenv(ENV_GLOBAL_RANK)}, {ENV_LOCAL_RANK} {os.getenv(ENV_LOCAL_RANK)}. "
                 f"trainer.global_rank: {trainer.global_rank}")
    # InnerEye models use this logger for diagnostics
    if isinstance(lightning_model, InnerEyeLightning):
        if storing_logger is None:
            raise ValueError("InnerEye models require the storing_logger for diagnostics")
        lightning_model.storing_logger = storing_logger

    logging.info("Starting training")
    # When training models that are not built-in InnerEye models, we have no guarantee that they write
    # files to the right folder. Best guess is to change the current working directory to where files should go.
    data_module = container.get_data_module()
    with change_working_directory(container.outputs_folder):
        trainer.fit(lightning_model, datamodule=data_module)
        trainer.logger.close()  # type: ignore
    world_size = getattr(trainer, "world_size", 0)
    is_azureml_run = not is_offline_run_context(RUN_CONTEXT)
    # Per-subject model outputs for regression models are written per rank, and need to be aggregated here.
    # Each thread per rank will come here, and upload its files to the run outputs. Rank 0 will later download them.
    if is_azureml_run and world_size > 1 and isinstance(lightning_model, ScalarLightning):
        upload_output_file_as_temp(lightning_model.train_subject_outputs_logger.csv_path, container.outputs_folder)
        upload_output_file_as_temp(lightning_model.val_subject_outputs_logger.csv_path, container.outputs_folder)
    # DDP will start multiple instances of the runner, one for each GPU. Those should terminate here after training.
    # We can now use the global_rank of the Lightining model, rather than environment variables, because DDP has set
    # all necessary properties.
    if lightning_model.global_rank != 0:
        logging.info(f"Terminating training thread with rank {lightning_model.global_rank}.")
        sys.exit()

    logging.info("Choosing the best checkpoint and removing redundant files.")
    create_best_checkpoint(container.checkpoint_folder)
    # Lightning modifies a ton of environment variables. If we first run training and then the test suite,
    # those environment variables will mislead the training runs in the test suite, and make them crash.
    # Hence, restore the original environment after training.
    os.environ.clear()
    os.environ.update(old_environ)

    if world_size and isinstance(lightning_model, ScalarLightning):
        if is_azureml_run and world_size > 1:
            # In a DDP run on the local box, all ranks will write to local disk, hence no download needed.
            # In a multi-node DDP, each rank would upload to AzureML, and rank 0 will now download all results and
            # concatenate
            for rank in range(world_size):
                for mode in [ModelExecutionMode.TRAIN, ModelExecutionMode.VAL]:
                    file = mode.value + "/" + get_subject_output_file_per_rank(rank)
                    RUN_CONTEXT.download_file(name=TEMP_PREFIX + file, output_file_path=container.outputs_folder / file)
        # Concatenate all temporary file per execution mode
        aggregate_and_create_subject_metrics_file(container.outputs_folder)

    logging.info("Finished training")

    # Since we have trained the model further, let the checkpoint_handler object know so it can handle
    # checkpoints correctly.
    checkpoint_handler.additional_training_done()

    # Upload visualization directory to AML run context to be able to see it in the Azure UI.
    if isinstance(container, InnerEyeContainer):
        if container.config.max_batch_grad_cam > 0 and container.visualization_folder.exists():
            RUN_CONTEXT.upload_folder(name=VISUALIZATION_FOLDER, path=str(container.visualization_folder))

    if resource_monitor:
        logging.info("Shutting down the resource monitor process.")
        if is_azureml_run:
            for gpu_name, metrics_per_gpu in resource_monitor.read_aggregate_metrics().items():
                # Log as a table, with GPU being the first column
                RUN_CONTEXT.log_row("GPU utilization", GPU=gpu_name, **metrics_per_gpu)
        resource_monitor.kill()

    return trainer, storing_logger


def aggregate_and_create_subject_metrics_file(outputs_folder: Path) -> None:
    """
    This functions takes all the subject metrics file written by each GPU (one file per GPU) and aggregates them into
    one single metrics file. Results is saved in config.outputs_folder / mode.value / SUBJECT_METRICS_FILE_NAME.
    This is done for the metrics files for training and for validation data separately.
    :param config: model config
    """
    for mode in [ModelExecutionMode.TRAIN, ModelExecutionMode.VAL]:
        temp_files = sorted((outputs_folder / mode.value).rglob(SUBJECT_OUTPUT_PER_RANK_PREFIX + "*"))
        result_file = outputs_folder / mode.value / SUBJECT_METRICS_FILE_NAME
        with result_file.open("a") as f:
            for i, file in enumerate(temp_files):
                temp_file_contents = file.read_text()
                if i == 0:
                    # Copy the first file as-is, including the first line with the column headers
                    f.write(temp_file_contents)
                else:
                    # For all files but the first one, cut off the header line.
                    f.write("\n".join(temp_file_contents.splitlines()[1:]))


class InnerEyeDDPPlugin(DDPPlugin):
    """
    This is a temporary fix for the broken DDP plugin in Pytorch-Lightning v1.2.8
    Hopefully we can remove it once it is fixed in Pytorch-Lightning.
    """

    def _call_children_scripts(self) -> None:
        # This is the only line changed compared to DDPPlugin
        assert self.local_rank == 0

        # The code below is in the same as the original DDPPlugin
        self._check_can_spawn_children()
        self._has_spawned_children = True

        # DDP Environment variables
        os.environ["MASTER_ADDR"] = self.cluster_environment.master_address()  # type: ignore
        os.environ["MASTER_PORT"] = str(self.cluster_environment.master_port())  # type: ignore

        # allow the user to pass the node rank
        os.environ["NODE_RANK"] = str(self.cluster_environment.node_rank())  # type: ignore
        os.environ["LOCAL_RANK"] = str(self.cluster_environment.local_rank())  # type: ignore

        path_lib = os.path.abspath

        # pull out the commands used to run the script and resolve the abs file path
        command = sys.argv
        try:
            full_path = path_lib(command[0])
        except Exception:
            full_path = os.path.abspath(command[0])

        command[0] = full_path
        # use the same python interpreter and actually running
        command = [sys.executable] + command

        # the visible devices tell us how many GPUs we want to use.
        # when the trainer script was called the device has already been scoped by the time
        # code reaches this point. so, to call the scripts, we need to leave cuda visible devices alone
        # but forward the GPUs selected via environment variables
        if self.parallel_devices is None:
            raise MisconfigurationException("you selected (distribute_backend = ddp) but did not set Trainer(gpus=?)")

        os.environ["PL_TRAINER_GPUS"] = ",".join([str(device.index) for device in self.parallel_devices])
        os.environ["PL_IN_DDP_SUBPROCESS"] = "1"

        if self.lightning_module.logger is not None:
            os.environ["PL_EXP_VERSION"] = str(self.lightning_module.logger.version)

        num_gpus = len(self.parallel_devices)
        os.environ["WORLD_SIZE"] = f"{num_gpus * self.num_nodes}"

        self.interactive_ddp_procs = []

        for local_rank in range(1, self.num_processes):  # type: ignore
            env_copy = os.environ.copy()
            env_copy["LOCAL_RANK"] = f"{local_rank}"

            # remove env var if global seed not set
            if os.environ.get("PL_GLOBAL_SEED") is None and "PL_GLOBAL_SEED" in env_copy:
                del env_copy["PL_GLOBAL_SEED"]

            # start process
            # if hydra is available and initialized, make sure to set the cwd correctly
            cwd: Optional[str] = None
            proc = subprocess.Popen(command, env=env_copy, cwd=cwd)
            self.interactive_ddp_procs.append(proc)

            # starting all processes at once can cause issues
            # with dataloaders delay between 1-10 seconds
            delay = np.random.uniform(1, 5, 1)[0]
            sleep(delay)<|MERGE_RESOLUTION|>--- conflicted
+++ resolved
@@ -121,17 +121,7 @@
     # recovery_checkpoints_save_last_k.
     recovery_checkpoint_callback = InnerEyeRecoveryCheckpointCallback(container)
 
-<<<<<<< HEAD
-    available_gpus = torch.cuda.device_count()
-    num_gpus = available_gpus if container.use_gpu else 0
-    no_gpu_message = "" if container.use_gpu else ". Not using any GPU because the use_gpu flag is set to False."
-    logging.info(f"Number of available GPUs: {available_gpus}{no_gpu_message}")
-    if 0 <= container.max_num_gpus < num_gpus:
-        num_gpus = container.max_num_gpus
-        logging.info(f"Restricting the number of GPUs to {num_gpus}")
-=======
     num_gpus = container.num_gpus_per_node
->>>>>>> 7b5b414d
     effective_num_gpus = num_gpus * num_nodes
     # Accelerator should be "ddp" when running large models in AzureML (when using DDP_spawn, we get out of GPU memory).
     # For unit tests, only "ddp_spawn" works
@@ -158,7 +148,11 @@
     else:
         deterministic = False
         benchmark = True
-<<<<<<< HEAD
+    # If the users provides additional callbacks via get_trainer_arguments (for custom
+    # containers
+    callbacks = [best_checkpoint_callback, recovery_checkpoint_callback]
+    if "callbacks" in kwargs:
+        callbacks.append(kwargs.pop("callbacks"))  # type: ignore
     is_azureml_run = not is_offline_run_context(RUN_CONTEXT)
     progress_bar_refresh_rate = container.pl_progress_bar_refresh_rate
     if progress_bar_refresh_rate is None and is_azureml_run:
@@ -166,13 +160,6 @@
         progress_bar_refresh_rate = 50
         logging.info(f"The progress bar refresh rate is not set. Using a default of {progress_bar_refresh_rate}. "
                      f"To change, modify the pl_progress_bar_refresh_rate field of the container.")
-=======
-    # If the users provides additional callbacks via get_trainer_arguments (for custom
-    # containers
-    callbacks = [best_checkpoint_callback, recovery_checkpoint_callback]
-    if "callbacks" in kwargs:
-        callbacks.append(kwargs.pop("callbacks"))  # type: ignore
->>>>>>> 7b5b414d
     # Read out additional model-specific args here.
     # We probably want to keep essential ones like numgpu and logging.
     trainer = Trainer(default_root_dir=str(container.outputs_folder),
