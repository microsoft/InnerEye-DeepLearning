--- conflicted
+++ resolved
@@ -21,18 +21,10 @@
 from InnerEye.Azure.azure_util import RUN_CONTEXT, is_offline_run_context
 from InnerEye.Common.common_util import SUBJECT_METRICS_FILE_NAME, change_working_directory
 from InnerEye.Common.resource_monitor import ResourceMonitor
-<<<<<<< HEAD
-from InnerEye.ML.common import ModelExecutionMode, RECOVERY_CHECKPOINT_FILE_NAME, create_best_checkpoint
-from InnerEye.ML.config import SegmentationModelBase
-from InnerEye.ML.deep_learning_config import VISUALIZATION_FOLDER
-from InnerEye.ML.lightning_base import TrainingAndValidationDataLightning
-from InnerEye.ML.lightning_helpers import create_lightning_model
-=======
 from InnerEye.ML.common import ModelExecutionMode, RECOVERY_CHECKPOINT_FILE_NAME, cleanup_checkpoint_folder
 from InnerEye.ML.deep_learning_config import ARGS_TXT, VISUALIZATION_FOLDER
 from InnerEye.ML.lightning_base import InnerEyeContainer, InnerEyeLightning
 from InnerEye.ML.lightning_container import LightningContainer
->>>>>>> 0d479ba3
 from InnerEye.ML.lightning_loggers import AzureMLLogger, StoringLogger
 from InnerEye.ML.lightning_models import SUBJECT_OUTPUT_PER_RANK_PREFIX, ScalarLightning, \
     get_subject_output_file_per_rank
@@ -68,9 +60,6 @@
     RUN_CONTEXT.upload_file(upload_name, path_or_stream=str(file_path))
 
 
-<<<<<<< HEAD
-def create_lightning_trainer(config: ModelConfigBase,
-=======
 def write_args_file(config: Any, outputs_folder: Path) -> None:
     """
     Writes the given config to disk in plain text in the default output folder.
@@ -83,7 +72,6 @@
 
 
 def create_lightning_trainer(container: LightningContainer,
->>>>>>> 0d479ba3
                              resume_from_checkpoint: Optional[Path] = None,
                              num_nodes: int = 1,
                              **kwargs: Dict[str, Any]) -> \
@@ -108,24 +96,14 @@
                                                # save_top_k=1,
                                                save_last=True)
     # Recovery checkpoints: {epoch} will turn into a string like "epoch=1"
-<<<<<<< HEAD
     # Store 1 recovery checkpoint every recovery_checkpoint_save_interval epochs, keep the last
     # save_last_k_recovery_checkpoints.
-    recovery_checkpoint_callback = ModelCheckpoint(dirpath=str(config.checkpoint_folder),
+    recovery_checkpoint_callback = ModelCheckpoint(dirpath=str(container.checkpoint_folder),
                                                    monitor="epoch",
                                                    filename=RECOVERY_CHECKPOINT_FILE_NAME + "_{epoch}",
-                                                   period=config.recovery_checkpoint_save_interval,
-                                                   save_top_k=config.save_last_k_recovery_checkpoints,
+                                                   period=container.recovery_checkpoint_save_interval,
+                                                   save_top_k=container.save_last_k_recovery_checkpoints,
                                                    mode="max")
-=======
-    # Store 1 recovery checkpoint every recovery_checkpoint_save_interval epochs. Due to a bug in Lightning, this
-    # will still write alternate files recovery.ckpt and recovery-v0.ckpt, which are cleaned up later in
-    # cleanup_checkpoint_folder
-    recovery_checkpoint_callback = ModelCheckpoint(dirpath=str(container.checkpoint_folder),
-                                                   filename=RECOVERY_CHECKPOINT_FILE_NAME,
-                                                   period=container.recovery_checkpoint_save_interval
-                                                   )
->>>>>>> 0d479ba3
 
     num_gpus = torch.cuda.device_count() if container.use_gpu else 0
     logging.info(f"Number of available GPUs: {num_gpus}")
@@ -265,11 +243,7 @@
         sys.exit()
 
     logging.info("Choosing the best checkpoint and removing redundant files.")
-<<<<<<< HEAD
-    create_best_checkpoint(config.checkpoint_folder)
-=======
-    cleanup_checkpoint_folder(container.checkpoint_folder)
->>>>>>> 0d479ba3
+    create_best_checkpoint(container.checkpoint_folder)
     # Lightning modifies a ton of environment variables. If we first run training and then the test suite,
     # those environment variables will mislead the training runs in the test suite, and make them crash.
     # Hence, restore the original environment after training.
