#  ------------------------------------------------------------------------------------------
#  Copyright (c) Microsoft Corporation. All rights reserved.
#  Licensed under the MIT License (MIT). See LICENSE in the repo root for license information.
#  ------------------------------------------------------------------------------------------
import logging
import os
import sys
from pathlib import Path
from typing import Any, Dict, List, Optional, Tuple, TypeVar

from pytorch_lightning import Callback, LightningModule, Trainer, seed_everything
from pytorch_lightning.callbacks import GPUStatsMonitor, ModelCheckpoint
from pytorch_lightning.loggers import TensorBoardLogger
from pytorch_lightning.plugins import DDPPlugin

from InnerEye.Azure.azure_runner import ENV_GLOBAL_RANK, ENV_LOCAL_RANK, ENV_NODE_RANK
from InnerEye.Azure.azure_util import RUN_CONTEXT, is_offline_run_context
from InnerEye.Common.common_util import SUBJECT_METRICS_FILE_NAME, change_working_directory
from InnerEye.Common.resource_monitor import ResourceMonitor
from InnerEye.ML.common import ModelExecutionMode, RECOVERY_CHECKPOINT_FILE_NAME, create_best_checkpoint
from InnerEye.ML.deep_learning_config import ARGS_TXT, VISUALIZATION_FOLDER
from InnerEye.ML.lightning_base import InnerEyeContainer, InnerEyeLightning
from InnerEye.ML.lightning_container import LightningContainer
from InnerEye.ML.lightning_loggers import StoringLogger
from InnerEye.ML.lightning_models import SUBJECT_OUTPUT_PER_RANK_PREFIX, ScalarLightning, \
    get_subject_output_file_per_rank
from health_azure.utils import is_global_rank_zero, is_local_rank_zero
from health_ml.utils import AzureMLLogger, AzureMLProgressBar, BatchTimeCallback

TEMP_PREFIX = "temp/"

T = TypeVar('T')


def upload_output_file_as_temp(file_path: Path, outputs_folder: Path) -> None:
    """
    Uploads a file to the AzureML run. It will get a name that is composed of a "temp/" prefix, plus the path
    of the file relative to the outputs folder that is used for training.
    :param file_path: The path of the file to upload.
    :param outputs_folder: The root folder that contains all training outputs.
    """
    upload_name = TEMP_PREFIX + str(file_path.relative_to(outputs_folder))
    RUN_CONTEXT.upload_file(upload_name, path_or_stream=str(file_path))


def write_args_file(config: Any, outputs_folder: Path) -> None:
    """
    Writes the given config to disk in plain text in the default output folder.
    """
    output = str(config)
    outputs_folder.mkdir(exist_ok=True, parents=True)
    dst = outputs_folder / ARGS_TXT
    dst.write_text(output)
    logging.info(output)


class InnerEyeRecoveryCheckpointCallback(ModelCheckpoint):
    """
    This callback is used to save recovery checkpoints.
    In particular, it makes sure we are logging "epoch", this is needed to the last k
    checkpoints (here save_top_k is based on the epoch number instead of validation loss,
    PL only allows to save_top_k for logged quantities).
    """

    def __init__(self, container: LightningContainer):
        super().__init__(dirpath=str(container.checkpoint_folder),
                         monitor="epoch_started",
                         filename=RECOVERY_CHECKPOINT_FILE_NAME + "_{epoch}",
                         period=container.recovery_checkpoint_save_interval,
                         save_top_k=container.recovery_checkpoints_save_last_k,
                         mode="max",
                         save_last=False)

    def on_train_epoch_end(self, trainer: Trainer, pl_module: LightningModule, unused: bool = None) -> None:
        pl_module.log(name="epoch_started", value=trainer.current_epoch)  # type: ignore


def create_lightning_trainer(container: LightningContainer,
                             resume_from_checkpoint: Optional[Path] = None,
                             num_nodes: int = 1,
                             **kwargs: Dict[str, Any]) -> \
        Tuple[Trainer, StoringLogger]:
    """
    Creates a Pytorch Lightning Trainer object for the given model configuration. It creates checkpoint handlers
    and loggers. That includes a diagnostic logger for use in unit tests, that is also returned as the second
    return value.
    :param container: The container with model and data.
    :param resume_from_checkpoint: If provided, training resumes from this checkpoint point.
    :param num_nodes: The number of nodes to use in distributed training.
    :param kwargs: Any additional keyowrd arguments will be passed to the constructor of Trainer.
    :return: A tuple [Trainer object, diagnostic logger]
    """
<<<<<<< HEAD
    # For now, stick with the legacy behaviour of always saving only the last epoch checkpoint. For large segmentation
    # models, this still appears to be the best way of choosing them because validation loss on the relatively small
    # training patches is not stable enough. Going by the validation loss somehow works for the Prostate model, but
    # not for the HeadAndNeck model.
    last_checkpoint_callback = ModelCheckpoint(dirpath=str(container.checkpoint_folder), save_last=True, save_top_k=0)

    # Recovery checkpoints: {epoch} will turn into a string like "epoch=1"
    # Store 1 recovery checkpoint every recovery_checkpoint_save_interval epochs, keep the last
    # recovery_checkpoints_save_last_k.
    recovery_checkpoint_callback = InnerEyeRecoveryCheckpointCallback(container)

=======
>>>>>>> a432fe22
    num_gpus = container.num_gpus_per_node()
    effective_num_gpus = num_gpus * num_nodes
    # Accelerator should be "ddp" when running large models in AzureML (when using DDP_spawn, we get out of GPU memory).
    if effective_num_gpus > 1:
        accelerator: Optional[str] = "ddp"
        # Initialize the DDP plugin. The default for pl_find_unused_parameters is False. If True, the plugin prints out
        # lengthy warnings about the performance impact of find_unused_parameters.
        plugins = [DDPPlugin(num_nodes=num_nodes, sync_batchnorm=True,
                             find_unused_parameters=container.pl_find_unused_parameters)]
    else:
        accelerator = None
        plugins = []
    logging.info(f"Using {num_gpus} GPUs per node with accelerator '{accelerator}'")
    tensorboard_logger = TensorBoardLogger(save_dir=str(container.logs_folder), name="Lightning", version="")
    loggers = [tensorboard_logger, AzureMLLogger()]
    storing_logger = StoringLogger()
    loggers.append(storing_logger)
    # Use 32bit precision when running on CPU. Otherwise, make it depend on use_mixed_precision flag.
    precision = 32 if num_gpus == 0 else 16 if container.use_mixed_precision else 32
    # The next two flags control the settings in torch.backends.cudnn.deterministic and torch.backends.cudnn.benchmark
    # https://pytorch.org/docs/stable/notes/randomness.html
    # For the classification models, we observed only a small performance deterioration (increase in 10sec on total
    # training time of 22min) when switching to deterministic.
    if container.pl_deterministic:
        deterministic = True
        benchmark = False
    else:
        deterministic = False
        benchmark = True

    # For now, stick with the legacy behaviour of always saving only the last epoch checkpoint. For large segmentation
    # models, this still appears to be the best way of choosing them because validation loss on the relatively small
    # training patches is not stable enough. Going by the validation loss somehow works for the Prostate model, but
    # not for the HeadAndNeck model.
    last_checkpoint_callback = ModelCheckpoint(dirpath=str(container.checkpoint_folder), save_last=True, save_top_k=0)
    # Recovery checkpoints: {epoch} will turn into a string like "epoch=1"
    # Store 1 recovery checkpoint every recovery_checkpoint_save_interval epochs, keep the last
    # recovery_checkpoints_save_last_k.
    recovery_checkpoint_callback = InnerEyeRecoveryCheckpointCallback(container)
    callbacks: List[Callback] = [
        last_checkpoint_callback,
        recovery_checkpoint_callback,
    ]
    if container.monitor_loading:
        callbacks.append(BatchTimeCallback())
    if num_gpus > 0 and container.monitor_gpu:
        logging.info("Adding monitoring for GPU utilization")
        callbacks.append(GPUStatsMonitor(intra_step_time=True, inter_step_time=True))
    # Add the additional callbacks that were specified in get_trainer_arguments for LightningContainers
    if "callbacks" in kwargs:
        more_callbacks = kwargs.pop("callbacks")
        if isinstance(more_callbacks, list):
            callbacks.extend(more_callbacks)  # type: ignore
        else:
            callbacks.append(more_callbacks)  # type: ignore
    is_azureml_run = not is_offline_run_context(RUN_CONTEXT)
    progress_bar_refresh_rate = container.pl_progress_bar_refresh_rate
    if is_azureml_run:
        if progress_bar_refresh_rate is None:
            progress_bar_refresh_rate = 50
            logging.info(f"The progress bar refresh rate is not set. Using a default of {progress_bar_refresh_rate}. "
                         f"To change, modify the pl_progress_bar_refresh_rate field of the container.")
        callbacks.append(AzureMLProgressBar(refresh_rate=progress_bar_refresh_rate,
                                            write_to_logging_info=True,
                                            print_timestamp=False))
    # Read out additional model-specific args here.
    # We probably want to keep essential ones like numgpu and logging.
    trainer = Trainer(default_root_dir=str(container.outputs_folder),
                      deterministic=deterministic,
                      benchmark=benchmark,
                      accelerator=accelerator,
                      plugins=plugins,
                      max_epochs=container.num_epochs,
                      limit_train_batches=container.pl_limit_train_batches or 1.0,
                      limit_val_batches=container.pl_limit_val_batches or 1.0,
                      num_sanity_val_steps=container.pl_num_sanity_val_steps,
                      callbacks=callbacks,
                      logger=loggers,
                      progress_bar_refresh_rate=progress_bar_refresh_rate,
                      num_nodes=num_nodes,
                      gpus=num_gpus,
                      precision=precision,
                      sync_batchnorm=True,
                      terminate_on_nan=container.detect_anomaly,
                      profiler=container.pl_profiler,
                      resume_from_checkpoint=str(resume_from_checkpoint) if resume_from_checkpoint else None,
                      **kwargs)
    return trainer, storing_logger


def start_resource_monitor(config: LightningContainer) -> ResourceMonitor:
    # initialize and start GPU monitoring
    gpu_tensorboard = config.logs_folder / "gpu_utilization"
    # Result file in CSV format should NOT live in the logs folder, the streaming upload that is
    # used for this folder might corrupt the file.
    gpu_csv = config.outputs_folder / "gpu_utilization"
    gpu_csv.mkdir(parents=True, exist_ok=True)
    logging.info(f"Starting resource monitor. GPU utilization will be written to Tensorboard in "
                 f"{gpu_tensorboard}, aggregate metrics to {gpu_csv}")
    resource_monitor = ResourceMonitor(interval_seconds=config.monitoring_interval_seconds,
                                       tensorboard_folder=gpu_tensorboard,
                                       csv_results_folder=gpu_csv)
    resource_monitor.start()
    return resource_monitor


def model_train(checkpoint_path: Optional[Path],
                container: LightningContainer,
                num_nodes: int = 1) -> Tuple[Trainer, StoringLogger]:
    """
    The main training loop. It creates the Pytorch model based on the configuration options passed in,
    creates a Pytorch Lightning trainer, and trains the model.
    If a checkpoint was specified, then it loads the checkpoint before resuming training.
    :param checkpoint_path: Checkpoint path for model initialization
    :param num_nodes: The number of nodes to use in distributed training.
    :param container: A container object that holds the training data in PyTorch Lightning format
    and the model to train.
    :return: A tuple of [Trainer, StoringLogger]. Trainer is the Lightning Trainer object that was used for fitting
    the model. The StoringLogger object is returned when training an InnerEye built-in model, this is None when
    fitting other models.
    """
    lightning_model = container.model

    resource_monitor: Optional[ResourceMonitor] = None
    # Execute some bookkeeping tasks only once if running distributed:
    if is_global_rank_zero():
        logging.info(f"Model checkpoints are saved at {container.checkpoint_folder}")
        write_args_file(container.config if isinstance(container, InnerEyeContainer) else container,
                        outputs_folder=container.outputs_folder)
        if container.monitoring_interval_seconds > 0:
            resource_monitor = start_resource_monitor(container)

    # Run all of the container-related operations consistently with changed outputs folder, even ones that
    # should not rely on the current working directory, like get_data_module.
    with change_working_directory(container.outputs_folder):
        data_module = container.get_data_module()
        if is_global_rank_zero():
            container.before_training_on_global_rank_zero()
        if is_local_rank_zero():
            container.before_training_on_local_rank_zero()
        container.before_training_on_all_ranks()

    # Create the trainer object. Backup the environment variables before doing that, in case we need to run a second
    # training in the unit tests.d
    old_environ = dict(os.environ)
    # Set random seeds just before training. For segmentation models, we have
    # something that changes the random seed in the before_training_on_rank_zero hook.
    seed_everything(container.get_effective_random_seed())
    trainer, storing_logger = create_lightning_trainer(container,
                                                       checkpoint_path,
                                                       num_nodes=num_nodes,
                                                       **container.get_trainer_arguments())
    rank_info = ", ".join(f"{env}: {os.getenv(env)}"
                          for env in [ENV_GLOBAL_RANK, ENV_LOCAL_RANK, ENV_NODE_RANK])
    logging.info(f"Environment variables: {rank_info}. trainer.global_rank: {trainer.global_rank}")
    # InnerEye models use this logger for diagnostics
    if isinstance(lightning_model, InnerEyeLightning):
        if storing_logger is None:
            raise ValueError("InnerEye models require the storing_logger for diagnostics")
        lightning_model.storing_logger = storing_logger

    logging.info("Starting training")
    # When training models that are not built-in InnerEye models, we have no guarantee that they write
    # files to the right folder. Best guess is to change the current working directory to where files should go.
    with change_working_directory(container.outputs_folder):
        trainer.fit(lightning_model, datamodule=data_module)
        trainer.logger.close()  # type: ignore
    world_size = getattr(trainer, "world_size", 0)
    is_azureml_run = not is_offline_run_context(RUN_CONTEXT)
    # Per-subject model outputs for regression models are written per rank, and need to be aggregated here.
    # Each thread per rank will come here, and upload its files to the run outputs. Rank 0 will later download them.
    if is_azureml_run and world_size > 1 and isinstance(lightning_model, ScalarLightning):
        upload_output_file_as_temp(lightning_model.train_subject_outputs_logger.csv_path,  # type: ignore
                                   container.outputs_folder)
        upload_output_file_as_temp(lightning_model.val_subject_outputs_logger.csv_path,  # type: ignore
                                   container.outputs_folder)
    # DDP will start multiple instances of the runner, one for each GPU. Those should terminate here after training.
    # We can now use the global_rank of the Lightining model, rather than environment variables, because DDP has set
    # all necessary properties.
    if lightning_model.global_rank != 0:
        logging.info(f"Terminating training thread with rank {lightning_model.global_rank}.")
        sys.exit()

    logging.info("Choosing the best checkpoint and removing redundant files.")
    create_best_checkpoint(container.checkpoint_folder)
    # Lightning modifies a ton of environment variables. If we first run training and then the test suite,
    # those environment variables will mislead the training runs in the test suite, and make them crash.
    # Hence, restore the original environment after training.
    os.environ.clear()
    os.environ.update(old_environ)

    if world_size and isinstance(lightning_model, ScalarLightning):
        if is_azureml_run and world_size > 1:
            # In a DDP run on the local box, all ranks will write to local disk, hence no download needed.
            # In a multi-node DDP, each rank would upload to AzureML, and rank 0 will now download all results and
            # concatenate
            for rank in range(world_size):
                for mode in [ModelExecutionMode.TRAIN, ModelExecutionMode.VAL]:
                    file = mode.value + "/" + get_subject_output_file_per_rank(rank)
                    RUN_CONTEXT.download_file(name=TEMP_PREFIX + file, output_file_path=container.outputs_folder / file)
        # Concatenate all temporary file per execution mode
        aggregate_and_create_subject_metrics_file(container.outputs_folder)

    logging.info("Finished training")

    # Upload visualization directory to AML run context to be able to see it in the Azure UI.
    if isinstance(container, InnerEyeContainer):
        if container.config.max_batch_grad_cam > 0 and container.visualization_folder.exists():
            RUN_CONTEXT.upload_folder(name=VISUALIZATION_FOLDER, path=str(container.visualization_folder))

    if resource_monitor:
        logging.info("Shutting down the resource monitor process.")
        if is_azureml_run:
            for gpu_name, metrics_per_gpu in resource_monitor.read_aggregate_metrics().items():
                # Log as a table, with GPU being the first column
                RUN_CONTEXT.log_row("GPU utilization", GPU=gpu_name, **metrics_per_gpu)
        resource_monitor.kill()

    return trainer, storing_logger


def aggregate_and_create_subject_metrics_file(outputs_folder: Path) -> None:
    """
    This functions takes all the subject metrics file written by each GPU (one file per GPU) and aggregates them into
    one single metrics file. Results is saved in config.outputs_folder / mode.value / SUBJECT_METRICS_FILE_NAME.
    This is done for the metrics files for training and for validation data separately.
    :param config: model config
    """
    for mode in [ModelExecutionMode.TRAIN, ModelExecutionMode.VAL]:
        temp_files = sorted((outputs_folder / mode.value).rglob(SUBJECT_OUTPUT_PER_RANK_PREFIX + "*"))
        result_file = outputs_folder / mode.value / SUBJECT_METRICS_FILE_NAME
        with result_file.open("a") as f:
            for i, file in enumerate(temp_files):
                temp_file_contents = file.read_text()
                if i == 0:
                    # Copy the first file as-is, including the first line with the column headers
                    f.write(temp_file_contents)
                else:
                    # For all files but the first one, cut off the header line.
                    f.write("\n".join(temp_file_contents.splitlines()[1:]))<|MERGE_RESOLUTION|>--- conflicted
+++ resolved
@@ -90,20 +90,6 @@
     :param kwargs: Any additional keyowrd arguments will be passed to the constructor of Trainer.
     :return: A tuple [Trainer object, diagnostic logger]
     """
-<<<<<<< HEAD
-    # For now, stick with the legacy behaviour of always saving only the last epoch checkpoint. For large segmentation
-    # models, this still appears to be the best way of choosing them because validation loss on the relatively small
-    # training patches is not stable enough. Going by the validation loss somehow works for the Prostate model, but
-    # not for the HeadAndNeck model.
-    last_checkpoint_callback = ModelCheckpoint(dirpath=str(container.checkpoint_folder), save_last=True, save_top_k=0)
-
-    # Recovery checkpoints: {epoch} will turn into a string like "epoch=1"
-    # Store 1 recovery checkpoint every recovery_checkpoint_save_interval epochs, keep the last
-    # recovery_checkpoints_save_last_k.
-    recovery_checkpoint_callback = InnerEyeRecoveryCheckpointCallback(container)
-
-=======
->>>>>>> a432fe22
     num_gpus = container.num_gpus_per_node()
     effective_num_gpus = num_gpus * num_nodes
     # Accelerator should be "ddp" when running large models in AzureML (when using DDP_spawn, we get out of GPU memory).
