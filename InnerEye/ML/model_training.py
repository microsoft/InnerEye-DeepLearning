--- conflicted
+++ resolved
@@ -93,24 +93,11 @@
     logging.debug(f"resume_from_checkpoint: {resume_from_checkpoint}")
     num_gpus = container.num_gpus_per_node()
     effective_num_gpus = num_gpus * num_nodes
-<<<<<<< HEAD
-    # Accelerator should be "ddp" when running large models in AzureML (when using DDP_spawn, we get out of GPU memory).
-    if effective_num_gpus > 1:
-        accelerator: Optional[str] = "ddp"
-        # Initialize the DDP plugin. The default for pl_find_unused_parameters is False. If True, the plugin prints out
-        # lengthy warnings about the performance impact of find_unused_parameters.
-        from pytorch_lightning.plugins import DeepSpeedPlugin
-        deep_speed = DeepSpeedPlugin(num_nodes=num_nodes, cpu_offload=True)
-        deep_speed.sync_batchnorm=True
-        deep_speed._ddp_kwargs["find_unused_parameters"] = container.pl_find_unused_parameters
-        plugins = [deep_speed]
-=======
     strategy = None
     if effective_num_gpus == 0:
         accelerator = "cpu"
         devices = 1
         message = "CPU"
->>>>>>> 6a4d334a
     else:
         accelerator = "gpu"
         devices = num_gpus
@@ -120,7 +107,10 @@
             # GPU memory).
             # Initialize the DDP plugin. The default for pl_find_unused_parameters is False. If True, the plugin
             # prints out lengthy warnings about the performance impact of find_unused_parameters.
-            strategy = DDPPlugin(find_unused_parameters=container.pl_find_unused_parameters)
+            from pytorch_lightning.plugins import DeepSpeedPlugin
+            strategy = DeepSpeedPlugin(num_nodes=num_nodes, cpu_offload=True)
+            strategy.sync_batchnorm=True
+            strategy._ddp_kwargs["find_unused_parameters"] = container.pl_find_unused_parameters
             message += "s per node with DDP"
     logging.info(f"Using {message}")
     tensorboard_logger = TensorBoardLogger(save_dir=str(container.logs_folder), name="Lightning", version="")
