#  ------------------------------------------------------------------------------------------
#  Copyright (c) Microsoft Corporation. All rights reserved.
#  Licensed under the MIT License (MIT). See LICENSE in the repo root for license information.
#  ------------------------------------------------------------------------------------------
import logging
import os
import sys
from pathlib import Path
from typing import Any, Dict, List, Optional, Tuple, TypeVar

from health_azure.utils import is_global_rank_zero, is_local_rank_zero
from health_ml.utils import AzureMLLogger, AzureMLProgressBar, BatchTimeCallback, log_on_epoch
from pytorch_lightning import Callback, LightningModule, Trainer, seed_everything
from pytorch_lightning.callbacks import GPUStatsMonitor, ModelCheckpoint, TQDMProgressBar
from pytorch_lightning.loggers import TensorBoardLogger
from pytorch_lightning.plugins import DDPPlugin

from InnerEye.Azure.azure_runner import ENV_GLOBAL_RANK, ENV_LOCAL_RANK, ENV_NODE_RANK
from InnerEye.Azure.azure_util import RUN_CONTEXT, is_offline_run_context
from InnerEye.Common.common_util import SUBJECT_METRICS_FILE_NAME, change_working_directory
from InnerEye.Common.resource_monitor import ResourceMonitor
from InnerEye.ML.common import ModelExecutionMode, RECOVERY_CHECKPOINT_FILE_NAME, create_best_checkpoint
from InnerEye.ML.deep_learning_config import ARGS_TXT, VISUALIZATION_FOLDER
from InnerEye.ML.lightning_base import InnerEyeContainer, InnerEyeLightning
from InnerEye.ML.lightning_container import LightningContainer
from InnerEye.ML.lightning_loggers import StoringLogger
from InnerEye.ML.lightning_models import SUBJECT_OUTPUT_PER_RANK_PREFIX, ScalarLightning, \
    get_subject_output_file_per_rank
<<<<<<< HEAD
from health_azure.utils import is_global_rank_zero, is_local_rank_zero
from health_ml.utils import AzureMLLogger, AzureMLProgressBar
=======
>>>>>>> b96afc3b

TEMP_PREFIX = "temp/"

T = TypeVar('T')


def upload_output_file_as_temp(file_path: Path, outputs_folder: Path) -> None:
    """
    Uploads a file to the AzureML run. It will get a name that is composed of a "temp/" prefix, plus the path
    of the file relative to the outputs folder that is used for training.
    :param file_path: The path of the file to upload.
    :param outputs_folder: The root folder that contains all training outputs.
    """
    upload_name = TEMP_PREFIX + str(file_path.relative_to(outputs_folder))
    RUN_CONTEXT.upload_file(upload_name, path_or_stream=str(file_path))


def write_args_file(config: Any, outputs_folder: Path) -> None:
    """
    Writes the given config to disk in plain text in the default output folder.
    """
    output = str(config)
    outputs_folder.mkdir(exist_ok=True, parents=True)
    dst = outputs_folder / ARGS_TXT
    dst.write_text(output)
    logging.info(output)


class InnerEyeRecoveryCheckpointCallback(ModelCheckpoint):
    """
    This callback is used to save recovery checkpoints.
    In particular, it makes sure we are logging "epoch", this is needed to the last k
    checkpoints (here save_top_k is based on the epoch number instead of validation loss,
    PL only allows to save_top_k for logged quantities).
    """

    def __init__(self, container: LightningContainer):
        super().__init__(dirpath=str(container.checkpoint_folder),
                         monitor="epoch_started",
                         filename=RECOVERY_CHECKPOINT_FILE_NAME + "_{epoch}",
                         every_n_epochs=container.recovery_checkpoint_save_interval,
                         save_top_k=container.recovery_checkpoints_save_last_k,
                         mode="max",
                         save_last=False)

    def on_train_epoch_end(self, trainer: Trainer, pl_module: LightningModule, unused: bool = None) -> None:
<<<<<<< HEAD
        pl_module.log(name="epoch", value=trainer.current_epoch)  # type: ignore
        super().on_train_epoch_end(trainer, pl_module)
=======
        # The metric to monitor must be logged on all ranks in distributed training
        log_on_epoch(pl_module, name="epoch_started", value=trainer.current_epoch, sync_dist=False)  # type: ignore
>>>>>>> b96afc3b


def create_lightning_trainer(container: LightningContainer,
                             resume_from_checkpoint: Optional[Path] = None,
                             num_nodes: int = 1,
                             **kwargs: Dict[str, Any]) -> \
        Tuple[Trainer, StoringLogger]:
    """
    Creates a Pytorch Lightning Trainer object for the given model configuration. It creates checkpoint handlers
    and loggers. That includes a diagnostic logger for use in unit tests, that is also returned as the second
    return value.
    :param container: The container with model and data.
    :param resume_from_checkpoint: If provided, training resumes from this checkpoint point.
    :param num_nodes: The number of nodes to use in distributed training.
    :param kwargs: Any additional keyowrd arguments will be passed to the constructor of Trainer.
    :return: A tuple [Trainer object, diagnostic logger]
    """
    num_gpus = container.num_gpus_per_node()
    effective_num_gpus = num_gpus * num_nodes
    strategy = None
    if effective_num_gpus == 0:
        accelerator = "cpu"
        devices = 1
        message = "CPU"
    else:
        accelerator = "gpu"
        devices = num_gpus
        message = f"{devices} GPU"
        if effective_num_gpus > 1:
            # Accelerator should be "ddp" when running large models in AzureML (when using DDP_spawn, we get out of
            # GPU memory).
            # Initialize the DDP plugin. The default for pl_find_unused_parameters is False. If True, the plugin
            # prints out lengthy warnings about the performance impact of find_unused_parameters.
            strategy = DDPPlugin(find_unused_parameters=container.pl_find_unused_parameters)
            message += "s per node with DDP"
    logging.info(f"Using {message}")
    tensorboard_logger = TensorBoardLogger(save_dir=str(container.logs_folder), name="Lightning", version="")
    loggers = [tensorboard_logger, AzureMLLogger()]
    storing_logger = StoringLogger()
    loggers.append(storing_logger)
    # Use 32bit precision when running on CPU. Otherwise, make it depend on use_mixed_precision flag.
    precision = 32 if num_gpus == 0 else 16 if container.use_mixed_precision else 32
    # The next two flags control the settings in torch.backends.cudnn.deterministic and torch.backends.cudnn.benchmark
    # https://pytorch.org/docs/stable/notes/randomness.html
    # For the classification models, we observed only a small performance deterioration (increase in 10sec on total
    # training time of 22min) when switching to deterministic.
    if container.pl_deterministic:
        deterministic = True
        benchmark = False
    else:
        deterministic = False
        benchmark = True

    # For now, stick with the legacy behaviour of always saving only the last epoch checkpoint. For large segmentation
    # models, this still appears to be the best way of choosing them because validation loss on the relatively small
    # training patches is not stable enough. Going by the validation loss somehow works for the Prostate model, but
    # not for the HeadAndNeck model.
    last_checkpoint_callback = ModelCheckpoint(dirpath=str(container.checkpoint_folder), save_last=True, save_top_k=0)
    # Recovery checkpoints: {epoch} will turn into a string like "epoch=1"
    # Store 1 recovery checkpoint every recovery_checkpoint_save_interval epochs, keep the last
    # recovery_checkpoints_save_last_k.
    recovery_checkpoint_callback = InnerEyeRecoveryCheckpointCallback(container)
    callbacks: List[Callback] = [
        last_checkpoint_callback,
        recovery_checkpoint_callback,
    ]
    if container.monitor_loading:
        # TODO antonsc: Remove after fixing the callback.
        raise NotImplementedError("Monitoring batch loading times has been temporarily disabled.")
        # callbacks.append(BatchTimeCallback())
    if num_gpus > 0 and container.monitor_gpu:
        logging.info("Adding monitoring for GPU utilization")
        callbacks.append(GPUStatsMonitor(intra_step_time=True, inter_step_time=True))
    # Add the additional callbacks that were specified in get_trainer_arguments for LightningContainers
    if "callbacks" in kwargs:
        more_callbacks = kwargs.pop("callbacks")
        if isinstance(more_callbacks, list):
            callbacks.extend(more_callbacks)  # type: ignore
        else:
            callbacks.append(more_callbacks)  # type: ignore
    is_azureml_run = not is_offline_run_context(RUN_CONTEXT)
    progress_bar_refresh_rate = container.pl_progress_bar_refresh_rate
    if progress_bar_refresh_rate is None:
        progress_bar_refresh_rate = 50
        logging.info(f"The progress bar refresh rate is not set. Using a default of {progress_bar_refresh_rate}. "
                     f"To change, modify the pl_progress_bar_refresh_rate field of the container.")
    if is_azureml_run:
        callbacks.append(AzureMLProgressBar(refresh_rate=progress_bar_refresh_rate,
                                            write_to_logging_info=True,
                                            print_timestamp=False))
<<<<<<< HEAD
    else:
        callbacks.append(TQDMProgressBar(refresh_rate=progress_bar_refresh_rate))
    # Read out additional model-specific args here.
    # We probably want to keep essential ones like numgpu and logging.
=======
>>>>>>> b96afc3b
    trainer = Trainer(default_root_dir=str(container.outputs_folder),
                      deterministic=deterministic,
                      benchmark=benchmark,
                      accelerator=accelerator,
                      strategy=strategy,
                      max_epochs=container.num_epochs,
                      # Both these arguments can be integers or floats. If integers, it is the number of batches.
                      # If float, it's the fraction of batches. We default to 1.0 (processing all batches).
                      limit_train_batches=container.pl_limit_train_batches or 1.0,
                      limit_val_batches=container.pl_limit_val_batches or 1.0,
                      num_sanity_val_steps=container.pl_num_sanity_val_steps,
                      callbacks=callbacks,
                      logger=loggers,
                      num_nodes=num_nodes,
                      devices=devices,
                      precision=precision,
                      sync_batchnorm=True,
                      detect_anomaly=container.detect_anomaly,
                      profiler=container.pl_profiler,
                      resume_from_checkpoint=str(resume_from_checkpoint) if resume_from_checkpoint else None,
                      **kwargs)
    return trainer, storing_logger


def start_resource_monitor(config: LightningContainer) -> ResourceMonitor:
    # initialize and start GPU monitoring
    gpu_tensorboard = config.logs_folder / "gpu_utilization"
    # Result file in CSV format should NOT live in the logs folder, the streaming upload that is
    # used for this folder might corrupt the file.
    gpu_csv = config.outputs_folder / "gpu_utilization"
    gpu_csv.mkdir(parents=True, exist_ok=True)
    logging.info(f"Starting resource monitor. GPU utilization will be written to Tensorboard in "
                 f"{gpu_tensorboard}, aggregate metrics to {gpu_csv}")
    resource_monitor = ResourceMonitor(interval_seconds=config.monitoring_interval_seconds,
                                       tensorboard_folder=gpu_tensorboard,
                                       csv_results_folder=gpu_csv)
    resource_monitor.start()
    return resource_monitor


def model_train(checkpoint_path: Optional[Path],
                container: LightningContainer,
                num_nodes: int = 1) -> Tuple[Trainer, StoringLogger]:
    """
    The main training loop. It creates the Pytorch model based on the configuration options passed in,
    creates a Pytorch Lightning trainer, and trains the model.
    If a checkpoint was specified, then it loads the checkpoint before resuming training.
    :param checkpoint_path: Checkpoint path for model initialization
    :param num_nodes: The number of nodes to use in distributed training.
    :param container: A container object that holds the training data in PyTorch Lightning format
    and the model to train.
    :return: A tuple of [Trainer, StoringLogger]. Trainer is the Lightning Trainer object that was used for fitting
    the model. The StoringLogger object is returned when training an InnerEye built-in model, this is None when
    fitting other models.
    """
    lightning_model = container.model

    resource_monitor: Optional[ResourceMonitor] = None
    # Execute some bookkeeping tasks only once if running distributed:
    if is_global_rank_zero():
        logging.info(f"Model checkpoints are saved at {container.checkpoint_folder}")
        write_args_file(container.config if isinstance(container, InnerEyeContainer) else container,
                        outputs_folder=container.outputs_folder)
        if container.monitoring_interval_seconds > 0:
            resource_monitor = start_resource_monitor(container)

    # Run all of the container-related operations consistently with changed outputs folder, even ones that
    # should not rely on the current working directory, like get_data_module.
    with change_working_directory(container.outputs_folder):
        data_module = container.get_data_module()
        if is_global_rank_zero():
            container.before_training_on_global_rank_zero()
        if is_local_rank_zero():
            container.before_training_on_local_rank_zero()
        container.before_training_on_all_ranks()

    # Create the trainer object. Backup the environment variables before doing that, in case we need to run a second
    # training in the unit tests.d
    old_environ = dict(os.environ)
    # Set random seeds just before training. For segmentation models, we have
    # something that changes the random seed in the before_training_on_rank_zero hook.
    seed_everything(container.get_effective_random_seed())
    trainer, storing_logger = create_lightning_trainer(container,
                                                       checkpoint_path,
                                                       num_nodes=num_nodes,
                                                       **container.get_trainer_arguments())
    rank_info = ", ".join(f"{env}: {os.getenv(env)}"
                          for env in [ENV_GLOBAL_RANK, ENV_LOCAL_RANK, ENV_NODE_RANK])
    logging.info(f"Environment variables: {rank_info}. trainer.global_rank: {trainer.global_rank}")
    # InnerEye models use this logger for diagnostics
    if isinstance(lightning_model, InnerEyeLightning):
        if storing_logger is None:
            raise ValueError("InnerEye models require the storing_logger for diagnostics")
        lightning_model.storing_logger = storing_logger

    logging.info("Starting training")
    # When training models that are not built-in InnerEye models, we have no guarantee that they write
    # files to the right folder. Best guess is to change the current working directory to where files should go.
    with change_working_directory(container.outputs_folder):
        trainer.fit(lightning_model, datamodule=data_module)
        trainer.logger.close()  # type: ignore
    world_size = getattr(trainer, "world_size", 0)
    is_azureml_run = not is_offline_run_context(RUN_CONTEXT)
    # Per-subject model outputs for regression models are written per rank, and need to be aggregated here.
    # Each thread per rank will come here, and upload its files to the run outputs. Rank 0 will later download them.
    if is_azureml_run and world_size > 1 and isinstance(lightning_model, ScalarLightning):
        upload_output_file_as_temp(lightning_model.train_subject_outputs_logger.csv_path,  # type: ignore
                                   container.outputs_folder)
        upload_output_file_as_temp(lightning_model.val_subject_outputs_logger.csv_path,  # type: ignore
                                   container.outputs_folder)
    # DDP will start multiple instances of the runner, one for each GPU. Those should terminate here after training.
    # We can now use the global_rank of the Lightining model, rather than environment variables, because DDP has set
    # all necessary properties.
    if lightning_model.global_rank != 0:
        logging.info(f"Terminating training thread with rank {lightning_model.global_rank}.")
        sys.exit()

    logging.info("Choosing the best checkpoint and removing redundant files.")
    create_best_checkpoint(container.checkpoint_folder)
    # Lightning modifies a ton of environment variables. If we first run training and then the test suite,
    # those environment variables will mislead the training runs in the test suite, and make them crash.
    # Hence, restore the original environment after training.
    os.environ.clear()
    os.environ.update(old_environ)

    if world_size and isinstance(lightning_model, ScalarLightning):
        if is_azureml_run and world_size > 1:
            # In a DDP run on the local box, all ranks will write to local disk, hence no download needed.
            # In a multi-node DDP, each rank would upload to AzureML, and rank 0 will now download all results and
            # concatenate
            for rank in range(world_size):
                for mode in [ModelExecutionMode.TRAIN, ModelExecutionMode.VAL]:
                    file = mode.value + "/" + get_subject_output_file_per_rank(rank)
                    RUN_CONTEXT.download_file(name=TEMP_PREFIX + file, output_file_path=container.outputs_folder / file)
        # Concatenate all temporary file per execution mode
        aggregate_and_create_subject_metrics_file(container.outputs_folder)

    logging.info("Finished training")

    # Upload visualization directory to AML run context to be able to see it in the Azure UI.
    if isinstance(container, InnerEyeContainer):
        if container.config.max_batch_grad_cam > 0 and container.visualization_folder.exists():
            RUN_CONTEXT.upload_folder(name=VISUALIZATION_FOLDER, path=str(container.visualization_folder))

    if resource_monitor:
        logging.info("Shutting down the resource monitor process.")
        if is_azureml_run:
            for gpu_name, metrics_per_gpu in resource_monitor.read_aggregate_metrics().items():
                # Log as a table, with GPU being the first column
                RUN_CONTEXT.log_row("GPU utilization", GPU=gpu_name, **metrics_per_gpu)
        resource_monitor.kill()

    return trainer, storing_logger


def aggregate_and_create_subject_metrics_file(outputs_folder: Path) -> None:
    """
    This functions takes all the subject metrics file written by each GPU (one file per GPU) and aggregates them into
    one single metrics file. Results is saved in config.outputs_folder / mode.value / SUBJECT_METRICS_FILE_NAME.
    This is done for the metrics files for training and for validation data separately.
    :param config: model config
    """
    for mode in [ModelExecutionMode.TRAIN, ModelExecutionMode.VAL]:
        temp_files = sorted((outputs_folder / mode.value).rglob(SUBJECT_OUTPUT_PER_RANK_PREFIX + "*"))
        result_file = outputs_folder / mode.value / SUBJECT_METRICS_FILE_NAME
        with result_file.open("a") as f:
            for i, file in enumerate(temp_files):
                temp_file_contents = file.read_text()
                if i == 0:
                    # Copy the first file as-is, including the first line with the column headers
                    f.write(temp_file_contents)
                else:
                    # For all files but the first one, cut off the header line.
                    f.write("\n".join(temp_file_contents.splitlines()[1:]))<|MERGE_RESOLUTION|>--- conflicted
+++ resolved
@@ -9,7 +9,7 @@
 from typing import Any, Dict, List, Optional, Tuple, TypeVar
 
 from health_azure.utils import is_global_rank_zero, is_local_rank_zero
-from health_ml.utils import AzureMLLogger, AzureMLProgressBar, BatchTimeCallback, log_on_epoch
+from health_ml.utils import AzureMLLogger, AzureMLProgressBar, log_on_epoch
 from pytorch_lightning import Callback, LightningModule, Trainer, seed_everything
 from pytorch_lightning.callbacks import GPUStatsMonitor, ModelCheckpoint, TQDMProgressBar
 from pytorch_lightning.loggers import TensorBoardLogger
@@ -26,11 +26,6 @@
 from InnerEye.ML.lightning_loggers import StoringLogger
 from InnerEye.ML.lightning_models import SUBJECT_OUTPUT_PER_RANK_PREFIX, ScalarLightning, \
     get_subject_output_file_per_rank
-<<<<<<< HEAD
-from health_azure.utils import is_global_rank_zero, is_local_rank_zero
-from health_ml.utils import AzureMLLogger, AzureMLProgressBar
-=======
->>>>>>> b96afc3b
 
 TEMP_PREFIX = "temp/"
 
@@ -77,13 +72,9 @@
                          save_last=False)
 
     def on_train_epoch_end(self, trainer: Trainer, pl_module: LightningModule, unused: bool = None) -> None:
-<<<<<<< HEAD
-        pl_module.log(name="epoch", value=trainer.current_epoch)  # type: ignore
-        super().on_train_epoch_end(trainer, pl_module)
-=======
         # The metric to monitor must be logged on all ranks in distributed training
         log_on_epoch(pl_module, name="epoch_started", value=trainer.current_epoch, sync_dist=False)  # type: ignore
->>>>>>> b96afc3b
+        super().on_train_epoch_end(trainer, pl_module)
 
 
 def create_lightning_trainer(container: LightningContainer,
@@ -174,13 +165,10 @@
         callbacks.append(AzureMLProgressBar(refresh_rate=progress_bar_refresh_rate,
                                             write_to_logging_info=True,
                                             print_timestamp=False))
-<<<<<<< HEAD
     else:
         callbacks.append(TQDMProgressBar(refresh_rate=progress_bar_refresh_rate))
     # Read out additional model-specific args here.
     # We probably want to keep essential ones like numgpu and logging.
-=======
->>>>>>> b96afc3b
     trainer = Trainer(default_root_dir=str(container.outputs_folder),
                       deterministic=deterministic,
                       benchmark=benchmark,
