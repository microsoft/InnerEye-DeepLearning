#  ------------------------------------------------------------------------------------------
#  Copyright (c) Microsoft Corporation. All rights reserved.
#  Licensed under the MIT License (MIT). See LICENSE in the repo root for license information.
#  ------------------------------------------------------------------------------------------
import logging
import os
import subprocess
import sys
from pathlib import Path
<<<<<<< HEAD
from typing import Any, Dict, Optional, Tuple, TypeVar

=======
from time import sleep
from typing import Any, Dict, Optional, Tuple, TypeVar

import numpy as np
import torch
>>>>>>> f421234c
from pytorch_lightning import Trainer, seed_everything
from pytorch_lightning.callbacks import ModelCheckpoint
from pytorch_lightning.loggers import TensorBoardLogger
from pytorch_lightning.plugins import DDPPlugin
from pytorch_lightning.utilities.exceptions import MisconfigurationException

from InnerEye.Azure.azure_util import RUN_CONTEXT, is_offline_run_context
from InnerEye.Common.common_util import SUBJECT_METRICS_FILE_NAME, change_working_directory
from InnerEye.Common.resource_monitor import ResourceMonitor
from InnerEye.ML.common import ModelExecutionMode, RECOVERY_CHECKPOINT_FILE_NAME, cleanup_checkpoint_folder
from InnerEye.ML.deep_learning_config import ARGS_TXT, VISUALIZATION_FOLDER
from InnerEye.ML.lightning_base import InnerEyeContainer, InnerEyeLightning
from InnerEye.ML.lightning_container import LightningContainer
from InnerEye.ML.lightning_loggers import AzureMLLogger, StoringLogger
from InnerEye.ML.lightning_models import SUBJECT_OUTPUT_PER_RANK_PREFIX, ScalarLightning, \
    get_subject_output_file_per_rank
from InnerEye.ML.utils.checkpoint_handling import CheckpointHandler

TEMP_PREFIX = "temp/"

T = TypeVar('T')


def is_rank_zero() -> bool:
    """
    Tries to guess if the current process is running as DDP rank zero, before the training has actually started,
    by looking at environment variables.
    :return: True if the current process is global_rank 0.
    """
    global_rank = os.getenv("GLOBAL_RANK")
    local_rank = os.getenv("LOCAL_RANK")
    # When doing multi-node training, this indicates which node the present job is on. This is set in
    # set_environment_variables_for_multi_node
    node_rank = os.getenv("NODE_RANK", "0")
    return global_rank is None and local_rank is None and node_rank == "0"


def upload_output_file_as_temp(file_path: Path, outputs_folder: Path) -> None:
    """
    Uploads a file to the AzureML run. It will get a name that is composed of a "temp/" prefix, plus the path
    of the file relative to the outputs folder that is used for training.
    :param file_path: The path of the file to upload.
    :param outputs_folder: The root folder that contains all training outputs.
    """
    upload_name = TEMP_PREFIX + str(file_path.relative_to(outputs_folder))
    RUN_CONTEXT.upload_file(upload_name, path_or_stream=str(file_path))


def write_args_file(config: Any, outputs_folder: Path) -> None:
    """
    Writes the given config to disk in plain text in the default output folder.
    """
    output = str(config)
    outputs_folder.mkdir(exist_ok=True, parents=True)
    dst = outputs_folder / ARGS_TXT
    dst.write_text(output)
    logging.info(output)


def create_lightning_trainer(container: LightningContainer,
                             resume_from_checkpoint: Optional[Path] = None,
                             num_nodes: int = 1,
                             **kwargs: Dict[str, Any]) -> \
        Tuple[Trainer, Optional[StoringLogger]]:
    """
    Creates a Pytorch Lightning Trainer object for the given model configuration. It creates checkpoint handlers
    and loggers. That includes a diagnostic logger for use in unit tests, that is also returned as the second
    return value.
    :param container: The container with model and data.
    :param resume_from_checkpoint: If provided, training resumes from this checkpoint point.
    :param num_nodes: The number of nodes to use in distributed training.
    :param kwargs: Any additional keyowrd arguments will be passed to the constructor of Trainer.
    :return: A tuple [Trainer object, diagnostic logger]
    """
    # For now, stick with the legacy behaviour of always saving only the last epoch checkpoint. For large segmentation
    # models, this still appears to be the best way of choosing them because validation loss on the relatively small
    # training patches is not stable enough. Going by the validation loss somehow works for the Prostate model, but
    # not for the HeadAndNeck model.
    best_checkpoint_callback = ModelCheckpoint(dirpath=str(container.checkpoint_folder),
                                               # filename=BEST_CHECKPOINT_FILE_NAME,
                                               # monitor=f"{VALIDATION_PREFIX}{MetricType.LOSS.value}",
                                               # save_top_k=1,
                                               save_last=True)
    # Recovery checkpoints: {epoch} will turn into a string like "epoch=1"
    # Store 1 recovery checkpoint every recovery_checkpoint_save_interval epochs. Due to a bug in Lightning, this
    # will still write alternate files recovery.ckpt and recovery-v0.ckpt, which are cleaned up later in
    # cleanup_checkpoint_folder
    recovery_checkpoint_callback = ModelCheckpoint(dirpath=str(container.checkpoint_folder),
                                                   filename=RECOVERY_CHECKPOINT_FILE_NAME,
                                                   period=container.recovery_checkpoint_save_interval
                                                   )

<<<<<<< HEAD
    num_gpus = container.get_num_gpus_to_use()
=======
    num_gpus = torch.cuda.device_count() if container.use_gpu else 0
    logging.info(f"Number of available GPUs: {num_gpus}")
    if 0 <= container.max_num_gpus < num_gpus:
        num_gpus = container.max_num_gpus
        logging.info(f"Restricting the number of GPUs to {num_gpus}")
>>>>>>> f421234c
    # Accelerator should be "ddp" when running large models in AzureML (when using DDP_spawn, we get out of GPU memory).
    # For unit tests, only "ddp_spawn" works
    accelerator = "ddp" if num_gpus * num_nodes > 1 else None
    plugins = [InnerEyeDDPPlugin(num_nodes=num_nodes, sync_batchnorm=True)] if num_gpus * num_nodes > 1 else None
    logging.info(f"Using {num_gpus} GPUs with accelerator '{accelerator}'")
    tensorboard_logger = TensorBoardLogger(save_dir=str(container.logs_folder), name="Lightning", version="")
    loggers = [tensorboard_logger, AzureMLLogger()]
    storing_logger: Optional[StoringLogger]
    if isinstance(container, InnerEyeContainer):
        storing_logger = StoringLogger()
        loggers.append(storing_logger)
    else:
        storing_logger = None
    # Use 32bit precision when running on CPU. Otherwise, make it depend on use_mixed_precision flag.
    precision = 32 if num_gpus == 0 else 16 if container.use_mixed_precision else 32
    # The next two flags control the settings in torch.backends.cudnn.deterministic and torch.backends.cudnn.benchmark
    # https://pytorch.org/docs/stable/notes/randomness.html
    # For the classification models, we observed only a small performance deterioration (increase in 10sec on total
    # training time of 22min) when switching to deterministic.
    if container.pl_deterministic:
        deterministic = True
        benchmark = False
    else:
        deterministic = False
        benchmark = True
    # Read out additional model-specific args here.
    # We probably want to keep essential ones like numgpu and logging.
<<<<<<< HEAD

    # If the users provides additional callbacks via get_trainer_arguments (for custom
    # containers
    callbacks = [best_checkpoint_callback, recovery_checkpoint_callback]
    if "callbacks" in kwargs:
        callbacks.append(kwargs.pop("callbacks"))
=======
>>>>>>> f421234c
    trainer = Trainer(default_root_dir=str(container.outputs_folder),
                      deterministic=deterministic,
                      benchmark=benchmark,
                      accelerator=accelerator,
                      max_epochs=container.num_epochs,
                      num_sanity_val_steps=container.pl_num_sanity_val_steps,
<<<<<<< HEAD
                      callbacks=callbacks,
=======
                      callbacks=[best_checkpoint_callback, recovery_checkpoint_callback],
>>>>>>> f421234c
                      logger=loggers,
                      progress_bar_refresh_rate=container.pl_progress_bar_refresh_rate,
                      num_nodes=num_nodes,
                      gpus=num_gpus,
                      precision=precision,
                      sync_batchnorm=True,
                      terminate_on_nan=container.detect_anomaly,
                      resume_from_checkpoint=str(resume_from_checkpoint) if resume_from_checkpoint else None,
<<<<<<< HEAD
=======
                      plugins=plugins,
>>>>>>> f421234c
                      **kwargs)
    return trainer, storing_logger


def start_resource_monitor(config: LightningContainer) -> ResourceMonitor:
    # initialize and start GPU monitoring
    gpu_tensorboard = config.logs_folder / "gpu_utilization"
    # Result file in CSV format should NOT live in the logs folder, the streaming upload that is
    # used for this folder might corrupt the file.
    gpu_csv = config.outputs_folder / "gpu_utilization"
    gpu_csv.mkdir(parents=True, exist_ok=True)
    logging.info(f"Starting resource monitor. GPU utilization will be written to Tensorboard in "
                 f"{gpu_tensorboard}, aggregate metrics to {gpu_csv}")
    resource_monitor = ResourceMonitor(interval_seconds=config.monitoring_interval_seconds,
                                       tensorboard_folder=gpu_tensorboard,
                                       csv_results_folder=gpu_csv)
    resource_monitor.start()
    return resource_monitor


def model_train(checkpoint_handler: CheckpointHandler,
                container: LightningContainer,
                num_nodes: int = 1) -> Tuple[Trainer, Optional[StoringLogger]]:
    """
    The main training loop. It creates the Pytorch model based on the configuration options passed in,
    creates a Pytorch Lightning trainer, and trains the model.
    If a checkpoint was specified, then it loads the checkpoint before resuming training.
    :param checkpoint_handler: Checkpoint handler object to find checkpoint paths for model initialization
    :param num_nodes: The number of nodes to use in distributed training.
    :param container: A container object that holds the training data in PyTorch Lightning format
    and the model to train.
    :return: A tuple of [Trainer, StoringLogger]. Trainer is the Lightning Trainer object that was used for fitting
    the model. The StoringLogger object is returned when training an InnerEye built-in model, this is None when
    fitting other models.
    """
    # Get the path to the checkpoint to recover from
    checkpoint_path = checkpoint_handler.get_recovery_path_train()
    lightning_model = container.model

    container.before_training_on_all_ranks()
    resource_monitor: Optional[ResourceMonitor] = None
    # Execute some bookkeeping tasks only once if running distributed:
    if is_rank_zero():
        logging.info(f"Model checkpoints are saved at {container.checkpoint_folder}")
        container.before_training_on_rank_zero()
        write_args_file(container.config if isinstance(container, InnerEyeContainer) else container,
                        outputs_folder=container.outputs_folder)
        if container.monitoring_interval_seconds > 0:
            resource_monitor = start_resource_monitor(container)

    # Create the trainer object. Backup the environment variables before doing that, in case we need to run a second
    # training in the unit tests.d
    old_environ = dict(os.environ)
    # Set random seeds just before training. For segmentation models, we have
    # something that changes the random seed in the before_training_on_rank_zero hook.
    seed_everything(container.get_effective_random_seed())
    trainer, storing_logger = create_lightning_trainer(container,
                                                       checkpoint_path,
                                                       num_nodes=num_nodes,
                                                       **container.get_trainer_arguments())
    logging.info(f"GLOBAL_RANK: {os.getenv('GLOBAL_RANK')}, LOCAL_RANK {os.getenv('LOCAL_RANK')}. "
                 f"trainer.global_rank: {trainer.global_rank}")
    # InnerEye models use this logger for diagnostics
    if isinstance(lightning_model, InnerEyeLightning):
        if storing_logger is None:
            raise ValueError("InnerEye models require the storing_logger for diagnostics")
        lightning_model.storing_logger = storing_logger

    logging.info("Starting training")
    # When training models that are not built-in InnerEye models, we have no guarantee that they write
    # files to the right folder. Best guess is to change the current working directory to where files should go.
    data_module = container.get_data_module()
    with change_working_directory(container.outputs_folder):
        trainer.fit(lightning_model, datamodule=data_module)
        trainer.logger.close()  # type: ignore
    world_size = getattr(trainer, "world_size", 0)
    is_azureml_run = not is_offline_run_context(RUN_CONTEXT)
    # Per-subject model outputs for regression models are written per rank, and need to be aggregated here.
    # Each thread per rank will come here, and upload its files to the run outputs. Rank 0 will later download them.
    if is_azureml_run and world_size > 1 and isinstance(lightning_model, ScalarLightning):
        upload_output_file_as_temp(lightning_model.train_subject_outputs_logger.csv_path, container.outputs_folder)
        upload_output_file_as_temp(lightning_model.val_subject_outputs_logger.csv_path, container.outputs_folder)
    # DDP will start multiple instances of the runner, one for each GPU. Those should terminate here after training.
    # We can now use the global_rank of the Lightining model, rather than environment variables, because DDP has set
    # all necessary properties.
    if lightning_model.global_rank != 0:
        logging.info(f"Terminating training thread with rank {lightning_model.global_rank}.")
        sys.exit()

    logging.info("Choosing the best checkpoint and removing redundant files.")
    cleanup_checkpoint_folder(container.checkpoint_folder)
    # Lightning modifies a ton of environment variables. If we first run training and then the test suite,
    # those environment variables will mislead the training runs in the test suite, and make them crash.
    # Hence, restore the original environment after training.
    os.environ.clear()
    os.environ.update(old_environ)

    if world_size and isinstance(lightning_model, ScalarLightning):
        if is_azureml_run and world_size > 1:
            # In a DDP run on the local box, all ranks will write to local disk, hence no download needed.
            # In a multi-node DDP, each rank would upload to AzureML, and rank 0 will now download all results and
            # concatenate
            for rank in range(world_size):
                for mode in [ModelExecutionMode.TRAIN, ModelExecutionMode.VAL]:
                    file = mode.value + "/" + get_subject_output_file_per_rank(rank)
                    RUN_CONTEXT.download_file(name=TEMP_PREFIX + file, output_file_path=container.outputs_folder / file)
        # Concatenate all temporary file per execution mode
        aggregate_and_create_subject_metrics_file(container.outputs_folder)

    logging.info("Finished training")

    # Since we have trained the model further, let the checkpoint_handler object know so it can handle
    # checkpoints correctly.
    checkpoint_handler.additional_training_done()

    # Upload visualization directory to AML run context to be able to see it in the Azure UI.
    if isinstance(container, InnerEyeContainer):
        if container.config.max_batch_grad_cam > 0 and container.visualization_folder.exists():
            RUN_CONTEXT.upload_folder(name=VISUALIZATION_FOLDER, path=str(container.visualization_folder))

    if resource_monitor:
        logging.info("Shutting down the resource monitor process.")
        if is_azureml_run:
            for gpu_name, metrics_per_gpu in resource_monitor.read_aggregate_metrics().items():
                # Log as a table, with GPU being the first column
                RUN_CONTEXT.log_row("GPU utilization", GPU=gpu_name, **metrics_per_gpu)
        resource_monitor.kill()

    return trainer, storing_logger


def aggregate_and_create_subject_metrics_file(outputs_folder: Path) -> None:
    """
    This functions takes all the subject metrics file written by each GPU (one file per GPU) and aggregates them into
    one single metrics file. Results is saved in config.outputs_folder / mode.value / SUBJECT_METRICS_FILE_NAME.
    This is done for the metrics files for training and for validation data separately.
    :param config: model config
    """
    for mode in [ModelExecutionMode.TRAIN, ModelExecutionMode.VAL]:
        temp_files = (outputs_folder / mode.value).rglob(SUBJECT_OUTPUT_PER_RANK_PREFIX + "*")
        result_file = outputs_folder / mode.value / SUBJECT_METRICS_FILE_NAME
        with result_file.open("a") as f:
            for i, file in enumerate(temp_files):
                temp_file_contents = file.read_text()
                if i == 0:
                    # Copy the first file as-is, including the first line with the column headers
                    f.write(temp_file_contents)
                else:
                    # For all files but the first one, cut off the header line.
                    f.write(os.linesep + os.linesep.join(temp_file_contents.splitlines()[1:]))


class InnerEyeDDPPlugin(DDPPlugin):
    """
    This is a temporary fix for the broken DDP plugin in Pytorch-Lightning v1.2.8
    Hopefully we can remove it once it is fixed in Pytorch-Lightning.
    """

    def _call_children_scripts(self) -> None:
        # This is the only line changed compared to DDPPlugin
        assert self.local_rank == 0

        # The code below is in the same as the original DDPPlugin
        self._check_can_spawn_children()
        self._has_spawned_children = True

        # DDP Environment variables
        os.environ["MASTER_ADDR"] = self.cluster_environment.master_address()  # type: ignore
        os.environ["MASTER_PORT"] = str(self.cluster_environment.master_port())  # type: ignore

        # allow the user to pass the node rank
        os.environ["NODE_RANK"] = str(self.cluster_environment.node_rank())  # type: ignore
        os.environ["LOCAL_RANK"] = str(self.cluster_environment.local_rank())  # type: ignore

        path_lib = os.path.abspath

        # pull out the commands used to run the script and resolve the abs file path
        command = sys.argv
        try:
            full_path = path_lib(command[0])
        except Exception:
            full_path = os.path.abspath(command[0])

        command[0] = full_path
        # use the same python interpreter and actually running
        command = [sys.executable] + command

        # the visible devices tell us how many GPUs we want to use.
        # when the trainer script was called the device has already been scoped by the time
        # code reaches this point. so, to call the scripts, we need to leave cuda visible devices alone
        # but forward the GPUs selected via environment variables
        if self.parallel_devices is None:
            raise MisconfigurationException("you selected (distribute_backend = ddp) but did not set Trainer(gpus=?)")

        os.environ["PL_TRAINER_GPUS"] = ",".join([str(device.index) for device in self.parallel_devices])
        os.environ["PL_IN_DDP_SUBPROCESS"] = "1"

        if self.lightning_module.logger is not None:
            os.environ["PL_EXP_VERSION"] = str(self.lightning_module.logger.version)

        num_gpus = len(self.parallel_devices)
        os.environ["WORLD_SIZE"] = f"{num_gpus * self.num_nodes}"

        self.interactive_ddp_procs = []

        for local_rank in range(1, self.num_processes):  # type: ignore
            env_copy = os.environ.copy()
            env_copy["LOCAL_RANK"] = f"{local_rank}"

            # remove env var if global seed not set
            if os.environ.get("PL_GLOBAL_SEED") is None and "PL_GLOBAL_SEED" in env_copy:
                del env_copy["PL_GLOBAL_SEED"]

            # start process
            # if hydra is available and initialized, make sure to set the cwd correctly
            cwd: Optional[str] = None
            proc = subprocess.Popen(command, env=env_copy, cwd=cwd)
            self.interactive_ddp_procs.append(proc)

            # starting all processes at once can cause issues
            # with dataloaders delay between 1-10 seconds
            delay = np.random.uniform(1, 5, 1)[0]
            sleep(delay)<|MERGE_RESOLUTION|>--- conflicted
+++ resolved
@@ -7,16 +7,11 @@
 import subprocess
 import sys
 from pathlib import Path
-<<<<<<< HEAD
-from typing import Any, Dict, Optional, Tuple, TypeVar
-
-=======
 from time import sleep
 from typing import Any, Dict, Optional, Tuple, TypeVar
 
 import numpy as np
 import torch
->>>>>>> f421234c
 from pytorch_lightning import Trainer, seed_everything
 from pytorch_lightning.callbacks import ModelCheckpoint
 from pytorch_lightning.loggers import TensorBoardLogger
@@ -109,15 +104,7 @@
                                                    period=container.recovery_checkpoint_save_interval
                                                    )
 
-<<<<<<< HEAD
     num_gpus = container.get_num_gpus_to_use()
-=======
-    num_gpus = torch.cuda.device_count() if container.use_gpu else 0
-    logging.info(f"Number of available GPUs: {num_gpus}")
-    if 0 <= container.max_num_gpus < num_gpus:
-        num_gpus = container.max_num_gpus
-        logging.info(f"Restricting the number of GPUs to {num_gpus}")
->>>>>>> f421234c
     # Accelerator should be "ddp" when running large models in AzureML (when using DDP_spawn, we get out of GPU memory).
     # For unit tests, only "ddp_spawn" works
     accelerator = "ddp" if num_gpus * num_nodes > 1 else None
@@ -143,28 +130,20 @@
     else:
         deterministic = False
         benchmark = True
-    # Read out additional model-specific args here.
-    # We probably want to keep essential ones like numgpu and logging.
-<<<<<<< HEAD
-
     # If the users provides additional callbacks via get_trainer_arguments (for custom
     # containers
     callbacks = [best_checkpoint_callback, recovery_checkpoint_callback]
     if "callbacks" in kwargs:
         callbacks.append(kwargs.pop("callbacks"))
-=======
->>>>>>> f421234c
+    # Read out additional model-specific args here.
+    # We probably want to keep essential ones like numgpu and logging.
     trainer = Trainer(default_root_dir=str(container.outputs_folder),
                       deterministic=deterministic,
                       benchmark=benchmark,
                       accelerator=accelerator,
                       max_epochs=container.num_epochs,
                       num_sanity_val_steps=container.pl_num_sanity_val_steps,
-<<<<<<< HEAD
                       callbacks=callbacks,
-=======
-                      callbacks=[best_checkpoint_callback, recovery_checkpoint_callback],
->>>>>>> f421234c
                       logger=loggers,
                       progress_bar_refresh_rate=container.pl_progress_bar_refresh_rate,
                       num_nodes=num_nodes,
@@ -173,10 +152,7 @@
                       sync_batchnorm=True,
                       terminate_on_nan=container.detect_anomaly,
                       resume_from_checkpoint=str(resume_from_checkpoint) if resume_from_checkpoint else None,
-<<<<<<< HEAD
-=======
                       plugins=plugins,
->>>>>>> f421234c
                       **kwargs)
     return trainer, storing_logger
 
