--- conflicted
+++ resolved
@@ -253,21 +253,7 @@
                     file = mode.value + "/" + get_subject_output_file_per_rank(rank)
                     RUN_CONTEXT.download_file(name=TEMP_PREFIX + file, output_file_path=container.outputs_folder / file)
         # Concatenate all temporary file per execution mode
-<<<<<<< HEAD
-        for mode in [ModelExecutionMode.TRAIN, ModelExecutionMode.VAL]:
-            temp_files = (container.outputs_folder / mode.value).rglob(SUBJECT_OUTPUT_PER_RANK_PREFIX + "*")
-            result_file = container.outputs_folder / mode.value / SUBJECT_METRICS_FILE_NAME
-            for i, file in enumerate(temp_files):
-                temp_file_contents = file.read_text()
-                if i == 0:
-                    # Copy the first file as-is, including the first line with the column headers
-                    result_file.write_text(temp_file_contents)
-                else:
-                    # For all files but the first one, cut off the header line.
-                    result_file.write_text(os.linesep.join(temp_file_contents.splitlines()[1:]))
-=======
-        aggregate_and_create_subject_metrics_file(config.outputs_folder)
->>>>>>> 28404f09
+        aggregate_and_create_subject_metrics_file(container.outputs_folder)
 
     logging.info("Finished training")
 
@@ -288,10 +274,7 @@
                 RUN_CONTEXT.log_row("GPU utilization", GPU=gpu_name, **metrics_per_gpu)
         resource_monitor.kill()
 
-<<<<<<< HEAD
     return trainer, storing_logger
-=======
-    return model_training_results
 
 
 def aggregate_and_create_subject_metrics_file(outputs_folder: Path) -> None:
@@ -313,5 +296,4 @@
             else:
                 # For all files but the first one, cut off the header line.
                 result_file.write(os.linesep + os.linesep.join(temp_file_contents.splitlines()[1:]))
-        result_file.close()
->>>>>>> 28404f09
+        result_file.close()