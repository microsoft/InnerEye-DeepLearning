#  ------------------------------------------------------------------------------------------
#  Copyright (c) Microsoft Corporation. All rights reserved.
#  Licensed under the MIT License (MIT). See LICENSE in the repo root for license information.
#  ------------------------------------------------------------------------------------------
import logging
import os
import subprocess
import sys
from pathlib import Path
from time import sleep
from typing import Any, Dict, Optional, Tuple, TypeVar

import numpy as np
import torch
from pytorch_lightning import LightningModule, Trainer, seed_everything
from pytorch_lightning.callbacks import ModelCheckpoint
from pytorch_lightning.loggers import TensorBoardLogger
from pytorch_lightning.plugins import DDPPlugin
from pytorch_lightning.utilities.exceptions import MisconfigurationException

from InnerEye.Azure.azure_util import RUN_CONTEXT, is_offline_run_context
from InnerEye.Common.common_util import SUBJECT_METRICS_FILE_NAME, change_working_directory
from InnerEye.Common.resource_monitor import ResourceMonitor
from InnerEye.ML.common import ModelExecutionMode, RECOVERY_CHECKPOINT_FILE_NAME, create_best_checkpoint
from InnerEye.ML.deep_learning_config import ARGS_TXT, VISUALIZATION_FOLDER
from InnerEye.ML.lightning_base import InnerEyeContainer, InnerEyeLightning
from InnerEye.ML.lightning_container import LightningContainer
from InnerEye.ML.lightning_loggers import AzureMLLogger, StoringLogger
from InnerEye.ML.lightning_models import SUBJECT_OUTPUT_PER_RANK_PREFIX, ScalarLightning, \
    get_subject_output_file_per_rank
from InnerEye.ML.utils.checkpoint_handling import CheckpointHandler

TEMP_PREFIX = "temp/"

T = TypeVar('T')


def is_rank_zero() -> bool:
    """
    Tries to guess if the current process is running as DDP rank zero, before the training has actually started,
    by looking at environment variables.
    :return: True if the current process is global_rank 0.
    """
    global_rank = os.getenv("GLOBAL_RANK")
    local_rank = os.getenv("LOCAL_RANK")
    # When doing multi-node training, this indicates which node the present job is on. This is set in
    # set_environment_variables_for_multi_node
    node_rank = os.getenv("NODE_RANK", "0")
    return global_rank is None and local_rank is None and node_rank == "0"


def upload_output_file_as_temp(file_path: Path, outputs_folder: Path) -> None:
    """
    Uploads a file to the AzureML run. It will get a name that is composed of a "temp/" prefix, plus the path
    of the file relative to the outputs folder that is used for training.
    :param file_path: The path of the file to upload.
    :param outputs_folder: The root folder that contains all training outputs.
    """
    upload_name = TEMP_PREFIX + str(file_path.relative_to(outputs_folder))
    RUN_CONTEXT.upload_file(upload_name, path_or_stream=str(file_path))


def write_args_file(config: Any, outputs_folder: Path) -> None:
    """
    Writes the given config to disk in plain text in the default output folder.
    """
    output = str(config)
    outputs_folder.mkdir(exist_ok=True, parents=True)
    dst = outputs_folder / ARGS_TXT
    dst.write_text(output)
    logging.info(output)


class InnerEyeRecoveryCheckpointCallback(ModelCheckpoint):
    """
    This callback is used to save recovery checkpoints.
    In particular, it makes sure we are logging "epoch", this is needed to the last k
    checkpoints (here save_top_k is based on the epoch number instead of validation loss,
    PL only allows to save_top_k for logged quantities).
    """

    def __init__(self, container: LightningContainer):
        super().__init__(dirpath=str(container.checkpoint_folder),
                         monitor="epoch",
                         filename=RECOVERY_CHECKPOINT_FILE_NAME + "_{epoch}",
                         period=container.recovery_checkpoint_save_interval,
                         save_top_k=container.recovery_checkpoints_save_last_k,
                         mode="max")

    def on_train_epoch_end(self, trainer: Trainer, pl_module: LightningModule, outputs: Any) -> None:
        pl_module.log(name="epoch", value=trainer.current_epoch)


def create_lightning_trainer(container: LightningContainer,
                             resume_from_checkpoint: Optional[Path] = None,
                             num_nodes: int = 1,
                             **kwargs: Dict[str, Any]) -> \
        Tuple[Trainer, Optional[StoringLogger]]:
    """
    Creates a Pytorch Lightning Trainer object for the given model configuration. It creates checkpoint handlers
    and loggers. That includes a diagnostic logger for use in unit tests, that is also returned as the second
    return value.
    :param container: The container with model and data.
    :param resume_from_checkpoint: If provided, training resumes from this checkpoint point.
    :param num_nodes: The number of nodes to use in distributed training.
    :param kwargs: Any additional keyowrd arguments will be passed to the constructor of Trainer.
    :return: A tuple [Trainer object, diagnostic logger]
    """
    # For now, stick with the legacy behaviour of always saving only the last epoch checkpoint. For large segmentation
    # models, this still appears to be the best way of choosing them because validation loss on the relatively small
    # training patches is not stable enough. Going by the validation loss somehow works for the Prostate model, but
    # not for the HeadAndNeck model.
    best_checkpoint_callback = ModelCheckpoint(dirpath=str(container.checkpoint_folder),
                                               # filename=BEST_CHECKPOINT_FILE_NAME,
                                               # monitor=f"{VALIDATION_PREFIX}{MetricType.LOSS.value}",
                                               # save_top_k=1,
                                               save_last=True)

    # Recovery checkpoints: {epoch} will turn into a string like "epoch=1"
<<<<<<< HEAD
    # Store 1 recovery checkpoint every recovery_checkpoint_save_interval epochs. Due to a bug in Lightning, this
    # will still write alternate files recovery.ckpt and recovery-v0.ckpt, which are cleaned up later in
    # cleanup_checkpoint_folder
    recovery_checkpoint_callback = ModelCheckpoint(dirpath=str(container.checkpoint_folder),
                                                   filename=RECOVERY_CHECKPOINT_FILE_NAME,
                                                   period=container.recovery_checkpoint_save_interval
                                                   )
    available_gpus = torch.cuda.device_count()
    num_gpus = available_gpus if container.use_gpu else 0
    no_gpu_message = "" if container.use_gpu else ". Not using any GPU because the use_gpu flag is set to False."
    logging.info(f"Number of available GPUs: {available_gpus}{no_gpu_message}")
=======
    # Store 1 recovery checkpoint every recovery_checkpoint_save_interval epochs, keep the last
    # recovery_checkpoints_save_last_k.
    recovery_checkpoint_callback = InnerEyeRecoveryCheckpointCallback(container)

    num_gpus = torch.cuda.device_count() if container.use_gpu else 0
    logging.info(f"Number of available GPUs: {num_gpus}")
>>>>>>> 068704f4
    if 0 <= container.max_num_gpus < num_gpus:
        num_gpus = container.max_num_gpus
        logging.info(f"Restricting the number of GPUs to {num_gpus}")
    # Accelerator should be "ddp" when running large models in AzureML (when using DDP_spawn, we get out of GPU memory).
    # For unit tests, only "ddp_spawn" works
    accelerator = "ddp" if num_gpus * num_nodes > 1 else None
    plugins = [InnerEyeDDPPlugin(num_nodes=num_nodes, sync_batchnorm=True)] if num_gpus * num_nodes > 1 else None
    logging.info(f"Using {num_gpus} GPUs with accelerator '{accelerator}'")
    tensorboard_logger = TensorBoardLogger(save_dir=str(container.logs_folder), name="Lightning", version="")
    loggers = [tensorboard_logger, AzureMLLogger()]
    storing_logger: Optional[StoringLogger]
    if isinstance(container, InnerEyeContainer):
        storing_logger = StoringLogger()
        loggers.append(storing_logger)
    else:
        storing_logger = None
    # Use 32bit precision when running on CPU. Otherwise, make it depend on use_mixed_precision flag.
    precision = 32 if num_gpus == 0 else 16 if container.use_mixed_precision else 32
    # The next two flags control the settings in torch.backends.cudnn.deterministic and torch.backends.cudnn.benchmark
    # https://pytorch.org/docs/stable/notes/randomness.html
    # For the classification models, we observed only a small performance deterioration (increase in 10sec on total
    # training time of 22min) when switching to deterministic.
    if container.pl_deterministic:
        deterministic = True
        benchmark = False
    else:
        deterministic = False
        benchmark = True
    # Read out additional model-specific args here.
    # We probably want to keep essential ones like numgpu and logging.
    trainer = Trainer(default_root_dir=str(container.outputs_folder),
                      deterministic=deterministic,
                      benchmark=benchmark,
                      accelerator=accelerator,
                      max_epochs=container.num_epochs,
                      num_sanity_val_steps=container.pl_num_sanity_val_steps,
                      callbacks=[best_checkpoint_callback, recovery_checkpoint_callback],
                      logger=loggers,
                      progress_bar_refresh_rate=container.pl_progress_bar_refresh_rate,
                      num_nodes=num_nodes,
                      gpus=num_gpus,
                      precision=precision,
                      sync_batchnorm=True,
                      terminate_on_nan=container.detect_anomaly,
                      resume_from_checkpoint=str(resume_from_checkpoint) if resume_from_checkpoint else None,
                      plugins=plugins,
                      **kwargs)
    return trainer, storing_logger


def start_resource_monitor(config: LightningContainer) -> ResourceMonitor:
    # initialize and start GPU monitoring
    gpu_tensorboard = config.logs_folder / "gpu_utilization"
    # Result file in CSV format should NOT live in the logs folder, the streaming upload that is
    # used for this folder might corrupt the file.
    gpu_csv = config.outputs_folder / "gpu_utilization"
    gpu_csv.mkdir(parents=True, exist_ok=True)
    logging.info(f"Starting resource monitor. GPU utilization will be written to Tensorboard in "
                 f"{gpu_tensorboard}, aggregate metrics to {gpu_csv}")
    resource_monitor = ResourceMonitor(interval_seconds=config.monitoring_interval_seconds,
                                       tensorboard_folder=gpu_tensorboard,
                                       csv_results_folder=gpu_csv)
    resource_monitor.start()
    return resource_monitor


def model_train(checkpoint_handler: CheckpointHandler,
                container: LightningContainer,
                num_nodes: int = 1) -> Tuple[Trainer, Optional[StoringLogger]]:
    """
    The main training loop. It creates the Pytorch model based on the configuration options passed in,
    creates a Pytorch Lightning trainer, and trains the model.
    If a checkpoint was specified, then it loads the checkpoint before resuming training.
    :param checkpoint_handler: Checkpoint handler object to find checkpoint paths for model initialization
    :param num_nodes: The number of nodes to use in distributed training.
    :param container: A container object that holds the training data in PyTorch Lightning format
    and the model to train.
    :return: A tuple of [Trainer, StoringLogger]. Trainer is the Lightning Trainer object that was used for fitting
    the model. The StoringLogger object is returned when training an InnerEye built-in model, this is None when
    fitting other models.
    """
    # Get the path to the checkpoint to recover from
    checkpoint_path = checkpoint_handler.get_recovery_path_train()
    lightning_model = container.model

    container.before_training_on_all_ranks()
    resource_monitor: Optional[ResourceMonitor] = None
    # Execute some bookkeeping tasks only once if running distributed:
    if is_rank_zero():
        logging.info(f"Model checkpoints are saved at {container.checkpoint_folder}")
        container.before_training_on_rank_zero()
        write_args_file(container.config if isinstance(container, InnerEyeContainer) else container,
                        outputs_folder=container.outputs_folder)
        if container.monitoring_interval_seconds > 0:
            resource_monitor = start_resource_monitor(container)

    # Create the trainer object. Backup the environment variables before doing that, in case we need to run a second
    # training in the unit tests.d
    old_environ = dict(os.environ)
    # Set random seeds just before training. For segmentation models, we have
    # something that changes the random seed in the before_training_on_rank_zero hook.
    seed_everything(container.get_effective_random_seed())
    trainer, storing_logger = create_lightning_trainer(container,
                                                       checkpoint_path,
                                                       num_nodes=num_nodes,
                                                       **container.get_trainer_arguments())
    logging.info(f"GLOBAL_RANK: {os.getenv('GLOBAL_RANK')}, LOCAL_RANK {os.getenv('LOCAL_RANK')}. "
                 f"trainer.global_rank: {trainer.global_rank}")
    # InnerEye models use this logger for diagnostics
    if isinstance(lightning_model, InnerEyeLightning):
        if storing_logger is None:
            raise ValueError("InnerEye models require the storing_logger for diagnostics")
        lightning_model.storing_logger = storing_logger

    logging.info("Starting training")
    # When training models that are not built-in InnerEye models, we have no guarantee that they write
    # files to the right folder. Best guess is to change the current working directory to where files should go.
    data_module = container.get_data_module()
    with change_working_directory(container.outputs_folder):
        trainer.fit(lightning_model, datamodule=data_module)
        trainer.logger.close()  # type: ignore
    world_size = getattr(trainer, "world_size", 0)
    is_azureml_run = not is_offline_run_context(RUN_CONTEXT)
    # Per-subject model outputs for regression models are written per rank, and need to be aggregated here.
    # Each thread per rank will come here, and upload its files to the run outputs. Rank 0 will later download them.
    if is_azureml_run and world_size > 1 and isinstance(lightning_model, ScalarLightning):
        upload_output_file_as_temp(lightning_model.train_subject_outputs_logger.csv_path, container.outputs_folder)
        upload_output_file_as_temp(lightning_model.val_subject_outputs_logger.csv_path, container.outputs_folder)
    # DDP will start multiple instances of the runner, one for each GPU. Those should terminate here after training.
    # We can now use the global_rank of the Lightining model, rather than environment variables, because DDP has set
    # all necessary properties.
    if lightning_model.global_rank != 0:
        logging.info(f"Terminating training thread with rank {lightning_model.global_rank}.")
        sys.exit()

    logging.info("Choosing the best checkpoint and removing redundant files.")
    create_best_checkpoint(container.checkpoint_folder)
    # Lightning modifies a ton of environment variables. If we first run training and then the test suite,
    # those environment variables will mislead the training runs in the test suite, and make them crash.
    # Hence, restore the original environment after training.
    os.environ.clear()
    os.environ.update(old_environ)

    if world_size and isinstance(lightning_model, ScalarLightning):
        if is_azureml_run and world_size > 1:
            # In a DDP run on the local box, all ranks will write to local disk, hence no download needed.
            # In a multi-node DDP, each rank would upload to AzureML, and rank 0 will now download all results and
            # concatenate
            for rank in range(world_size):
                for mode in [ModelExecutionMode.TRAIN, ModelExecutionMode.VAL]:
                    file = mode.value + "/" + get_subject_output_file_per_rank(rank)
                    RUN_CONTEXT.download_file(name=TEMP_PREFIX + file, output_file_path=container.outputs_folder / file)
        # Concatenate all temporary file per execution mode
        aggregate_and_create_subject_metrics_file(container.outputs_folder)

    logging.info("Finished training")

    # Since we have trained the model further, let the checkpoint_handler object know so it can handle
    # checkpoints correctly.
    checkpoint_handler.additional_training_done()

    # Upload visualization directory to AML run context to be able to see it in the Azure UI.
    if isinstance(container, InnerEyeContainer):
        if container.config.max_batch_grad_cam > 0 and container.visualization_folder.exists():
            RUN_CONTEXT.upload_folder(name=VISUALIZATION_FOLDER, path=str(container.visualization_folder))

    if resource_monitor:
        logging.info("Shutting down the resource monitor process.")
        if is_azureml_run:
            for gpu_name, metrics_per_gpu in resource_monitor.read_aggregate_metrics().items():
                # Log as a table, with GPU being the first column
                RUN_CONTEXT.log_row("GPU utilization", GPU=gpu_name, **metrics_per_gpu)
        resource_monitor.kill()

    return trainer, storing_logger


def aggregate_and_create_subject_metrics_file(outputs_folder: Path) -> None:
    """
    This functions takes all the subject metrics file written by each GPU (one file per GPU) and aggregates them into
    one single metrics file. Results is saved in config.outputs_folder / mode.value / SUBJECT_METRICS_FILE_NAME.
    This is done for the metrics files for training and for validation data separately.
    :param config: model config
    """
    for mode in [ModelExecutionMode.TRAIN, ModelExecutionMode.VAL]:
        temp_files = (outputs_folder / mode.value).rglob(SUBJECT_OUTPUT_PER_RANK_PREFIX + "*")
        result_file = outputs_folder / mode.value / SUBJECT_METRICS_FILE_NAME
        with result_file.open("a") as f:
            for i, file in enumerate(temp_files):
                temp_file_contents = file.read_text()
                if i == 0:
                    # Copy the first file as-is, including the first line with the column headers
                    f.write(temp_file_contents)
                else:
                    # For all files but the first one, cut off the header line.
                    f.write(os.linesep + os.linesep.join(temp_file_contents.splitlines()[1:]))


class InnerEyeDDPPlugin(DDPPlugin):
    """
    This is a temporary fix for the broken DDP plugin in Pytorch-Lightning v1.2.8
    Hopefully we can remove it once it is fixed in Pytorch-Lightning.
    """

    def _call_children_scripts(self) -> None:
        # This is the only line changed compared to DDPPlugin
        assert self.local_rank == 0

        # The code below is in the same as the original DDPPlugin
        self._check_can_spawn_children()
        self._has_spawned_children = True

        # DDP Environment variables
        os.environ["MASTER_ADDR"] = self.cluster_environment.master_address()  # type: ignore
        os.environ["MASTER_PORT"] = str(self.cluster_environment.master_port())  # type: ignore

        # allow the user to pass the node rank
        os.environ["NODE_RANK"] = str(self.cluster_environment.node_rank())  # type: ignore
        os.environ["LOCAL_RANK"] = str(self.cluster_environment.local_rank())  # type: ignore

        path_lib = os.path.abspath

        # pull out the commands used to run the script and resolve the abs file path
        command = sys.argv
        try:
            full_path = path_lib(command[0])
        except Exception:
            full_path = os.path.abspath(command[0])

        command[0] = full_path
        # use the same python interpreter and actually running
        command = [sys.executable] + command

        # the visible devices tell us how many GPUs we want to use.
        # when the trainer script was called the device has already been scoped by the time
        # code reaches this point. so, to call the scripts, we need to leave cuda visible devices alone
        # but forward the GPUs selected via environment variables
        if self.parallel_devices is None:
            raise MisconfigurationException("you selected (distribute_backend = ddp) but did not set Trainer(gpus=?)")

        os.environ["PL_TRAINER_GPUS"] = ",".join([str(device.index) for device in self.parallel_devices])
        os.environ["PL_IN_DDP_SUBPROCESS"] = "1"

        if self.lightning_module.logger is not None:
            os.environ["PL_EXP_VERSION"] = str(self.lightning_module.logger.version)

        num_gpus = len(self.parallel_devices)
        os.environ["WORLD_SIZE"] = f"{num_gpus * self.num_nodes}"

        self.interactive_ddp_procs = []

        for local_rank in range(1, self.num_processes):  # type: ignore
            env_copy = os.environ.copy()
            env_copy["LOCAL_RANK"] = f"{local_rank}"

            # remove env var if global seed not set
            if os.environ.get("PL_GLOBAL_SEED") is None and "PL_GLOBAL_SEED" in env_copy:
                del env_copy["PL_GLOBAL_SEED"]

            # start process
            # if hydra is available and initialized, make sure to set the cwd correctly
            cwd: Optional[str] = None
            proc = subprocess.Popen(command, env=env_copy, cwd=cwd)
            self.interactive_ddp_procs.append(proc)

            # starting all processes at once can cause issues
            # with dataloaders delay between 1-10 seconds
            delay = np.random.uniform(1, 5, 1)[0]
            sleep(delay)<|MERGE_RESOLUTION|>--- conflicted
+++ resolved
@@ -117,26 +117,14 @@
                                                save_last=True)
 
     # Recovery checkpoints: {epoch} will turn into a string like "epoch=1"
-<<<<<<< HEAD
-    # Store 1 recovery checkpoint every recovery_checkpoint_save_interval epochs. Due to a bug in Lightning, this
-    # will still write alternate files recovery.ckpt and recovery-v0.ckpt, which are cleaned up later in
-    # cleanup_checkpoint_folder
-    recovery_checkpoint_callback = ModelCheckpoint(dirpath=str(container.checkpoint_folder),
-                                                   filename=RECOVERY_CHECKPOINT_FILE_NAME,
-                                                   period=container.recovery_checkpoint_save_interval
-                                                   )
+    # Store 1 recovery checkpoint every recovery_checkpoint_save_interval epochs, keep the last
+    # recovery_checkpoints_save_last_k.
+    recovery_checkpoint_callback = InnerEyeRecoveryCheckpointCallback(container)
+
     available_gpus = torch.cuda.device_count()
     num_gpus = available_gpus if container.use_gpu else 0
     no_gpu_message = "" if container.use_gpu else ". Not using any GPU because the use_gpu flag is set to False."
     logging.info(f"Number of available GPUs: {available_gpus}{no_gpu_message}")
-=======
-    # Store 1 recovery checkpoint every recovery_checkpoint_save_interval epochs, keep the last
-    # recovery_checkpoints_save_last_k.
-    recovery_checkpoint_callback = InnerEyeRecoveryCheckpointCallback(container)
-
-    num_gpus = torch.cuda.device_count() if container.use_gpu else 0
-    logging.info(f"Number of available GPUs: {num_gpus}")
->>>>>>> 068704f4
     if 0 <= container.max_num_gpus < num_gpus:
         num_gpus = container.max_num_gpus
         logging.info(f"Restricting the number of GPUs to {num_gpus}")
