--- conflicted
+++ resolved
@@ -53,67 +53,12 @@
     :param config: The arguments which specify all required information.
     :param checkpoint_handler: Checkpoint handler object to find checkpoint paths for model initialization
     """
-<<<<<<< HEAD
-    # Save the dataset files for later use in cross validation analysis
-    config.write_dataset_files()
-
-    # set the random seed for all libraries
-    ml_util.set_random_seed(config.get_effective_random_seed(), "Patch visualization")
-    # Visualize how patches are sampled for segmentation models. This changes the random generator, but we don't
-    # want training to depend on how many patients we visualized, and hence set the random seed again right after.
-    with logging_section("Visualizing the effect of sampling random crops for training"):
-        visualize_random_crops_for_dataset(config)
-    ml_util.set_random_seed(config.get_effective_random_seed(), "Model training")
-
-    logging.debug("Creating the PyTorch model.")
-    lightning_model = create_lightning_model(config)
-
-    # Print out a detailed breakdown of layers, memory consumption and time.
-    assert isinstance(lightning_model, InnerEyeLightning)
-    generate_and_print_model_summary(config, lightning_model.model)
-
-    logging.info(f"Model checkpoints are saved at {config.checkpoint_folder}")
-    config.create_loggers_for_training()
-
     # Get the path to the checkpoint to recover from
     checkpoint_path = checkpoint_handler.get_recovery_path_train()
 
-    # models_and_optimizer = ModelAndInfo(config=config,
-    #                                     model_execution_mode=ModelExecutionMode.TRAIN,
-    #                                     checkpoint_path=checkpoint_path)
-    #
-    # # Create the main model
-    # # If continuing from a previous run at a specific epoch, then load the previous model.
-    # model_loaded = models_and_optimizer.try_create_model_and_load_from_checkpoint()
-    # if not model_loaded:
-    #     raise ValueError("There was no checkpoint file available for the model for given start_epoch {}"
-    #                      .format(config.start_epoch))
-
-    # # Create the mean teacher model and move to GPU
-    # if config.compute_mean_teacher_model:
-    #     mean_teacher_model_loaded =
-    #     models_and_optimizer.try_create_mean_teacher_model_load_from_checkpoint_and_adjust()
-    #     if not mean_teacher_model_loaded:
-    #         raise ValueError("There was no checkpoint file available for the mean teacher model "
-    #                          f"for given start_epoch {config.start_epoch}")
-
-    # Training loop
-    logging.info("Starting training")
-
-    resource_monitor = None
-    if config.monitoring_interval_seconds > 0:
-        # initialize and start GPU monitoring
-        diagnostics_events = config.logs_folder / "diagnostics"
-        logging.info(f"Starting resource monitor, outputting to {diagnostics_events}")
-        resource_monitor = ResourceMonitor(interval_seconds=config.monitoring_interval_seconds,
-                                           tensorboard_folder=diagnostics_events)
-        resource_monitor.start()
-
-    optimal_temperature_scale_values = []
-
     last_checkpoint_callback = ModelCheckpoint(dirpath=str(config.checkpoint_folder),
                                                filename='best_val_loss_checkpoint',
-                                               monitor='val_loss',
+                                               monitor=f"{VALIDATION_PREFIX}{MetricType.LOSS.value}",
                                                save_last=True)
 
     recovery_checkpoint_callback = ModelCheckpoint(dirpath=str(config.checkpoint_folder),
@@ -122,12 +67,6 @@
                                                    period=config.save_step_epochs
                                                    )
 
-=======
-    checkpoint_callback = ModelCheckpoint(
-        dirpath=str(config.checkpoint_folder),
-        filename='best_val_loss_checkpoint',
-        monitor=f"{VALIDATION_PREFIX}{MetricType.LOSS.value}",
-        save_last=True)
     num_gpus = torch.cuda.device_count() if config.use_gpu else 0
     logging.info(f"Number of available GPUs: {num_gpus}")
     if config.max_num_gpus >= 0 and config.max_num_gpus < num_gpus:
@@ -152,18 +91,12 @@
     # those environment variables will mislead the training runs in the test suite, and make them crash.
     # Hence, restore the original environment after training.
     old_environ = dict(os.environ)
->>>>>>> fb88437c
     trainer = Trainer(default_root_dir=str(config.outputs_folder),
                       accelerator=accelerator,
                       max_epochs=config.num_epochs,
                       num_sanity_val_steps=0,  # Otherwise a small number of validation steps is run before first train
-<<<<<<< HEAD
-                      logger=TensorBoardLogger(save_dir=str(config.logs_folder), name="Lightning", version=""),
                       callbacks=[last_checkpoint_callback, recovery_checkpoint_callback],
-=======
-                      callbacks=[checkpoint_callback],
                       logger=loggers,
->>>>>>> fb88437c
                       progress_bar_refresh_rate=0,  # Disable the progress bar,
                       # TODO antonsc: review. Some tests fail without this option
                       gpus=num_gpus,
