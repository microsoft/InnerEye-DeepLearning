#  ------------------------------------------------------------------------------------------
#  Copyright (c) Microsoft Corporation. All rights reserved.
#  Licensed under the MIT License (MIT). See LICENSE in the repo root for license information.
#  ------------------------------------------------------------------------------------------
from __future__ import annotations

import logging
from dataclasses import dataclass
from pathlib import Path
from typing import Any, Dict, List, Optional

import torch

from InnerEye.ML.model_training_steps import get_scalar_model_inputs_and_labels
from InnerEye.ML.pipelines.inference import InferencePipelineBase
from InnerEye.ML.scalar_config import EnsembleAggregationType, ScalarModelBase
from InnerEye.ML.utils import model_util
from InnerEye.ML.utils.model_util import BaseModelOrDataParallelModel


class ScalarInferencePipelineBase(InferencePipelineBase):
    """
    Base class for classification inference pipelines: inference pipelines for single and ensemble classification
    inference pipelines will inherit this.
    """

    def __init__(self, model_config: ScalarModelBase):
        super().__init__(model_config)

    def predict(self, sample: Dict[str, Any]) -> ScalarInferencePipelineBase.Result:
        raise NotImplementedError("predict must be implemented by concrete classes")

    @dataclass
    class Result:
        """
        Contains the inference results from a single pass of the inference pipeline on an input batch.
        """

        subject_ids: List[str]
        labels: torch.Tensor
        model_outputs: torch.Tensor

        def __post_init__(self) -> None:
            if len(self.subject_ids) != self.labels.shape[0]:
                raise ValueError(f"Got {self.labels.shape[0]} labels for {len(self.subject_ids)} samples.")
            if len(self.subject_ids) != self.model_outputs.shape[0]:
                raise ValueError(f"Got {self.model_outputs.shape[0]} predictions for {len(self.subject_ids)} samples.")


class ScalarInferencePipeline(ScalarInferencePipelineBase):
    """
    Pipeline for inference from a single model on classification tasks.
    """

    def __init__(self,
                 model: BaseModelOrDataParallelModel,
                 model_config: ScalarModelBase,
                 epoch: int,
                 pipeline_id: int) -> None:
        """
        :param model: Model recovered from the checkpoint.
        :param model_config: Model configuration information.
        :param epoch: Epoch of the checkpoint which was recovered.
        :param pipeline_id: ID for this pipeline (useful for ensembles).
        :return:
        """
        super().__init__(model_config)
        self.model = model
        self.epoch = epoch
        self.pipeline_id = pipeline_id

        # Switch model to evaluation mode (if not, results will be different from what we got during training,
        # because batchnorm operates differently).
        model.eval()

    @staticmethod
    def create_from_checkpoint(path_to_checkpoint: Path,
                               config: ScalarModelBase,
                               pipeline_id: int = 0) -> Optional[ScalarInferencePipeline]:
        """
        Creates an inference pipeline from a single checkpoint.
        :param path_to_checkpoint: Path to the checkpoint to recover.
        :param config: Model configuration information.
        :param pipeline_id: ID for the pipeline to be created.
        :return: ScalarInferencePipeline if recovery from checkpoint successful. None if unsuccessful.
        """
        model_and_info = model_util.load_from_checkpoint_and_adjust(config, path_to_checkpoint)
        if model_and_info.model is None or model_and_info.checkpoint_epoch is None:
            # not raising a value error here: This is used to create individual pipelines for ensembles,
            #                                   possible one model cannot be created but others can
            logging.warning(f"Could not recover model from checkpoint path {path_to_checkpoint}")
            return None
        return ScalarInferencePipeline(model_and_info.model, config, model_and_info.checkpoint_epoch, pipeline_id)

    def predict(self, sample: Dict[str, Any]) -> ScalarInferencePipelineBase.Result:
        """
        Runs the forward pass on a single batch.
        :param sample: Single batch of input data.
                        In the form of a dict containing at least the fields:
                        metadata, label, images, numerical_non_image_features,
                        categorical_non_image_features and segmentations.
        :return: Returns ScalarInferencePipelineBase.Result with  the subject ids, ground truth labels and predictions.
        """
        assert isinstance(self.model_config, ScalarModelBase)
        device = torch.device('cpu')
        model_inputs_and_labels = get_scalar_model_inputs_and_labels(self.model_config, self.model, sample, device)
        subject_ids = model_inputs_and_labels.subject_ids
<<<<<<< HEAD
        labels = self.model_config.get_gpu_tensor_if_possible(model_inputs_and_labels.labels, device=device)

=======
        labels = self.model_config.get_gpu_tensor_if_possible(model_inputs_and_labels.labels)
>>>>>>> 19976d9e
        model_output: torch.Tensor = self.model.forward(*model_inputs_and_labels.model_inputs)
        if isinstance(model_output, list):
            # Model output is a list if we are using data parallel. Here, this will be a degenerate list with
            # only 1 element
            model_output = torch.nn.parallel.gather(model_output, target_device=0)

        # Apply any post loss normalization to logits
        model_output = self.model_config.get_post_loss_logits_normalization_function()(model_output)
        # Cast labels and model outputs back to float32, if the model had been run in mixed precision
        return ScalarInferencePipelineBase.Result(subject_ids, labels.float(), model_output.float())


class ScalarEnsemblePipeline(ScalarInferencePipelineBase):
    """
    Pipeline for inference from an ensemble model on classification tasks. This pipeline creates models from
    multiple checkpoints and aggregates the predictions across models.
    """

    def __init__(self,
                 pipelines: List[ScalarInferencePipeline],
                 model_config: ScalarModelBase,
                 ensemble_aggregation_type: EnsembleAggregationType) -> None:
        """
        :param pipelines: A set of inference pipelines, one for each recovered checkpoint.
        :param model_config: Model configuration information.
        :param ensemble_aggregation_type: Type of aggregation to perform on the model outputs.
        :return:
        """
        super().__init__(model_config)
        self.pipelines = pipelines
        self.aggregation_type = ensemble_aggregation_type

    @staticmethod
    def create_from_checkpoint(paths_to_checkpoint: List[Path],
                               config: ScalarModelBase) -> ScalarEnsemblePipeline:
        """
        Creates an ensemble pipeline from a list of checkpoints.
        :param paths_to_checkpoint: List of paths to the checkpoints to be recovered.
        :param config: Model configuration information.
        :return:
        """
        inference_pipelines = []
        for pipeline_id, path in enumerate(paths_to_checkpoint):
            pipeline = ScalarInferencePipeline.create_from_checkpoint(path, config, pipeline_id)
            if pipeline:
                inference_pipelines.append(pipeline)
        logging.info(f"Recovered {len(inference_pipelines)} out of {len(paths_to_checkpoint)} checkpoints")

        # check if at least one inference pipeline has been created
        if not inference_pipelines:
            raise ValueError("Could not recover any of the given checkpoints")
        return ScalarEnsemblePipeline(inference_pipelines, config, config.ensemble_aggregation_type)

    def predict(self, sample: Dict[str, Any]) -> ScalarInferencePipelineBase.Result:
        """
        Performs inference on a single batch. First does the forward pass on all of the single inference pipelines,
        and then aggregates the results.
        :param sample: single batch of input data.
                        In the form of a dict containing at least the fields:
                        metadata, label, images, numerical_non_image_features,
                        categorical_non_image_features and segmentations.
        :return: Returns ScalarInferencePipelineBase.Result with the subject ids, ground truth labels and predictions.
        """
        results = [pipeline.predict(sample) for pipeline in self.pipelines]

        # subject_ids and label_gpu should be the same across all pipelines
        # check that we have the same subject ids
        if len(set(map(tuple, [result.subject_ids for result in results]))) > 1:  # type: ignore
            raise ValueError("Trying to aggregate results for different subject ids.")
        subject_ids = results[0].subject_ids
        # check that we have the same labels
        for result in results:
            # Using allclose() instead of equal() because we can have NaN in the labels (in which case
            # equal() would return False).
            if not torch.allclose(results[0].labels, result.labels, atol=0, rtol=0, equal_nan=True):
                raise ValueError("Trying to aggregate results but ground truth does not match across samples.")
        labels = results[0].labels

        # gather all model outputs into a single tensor
        model_outputs = torch.stack([result.model_outputs for result in results])

        model_outputs = ScalarEnsemblePipeline.aggregate_model_outputs(model_outputs, self.aggregation_type)
        result = ScalarInferencePipelineBase.Result(subject_ids, labels, model_outputs)

        return result

    @staticmethod
    def aggregate_model_outputs(model_outputs: torch.Tensor,
                                aggregation_type: EnsembleAggregationType) -> torch.Tensor:
        """
        Aggregates the forward pass results from the individual models in the ensemble.
        :param model_outputs: List of model outputs for every model in the ensemble.
        (Number of ensembles) x (batch_size) x 1
        :param aggregation_type: Type of aggregation to apply on te results.
        """
        # aggregate model outputs
        if aggregation_type == EnsembleAggregationType.Average:
            aggregated_outputs = model_outputs.mean(dim=0)
        else:
            raise NotImplementedError(f"Ensemble aggregation type {aggregation_type} not implemented.")

        return aggregated_outputs<|MERGE_RESOLUTION|>--- conflicted
+++ resolved
@@ -105,12 +105,8 @@
         device = torch.device('cpu')
         model_inputs_and_labels = get_scalar_model_inputs_and_labels(self.model_config, self.model, sample, device)
         subject_ids = model_inputs_and_labels.subject_ids
-<<<<<<< HEAD
+
         labels = self.model_config.get_gpu_tensor_if_possible(model_inputs_and_labels.labels, device=device)
-
-=======
-        labels = self.model_config.get_gpu_tensor_if_possible(model_inputs_and_labels.labels)
->>>>>>> 19976d9e
         model_output: torch.Tensor = self.model.forward(*model_inputs_and_labels.model_inputs)
         if isinstance(model_output, list):
             # Model output is a list if we are using data parallel. Here, this will be a degenerate list with
