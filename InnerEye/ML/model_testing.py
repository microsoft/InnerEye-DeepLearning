--- conflicted
+++ resolved
@@ -77,13 +77,8 @@
 
 
 def segmentation_model_test(config: SegmentationModelBase,
-<<<<<<< HEAD
-                            data_split: ModelExecutionMode,
+                            execution_mode: ModelExecutionMode,
                             checkpoint_paths: List[Path],
-=======
-                            execution_mode: ModelExecutionMode,
-                            checkpoint_handler: CheckpointHandler,
->>>>>>> 30d515b5
                             model_proc: ModelProcessing = ModelProcessing.DEFAULT) -> InferenceMetricsForSegmentation:
     """
     The main testing loop for segmentation models.
@@ -95,27 +90,14 @@
     :param patient_id: String which contains subject identifier.
     :return: InferenceMetric object that contains metrics related for all of the checkpoint epochs.
     """
-<<<<<<< HEAD
-    epoch_results_folder = config.outputs_folder / get_best_epoch_results_path(data_split, model_proc)
-=======
-    checkpoints_to_test = checkpoint_handler.get_checkpoints_to_test()
-
-    if not checkpoints_to_test:
-        raise ValueError("There were no checkpoints available for model testing.")
 
     epoch_results_folder = config.outputs_folder / get_best_epoch_results_path(execution_mode, model_proc)
->>>>>>> 30d515b5
     # save the datasets.csv used
     config.write_dataset_files(root=epoch_results_folder)
     epoch_and_split = f"{execution_mode.value} set"
     epoch_dice_per_image = segmentation_model_test_epoch(config=copy.deepcopy(config),
-<<<<<<< HEAD
-                                                         data_split=data_split,
+                                                         execution_mode=execution_mode,
                                                          checkpoint_paths=checkpoint_paths,
-=======
-                                                         execution_mode=execution_mode,
-                                                         checkpoint_paths=checkpoints_to_test,
->>>>>>> 30d515b5
                                                          results_folder=epoch_results_folder,
                                                          epoch_and_split=epoch_and_split)
     if epoch_dice_per_image is None:
