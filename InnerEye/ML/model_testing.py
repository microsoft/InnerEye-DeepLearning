--- conflicted
+++ resolved
@@ -1,4 +1,3 @@
-<<<<<<< HEAD
 #  ------------------------------------------------------------------------------------------
 #  Copyright (c) Microsoft Corporation. All rights reserved.
 #  Licensed under the MIT License (MIT). See LICENSE in the repo root for license information.
@@ -135,7 +134,7 @@
     :raises ValueError: When there are issues loading the model.
     :return A list with the mean dice score (across all structures apart from background) for each image.
     """
-    ml_util.set_random_seed(config.random_seed)
+    ml_util.set_random_seed(config.get_effective_random_seed())
     results_folder = Path(results_folder)
     results_folder.mkdir(exist_ok=True)
 
@@ -421,7 +420,7 @@
         # for mypy
         assert isinstance(pipeline, ScalarInferencePipelineBase)
 
-        ml_util.set_random_seed(config.random_seed)
+        ml_util.set_random_seed(config.get_effective_random_seed())
         ds = config.get_torch_dataset_for_inference(data_split).as_data_loader(
             shuffle=False,
             batch_size=1,
@@ -480,485 +479,4 @@
 
     args = parser.parse_args()
     test_config: ModelConfigBase = ModelConfigLoader().create_model_config_from_name(args.model, overrides=vars(args))
-    model_test(config=test_config, data_split=ModelExecutionMode.TEST)
-=======
-#  ------------------------------------------------------------------------------------------
-#  Copyright (c) Microsoft Corporation. All rights reserved.
-#  Licensed under the MIT License (MIT). See LICENSE in the repo root for license information.
-#  ------------------------------------------------------------------------------------------
-import argparse
-import copy
-import logging
-from functools import partial
-from multiprocessing import Pool, cpu_count
-from pathlib import Path
-from typing import Dict, List, Optional, Tuple
-
-import matplotlib.pyplot as plt
-import numpy as np
-
-from InnerEye.Azure.azure_util import PARENT_RUN_CONTEXT
-from InnerEye.Common.common_util import METRICS_AGGREGATES_FILE, METRICS_FILE_NAME, ModelProcessing, \
-    empty_string_to_none, \
-    get_epoch_results_path, is_linux, logging_section, string_to_path
-from InnerEye.Common.fixed_paths import DEFAULT_RESULT_IMAGE_NAME
-from InnerEye.Common.metrics_dict import MetricType, MetricsDict, create_metrics_dict_from_config
-from InnerEye.ML import metrics, plotting
-from InnerEye.ML.common import ModelExecutionMode, STORED_CSV_FILE_NAMES
-from InnerEye.ML.config import DATASET_ID_FILE, GROUND_TRUTH_IDS_FILE, IMAGE_CHANNEL_IDS_FILE, SegmentationModelBase
-from InnerEye.ML.dataset.full_image_dataset import FullImageDataset
-from InnerEye.ML.dataset.sample import PatientMetadata, Sample
-from InnerEye.ML.metrics import InferenceMetrics, InferenceMetricsForClassification, InferenceMetricsForSegmentation, \
-    compute_scalar_metrics
-from InnerEye.ML.model_config_base import ModelConfigBase
-from InnerEye.ML.pipelines.ensemble import EnsemblePipeline
-from InnerEye.ML.pipelines.inference import FullImageInferencePipelineBase, InferencePipeline, InferencePipelineBase
-from InnerEye.ML.pipelines.scalar_inference import ScalarEnsemblePipeline, ScalarInferencePipeline, \
-    ScalarInferencePipelineBase
-from InnerEye.ML.scalar_config import ScalarModelBase
-from InnerEye.ML.utils import io_util, ml_util
-from InnerEye.ML.utils.config_util import ModelConfigLoader
-from InnerEye.ML.utils.image_util import binaries_from_multi_label_array
-from InnerEye.ML.utils.io_util import ImageHeader, MedicalImageFileType, load_nifti_image, \
-    save_lines_to_file
-from InnerEye.ML.utils.metrics_util import MetricsPerPatientWriter
-from InnerEye.ML.utils.run_recovery import RunRecovery
-
-BOXPLOT_FILE = "metrics_boxplot.png"
-THUMBNAILS_FOLDER = "thumbnails"
-
-
-def model_test(config: ModelConfigBase,
-               data_split: ModelExecutionMode,
-               run_recovery: Optional[RunRecovery] = None,
-               model_proc: ModelProcessing = ModelProcessing.DEFAULT) -> Optional[InferenceMetrics]:
-    """
-    Runs model inference on segmentation or classification models, using a given dataset (that could be training,
-    test or validation set). The inference results and metrics will be stored and logged in a way that may
-    differ for model categories (classification, segmentation).
-    :param config: The configuration of the model
-    :param data_split: Indicates which of the 3 sets (training, test, or validation) is being processed.
-    :param run_recovery: Run recovery data if applicable.
-    :param model_proc: whether we are testing an ensemble or single model; this affects where results are written.
-    :return: The metrics that the model achieved on the given data set, or None if the data set is empty.
-    """
-    if len(config.get_dataset_splits()[data_split]) == 0:
-        logging.info(f"Skipping inference on empty data split {data_split}")
-        return None
-    if config.avoid_process_spawn_in_data_loaders and is_linux():
-        logging.warning("Not performing any inference because avoid_process_spawn_in_data_loaders is set "
-                        "and additional data loaders are likely to block.")
-        return None
-    with logging_section(f"running {model_proc.value} model on {data_split.name.lower()} set"):
-        if isinstance(config, SegmentationModelBase):
-            return segmentation_model_test(config, data_split, run_recovery, model_proc)
-        if isinstance(config, ScalarModelBase):
-            return classification_model_test(config, data_split, run_recovery, model_proc)
-    raise ValueError(f"There is no testing code for models of type {type(config)}")
-
-
-def segmentation_model_test(config: SegmentationModelBase,
-                            data_split: ModelExecutionMode,
-                            run_recovery: Optional[RunRecovery] = None,
-                            model_proc: ModelProcessing = ModelProcessing.DEFAULT) -> InferenceMetricsForSegmentation:
-    """
-    The main testing loop for segmentation models.
-    It loads the model and datasets, then proceeds to test the model for all requested checkpoints.
-    :param config: The arguments object which has a valid random seed attribute.
-    :param data_split: Indicates which of the 3 sets (training, test, or validation) is being processed.
-    :param run_recovery: Run recovery data if applicable.
-    :param model_proc: whether we are testing an ensemble or single model
-    :return: InferenceMetric object that contains metrics related for all of the checkpoint epochs.
-    """
-    results: Dict[int, float] = {}
-    for epoch in config.get_test_epochs():
-        epoch_results_folder = config.outputs_folder / get_epoch_results_path(epoch, data_split, model_proc)
-        # save the datasets.csv used
-        config.write_dataset_files(root=epoch_results_folder)
-        epoch_and_split = "epoch {} {} set".format(epoch, data_split.value)
-        epoch_dice_per_image = segmentation_model_test_epoch(config=copy.deepcopy(config),
-                                                             data_split=data_split,
-                                                             test_epoch=epoch,
-                                                             results_folder=epoch_results_folder,
-                                                             epoch_and_split=epoch_and_split,
-                                                             run_recovery=run_recovery)
-        if epoch_dice_per_image is None:
-            logging.warning("There is no checkpoint file for epoch {}".format(epoch))
-        else:
-            epoch_average_dice: float = np.mean(epoch_dice_per_image) if len(epoch_dice_per_image) > 0 else 0
-            results[epoch] = epoch_average_dice
-            logging.info("Epoch: {:3} | Mean Dice: {:4f}".format(epoch, epoch_average_dice))
-            if model_proc == ModelProcessing.ENSEMBLE_CREATION:
-                # For the upload, we want the path without the "OTHER_RUNS/ENSEMBLE" prefix.
-                name = str(get_epoch_results_path(epoch, data_split, ModelProcessing.DEFAULT))
-                PARENT_RUN_CONTEXT.upload_folder(name=name, path=str(epoch_results_folder))
-    if len(results) == 0:
-        raise ValueError("There was no single checkpoint file available for model testing.")
-    return InferenceMetricsForSegmentation(data_split=data_split, epochs=results)
-
-
-def segmentation_model_test_epoch(config: SegmentationModelBase,
-                                  data_split: ModelExecutionMode,
-                                  test_epoch: int,
-                                  results_folder: Path,
-                                  epoch_and_split: str,
-                                  run_recovery: Optional[RunRecovery] = None) -> Optional[List[float]]:
-    """
-    The main testing loop for a given epoch. It loads the model and datasets, then proceeds to test the model.
-    Returns a list with an entry for each image in the dataset. The entry is the average Dice score,
-    where the average is taken across all non-background structures in the image.
-    :param test_epoch: The last trained epoch of the model.
-    :param config: The arguments which specify all required information.
-    :param data_split: Is the model evaluated on train, test, or validation set?
-    :param results_folder: The folder where to store the results
-    :param epoch_and_split: A string that should uniquely identify the epoch and the data split (train/val/test).
-    :param run_recovery: Run recovery data if applicable.
-    :raises TypeError: If the arguments are of the wrong type.
-    :raises ValueError: When there are issues loading the model.
-    :return A list with the mean dice score (across all structures apart from background) for each image.
-    """
-    ml_util.set_random_seed(config.get_effective_random_seed())
-    results_folder = Path(results_folder)
-    results_folder.mkdir(exist_ok=True)
-
-    test_dataframe = config.get_dataset_splits()[data_split]
-    test_csv_path = results_folder / STORED_CSV_FILE_NAMES[data_split]
-    test_dataframe.to_csv(path_or_buf=test_csv_path, index=False)
-    logging.info("Results directory: {}".format(results_folder))
-    logging.info(f"Starting evaluation of model {config.model_name} on {epoch_and_split}")
-
-    # Write the dataset id and ground truth ids into the results folder
-    store_run_information(results_folder, config.azure_dataset_id, config.ground_truth_ids, config.image_channels)
-
-    ds = config.get_torch_dataset_for_inference(data_split)
-
-    inference_pipeline = create_inference_pipeline(config=config, epoch=test_epoch, run_recovery=run_recovery)
-
-    if inference_pipeline is None:
-        # This will happen if there is no checkpoint for the given epoch, in either the recovered run (if any) or
-        # the current one.
-        return None
-
-    # for mypy
-    assert isinstance(inference_pipeline, FullImageInferencePipelineBase)
-
-    # Deploy the trained model on a set of images and store output arrays.
-    for sample_index, sample in enumerate(ds, 1):
-        logging.info(f"Predicting for image {sample_index} of {len(ds)}...")
-        sample = Sample.from_dict(sample=sample)
-        inference_result = inference_pipeline.predict_and_post_process_whole_image(
-            image_channels=sample.image,
-            mask=sample.mask,
-            patient_id=sample.patient_id,
-            voxel_spacing_mm=sample.metadata.image_header.spacing
-        )
-        store_inference_results(inference_result=inference_result,
-                                config=config,
-                                results_folder=results_folder,
-                                image_header=sample.metadata.image_header)
-
-    # Evaluate model generated segmentation maps.
-    num_workers = min(cpu_count(), len(ds))
-    with Pool(processes=num_workers) as pool:
-        pool_outputs = pool.map(
-            partial(evaluate_model_predictions,
-                    config=config,
-                    dataset=ds,
-                    results_folder=results_folder),
-            range(len(ds)))
-
-    average_dice = list()
-    metrics_writer = MetricsPerPatientWriter()
-    for (patient_metadata, metrics_for_patient) in pool_outputs:
-        # Add the Dice score for the foreground classes, stored in the default hue
-        metrics.add_average_foreground_dice(metrics_for_patient)
-        average_dice.append(metrics_for_patient.get_single_metric(MetricType.DICE))
-        # Structure names does not include the background class (index 0)
-        for structure_name in config.ground_truth_ids:
-            dice_for_struct = metrics_for_patient.get_single_metric(MetricType.DICE, hue=structure_name)
-            hd_for_struct = metrics_for_patient.get_single_metric(MetricType.HAUSDORFF_mm, hue=structure_name)
-            md_for_struct = metrics_for_patient.get_single_metric(MetricType.MEAN_SURFACE_DIST_mm, hue=structure_name)
-            metrics_writer.add(patient=str(patient_metadata.patient_id),
-                               structure=structure_name,
-                               dice=dice_for_struct,
-                               hausdorff_distance_mm=hd_for_struct,
-                               mean_distance_mm=md_for_struct)
-
-    metrics_writer.to_csv(results_folder / METRICS_FILE_NAME)
-    metrics_writer.save_aggregates_to_csv(results_folder / METRICS_AGGREGATES_FILE)
-    if config.is_plotting_enabled:
-        plt.figure()
-        metrics_writer.dice_boxplot_per_structure()
-        # The box plot file will be written to the output directory. AzureML will pick that up, and display
-        # on the run overview page, without having to log to the run context.
-        plt.title("Dice score for {}".format(epoch_and_split))
-        plotting.resize_and_save(5, 4, results_folder / BOXPLOT_FILE)
-        plt.close()
-    logging.info(f"Finished evaluation of model {config.model_name} on {epoch_and_split}")
-
-    return average_dice
-
-
-def evaluate_model_predictions(process_id: int,
-                               config: SegmentationModelBase,
-                               dataset: FullImageDataset,
-                               results_folder: Path) -> Tuple[PatientMetadata, MetricsDict]:
-    """
-    Evaluates model segmentation predictions, dice scores and surface distances are computed.
-    Generated contours are plotted and saved in results folder.
-    The function is intended to be used in parallel for loop to process each image in parallel.
-    :param process_id: Identifier for the process calling the function
-    :param config: Segmentation model config object
-    :param dataset: Dataset object, it is used to load intensity image, labels, and patient metadata.
-    :param results_folder: Path to results folder
-    :returns [PatientMetadata, list[list]]: Patient metadata and list of computed metrics for each image.
-    """
-    sample = dataset.get_samples_at_index(index=process_id)[0]
-    logging.info(f"Evaluating predictions for patient {sample.patient_id}")
-    patient_results_folder = get_patient_results_folder(results_folder, sample.patient_id)
-    segmentation = load_nifti_image(patient_results_folder / DEFAULT_RESULT_IMAGE_NAME).image
-    metrics_per_class = metrics.calculate_metrics_per_class(segmentation,
-                                                            sample.labels,
-                                                            ground_truth_ids=config.ground_truth_ids,
-                                                            voxel_spacing=sample.image_spacing,
-                                                            patient_id=sample.patient_id)
-    thumbnails_folder = results_folder / THUMBNAILS_FOLDER
-    thumbnails_folder.mkdir(exist_ok=True)
-    plotting.plot_contours_for_all_classes(sample,
-                                           segmentation=segmentation,
-                                           foreground_class_names=config.ground_truth_ids,
-                                           result_folder=thumbnails_folder,
-                                           image_range=config.output_range)
-    return sample.metadata, metrics_per_class
-
-
-def get_patient_results_folder(results_folder: Path, patient_id: int) -> Path:
-    """
-    Gets a folder name that will contain all results for a given patient, like root/017 for patient 17.
-    The folder name is constructed such that string sorting gives numeric sorting.
-    :param results_folder: The root folder in which the per-patient results should sit.
-    :param patient_id: The numeric ID of the patient.
-    :return: A path like "root/017"
-    """
-    return results_folder / Path("{0:03d}".format(int(patient_id)))
-
-
-def store_inference_results(inference_result: InferencePipeline.Result,
-                            config: SegmentationModelBase,
-                            results_folder: Path,
-                            image_header: ImageHeader) -> List[str]:
-    """
-    Store the segmentation, posteriors, and binary predictions into Nifti files.
-    :param inference_result: The inference result for a given patient_id and epoch. Posteriors must be in
-    (Classes x Z x Y x X) shape, segmentation in (Z, Y, X)
-    :param config: The test configurations.
-    :param results_folder: The folder where the prediction should be stored.
-    :param image_header: The image header that was used in the input image.
-    """
-
-    def create_file_path(_results_folder: Path, _file_name: str) -> Path:
-        """
-        Create filename with Nifti extension
-        :param _results_folder: The results folder
-        :param _file_name: The name of the file
-        :return: A full path to the results folder for the file
-        """
-        file_path = _file_name + MedicalImageFileType.NIFTI_COMPRESSED_GZ.value
-        return _results_folder / Path(file_path)
-
-    # create the directory for the given patient inside the results dir
-    patient_results_folder = get_patient_results_folder(results_folder, inference_result.patient_id)
-    patient_results_folder.mkdir(exist_ok=True, parents=True)
-
-    # write the segmentations to disk
-    image_paths = [io_util.store_as_ubyte_nifti(
-        image=inference_result.segmentation,
-        header=image_header,
-        file_name=str(create_file_path(patient_results_folder, "segmentation")))]
-
-    class_names_and_indices = config.class_and_index_with_background().items()
-    binaries = binaries_from_multi_label_array(inference_result.segmentation, config.number_of_classes)
-    # rescale posteriors if required and save them
-    for (class_name, index), binary in zip(class_names_and_indices, binaries):
-        posterior = inference_result.posteriors[index, ...]
-
-        # save the posterior map
-        file_name = "posterior_{}".format(class_name)
-        image_path = io_util.store_posteriors_as_nifti(
-            image=posterior,
-            header=image_header,
-            file_name=str(create_file_path(patient_results_folder, file_name)))
-        image_paths.append(image_path)
-
-        # save the binary mask
-        image_path = io_util.store_binary_mask_as_nifti(
-            image=binary,
-            header=image_header,
-            file_name=str(create_file_path(patient_results_folder, class_name)))
-        image_paths.append(image_path)
-
-    # rescale and store uncertainty map as nifti
-    image_path = io_util.store_posteriors_as_nifti(
-        image=inference_result.uncertainty,
-        header=image_header,
-        file_name=str(create_file_path(patient_results_folder, "uncertainty")))
-    image_paths.append(image_path)
-    return image_paths
-
-
-def store_run_information(results_folder: Path,
-                          dataset_id: Optional[str],
-                          ground_truth_ids: List[str],
-                          image_channels: List[str]) -> None:
-    """
-    Store dataset id and ground truth ids into files in the results folder.
-    :param image_channels: The names of the image channels that the model consumes.
-    :param results_folder: The folder where the files should be stored.
-    :param dataset_id: The dataset id
-    :param ground_truth_ids: The list of ground truth ids
-    """
-    # Recovery runs will download the previous job's output folder, it could contain these files.
-    # Save these files for each epoch to keep the folders self-contained
-    # Save the dataset id to a file
-    save_lines_to_file(results_folder / DATASET_ID_FILE, [dataset_id or ""])
-    # Save ground truth ids in a file
-    save_lines_to_file(results_folder / GROUND_TRUTH_IDS_FILE, ground_truth_ids)
-    # Save channel ids in a file
-    save_lines_to_file(results_folder / IMAGE_CHANNEL_IDS_FILE, image_channels)
-
-
-def create_inference_pipeline(config: ModelConfigBase,
-                              epoch: int,
-                              run_recovery: Optional[RunRecovery] = None) -> Optional[InferencePipelineBase]:
-    """
-    If multiple checkpoints are found in run_recovery then create EnsemblePipeline otherwise InferencePipeline.
-    :param config: Model related configs.
-    :param epoch: The epoch for which to create pipeline for.
-    :param run_recovery: RunRecovery data if applicable
-    :return: FullImageInferencePipelineBase or ScalarInferencePipelineBase
-    """
-    if run_recovery:
-        checkpoint_paths = run_recovery.get_checkpoint_paths(epoch, config.compute_mean_teacher_model)
-        pipeline = create_pipeline_from_checkpoint_paths(config, checkpoint_paths)
-        if pipeline is not None:
-            # We found the checkpoint(s) in the run being recovered. If we didn't, it's probably because the epoch
-            # is from the current run, which has been doing more training, so we look for it there.
-            return pipeline
-    checkpoint_paths = [config.get_path_to_checkpoint(epoch, config.compute_mean_teacher_model)]
-    return create_pipeline_from_checkpoint_paths(config, checkpoint_paths)
-
-
-def create_pipeline_from_checkpoint_paths(config: ModelConfigBase,
-                                          checkpoint_paths: List[Path]) -> Optional[InferencePipelineBase]:
-    """
-    Attempt to create a pipeline from the provided checkpoint paths. If the files referred to by the paths
-    do not exist, or if there are no paths, None will be returned.
-    """
-    if len(checkpoint_paths) > 1:
-        if config.is_segmentation_model:
-            assert isinstance(config, SegmentationModelBase)
-            return EnsemblePipeline.create_from_checkpoints(path_to_checkpoints=checkpoint_paths, model_config=config)
-        elif config.is_scalar_model:
-            assert isinstance(config, ScalarModelBase)
-            return ScalarEnsemblePipeline.create_from_checkpoint(paths_to_checkpoint=checkpoint_paths, config=config)
-        else:
-            raise NotImplementedError("Cannot create inference pipeline for unknown model type")
-    if len(checkpoint_paths) == 1:
-        if config.is_segmentation_model:
-            assert isinstance(config, SegmentationModelBase)
-            return InferencePipeline.create_from_checkpoint(path_to_checkpoint=checkpoint_paths[0],
-                                                            model_config=config)
-        elif config.is_scalar_model:
-            assert isinstance(config, ScalarModelBase)
-            return ScalarInferencePipeline.create_from_checkpoint(path_to_checkpoint=checkpoint_paths[0],
-                                                                  config=config)
-        else:
-            raise NotImplementedError("Cannot create ensemble pipeline for unknown model type")
-    return None
-
-
-def classification_model_test(config: ScalarModelBase,
-                              data_split: ModelExecutionMode,
-                              run_recovery: Optional[RunRecovery],
-                              model_proc: ModelProcessing) -> InferenceMetricsForClassification:
-    """
-    The main testing loop for classification models. It runs a loop over all epochs for which testing should be done.
-    It loads the model and datasets, then proceeds to test the model for all requested checkpoints.
-    :param config: The model configuration.
-    :param data_split: The name of the folder to store the results inside each epoch folder in the outputs_dir,
-                       used mainly in model evaluation using different dataset splits.
-    :param run_recovery: RunRecovery data if applicable
-    :param model_proc: whether we are testing an ensemble or single model
-    :return: InferenceMetricsForClassification object that contains metrics related for all of the checkpoint epochs.
-    """
-
-    def test_epoch(test_epoch: int, run_recovery: Optional[RunRecovery]) -> Optional[MetricsDict]:
-        pipeline = create_inference_pipeline(config, test_epoch, run_recovery)
-
-        if pipeline is None:
-            return None
-
-        # for mypy
-        assert isinstance(pipeline, ScalarInferencePipelineBase)
-
-        ml_util.set_random_seed(config.get_effective_random_seed())
-        ds = config.get_torch_dataset_for_inference(data_split).as_data_loader(
-            shuffle=False,
-            batch_size=1,
-            num_dataload_workers=0
-        )
-
-        logging.info(f"Starting to evaluate model from epoch {test_epoch} on {data_split.value} set.")
-        metrics_dict = create_metrics_dict_from_config(config)
-        for sample in ds:
-            result = pipeline.predict(sample)
-            # Since batch size is 1, we only have 1 item in each of the fields in result
-            sample_id, label_gpu, model_output = result.subject_ids[0], result.labels, result.model_outputs
-
-            compute_scalar_metrics(metrics_dict, [sample_id], model_output, label_gpu, config.loss_type)
-            logging.debug(f"Example {sample_id}: {metrics_dict.to_string()}")
-
-        average = metrics_dict.average(across_hues=False)
-        logging.info(average.to_string())
-
-        return metrics_dict
-
-    results: Dict[int, MetricsDict] = {}
-    for epoch in config.get_test_epochs():
-        epoch_result = test_epoch(test_epoch=epoch, run_recovery=run_recovery)
-        if epoch_result is None:
-            logging.warning("There is no checkpoint file for epoch {}".format(epoch))
-        else:
-            results[epoch] = epoch_result
-
-    if len(results) == 0:
-        raise ValueError("There was no single checkpoint file available for model testing.")
-    return InferenceMetricsForClassification(epochs=results)
-
-
-if __name__ == '__main__':
-    parser = argparse.ArgumentParser()
-    parser.add_argument("--model",
-                        help="The name of the model to test.",
-                        type=empty_string_to_none,
-                        required=True)
-    parser.add_argument("--local_dataset",
-                        help="Path to local dataset for testing",
-                        type=string_to_path)
-    parser.add_argument("--outputs_folder",
-                        help="Path to outputs folder where checkpoints are stored",
-                        type=empty_string_to_none)
-    parser.add_argument("--test_series_ids",
-                        help="Subset of test cases for which the model testing is applied",
-                        nargs="+",
-                        type=int,
-                        required=False)
-    parser.add_argument("--run_recovery_id",
-                        help="Id of a run to recover from",
-                        type=str,
-                        required=False)
-
-    args = parser.parse_args()
-    test_config: ModelConfigBase = ModelConfigLoader().create_model_config_from_name(args.model, overrides=vars(args))
-    model_test(config=test_config, data_split=ModelExecutionMode.TEST)
->>>>>>> f37136fb
+    model_test(config=test_config, data_split=ModelExecutionMode.TEST)