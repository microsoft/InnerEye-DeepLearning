#  ------------------------------------------------------------------------------------------
#  Copyright (c) Microsoft Corporation. All rights reserved.
#  Licensed under the MIT License (MIT). See LICENSE in the repo root for license information.
#  ------------------------------------------------------------------------------------------
from __future__ import annotations

import logging
from enum import Enum, unique
from pathlib import Path
from typing import Any, Dict, List, Optional

import param
import torch
from pandas import DataFrame
from param import Parameterized

from InnerEye.Azure.azure_util import DEFAULT_CROSS_VALIDATION_SPLIT_INDEX, RUN_CONTEXT, is_offline_run_context
from InnerEye.Common import fixed_paths
from InnerEye.Common.common_util import is_windows
from InnerEye.Common.fixed_paths import DEFAULT_AML_UPLOAD_DIR, DEFAULT_LOGS_DIR_NAME
from InnerEye.Common.generic_parsing import CudaAwareConfig, GenericConfig
from InnerEye.Common.type_annotations import PathOrString, TupleFloat2
from InnerEye.ML.common import DATASET_CSV_FILE_NAME, ModelExecutionMode, \
    create_recovery_checkpoint_path, create_unique_timestamp_id, \
    get_best_checkpoint_path

# A folder inside of the outputs folder that will contain all information for running the model in inference mode
FINAL_MODEL_FOLDER = "final_model"
FINAL_ENSEMBLE_MODEL_FOLDER = "final_ensemble_model"

# The checkpoints must be stored inside of the final model folder, if we want to avoid copying
# them before registration.
CHECKPOINT_FOLDER = "checkpoints"
VISUALIZATION_FOLDER = "visualizations"

ARGS_TXT = "args.txt"
WEIGHTS_FILE = "weights.pth"


@unique
class LRWarmUpType(Enum):
    """
    Supported LR warm up types for model training
    """
    NoWarmUp = "NoWarmUp"
    Linear = "Linear"


@unique
class LRSchedulerType(Enum):
    """
    Supported lr scheduler types for model training
    """
    Exponential = "Exponential"
    Step = "Step"
    Polynomial = "Polynomial"
    Cosine = "Cosine"
    MultiStep = "MultiStep"


@unique
class OptimizerType(Enum):
    """
    Supported optimizers for model training
    """
    Adam = "Adam"
    AMSGrad = "AMSGrad"
    SGD = "SGD"
    RMSprop = "RMSprop"


@unique
class ModelCategory(Enum):
    """
    Describes the different high-level model categories that the codebase supports.
    """
    Segmentation = "Segmentation"  # All models that perform segmentation: Classify each voxel in the input image.
    Classification = "Classification"  # All models that perform classification
    Regression = "Regression"  # All models that perform regression

    @property
    def is_scalar(self) -> bool:
        """
        Return True if the current ModelCategory is either Classification or Regression
        """
        return self in [ModelCategory.Classification, ModelCategory.Regression]


@unique
class MultiprocessingStartMethod(Enum):
    """
    Different methods for starting data loader processes.
    """
    fork = "fork"
    forkserver = "forkserver"
    spawn = "spawn"


class TemperatureScalingConfig(Parameterized):
    """High level config to encapsulate temperature scaling parameters"""
    lr: float = param.Number(default=0.002, bounds=(0, None),
                             doc="The learning rate to use for the optimizer used to learn the "
                                 "temperature scaling parameter")
    max_iter: int = param.Number(default=50, bounds=(1, None),
                                 doc="The maximum number of optimization iterations to use in order to "
                                     "learn the temperature scaling parameter")
    ece_num_bins: int = param.Number(default=15, bounds=(1, None),
                                     doc="Number of bins to use when computing the "
                                         "Expected Calibration Error")


class DeepLearningFileSystemConfig(Parameterized):
    """High level config to abstract the file system related configs for deep learning models"""
    outputs_folder: Path = param.ClassSelector(class_=Path, default=Path(), instantiate=False,
                                               doc="The folder where all training and test outputs should go.")
    logs_folder: Path = param.ClassSelector(class_=Path, default=Path(), instantiate=False,
                                            doc="The folder for all log files and Tensorboard event files")
    project_root: Path = param.ClassSelector(class_=Path, default=Path(), instantiate=False,
                                             doc="The root folder for the codebase that triggers the training run.")
    run_folder: Path = param.ClassSelector(class_=Path, default=Path(), instantiate=False,
                                           doc="The folder that contains outputs and the logs subfolder.")

    @staticmethod
    def create(project_root: Path,
               is_offline_run: bool,
               model_name: str,
               output_to: Optional[str] = None) -> DeepLearningFileSystemConfig:
        """
        Creates a new object that holds output folder configurations. When running inside of AzureML, the output
        folders will be directly under the project root. If not running inside AzureML, a folder with a timestamp
        will be created for all outputs and logs.
        :param project_root: The root folder that contains the code that submitted the present training run.
        When running inside the InnerEye repository, it is the git repo root. When consuming InnerEye as a package,
        this should be the root of the source code that calls the package.
        :param is_offline_run: If true, this is a run outside AzureML. If False, it is inside AzureML.
        :param model_name: The name of the model that is trained. This is used to generate a run-specific output
        folder.
        :param output_to: If provided, the output folders will be created as a subfolder of this argument. If not
        given, the output folders will be created inside of the project root.
        """
        if not project_root.is_absolute():
            raise ValueError(f"The project root is required to be an absolute path, but got {project_root}")

        if is_offline_run or output_to:
            if output_to:
                logging.info(f"All results will be written to the specified output folder {output_to}")
                root = Path(output_to).absolute()
            else:
                logging.info("All results will be written to a subfolder of the project root folder.")
                root = project_root.absolute() / DEFAULT_AML_UPLOAD_DIR
            timestamp = create_unique_timestamp_id()
            run_folder = root / f"{timestamp}_{model_name}"
            outputs_folder = run_folder
            logs_folder = run_folder / DEFAULT_LOGS_DIR_NAME
        else:
            logging.info("Running inside AzureML.")
            logging.info("All results will be written to a subfolder of the project root folder.")
            run_folder = project_root
            outputs_folder = project_root / DEFAULT_AML_UPLOAD_DIR
            logs_folder = project_root / DEFAULT_LOGS_DIR_NAME
        logging.info(f"Run outputs folder: {outputs_folder}")
        logging.info(f"Logs folder: {logs_folder}")
        return DeepLearningFileSystemConfig(
            outputs_folder=outputs_folder,
            logs_folder=logs_folder,
            project_root=project_root,
            run_folder=run_folder
        )

    def add_subfolder(self, subfolder: str) -> DeepLearningFileSystemConfig:
        """
        Creates a new output folder configuration, where both outputs and logs go into the given subfolder inside
        the present outputs folder.
        :param subfolder: The subfolder that should be created.
        :return:
        """
        if self.run_folder:
            outputs_folder = self.run_folder / subfolder
            logs_folder = self.run_folder / subfolder / DEFAULT_LOGS_DIR_NAME
            outputs_folder.mkdir(parents=True, exist_ok=True)
            logs_folder.mkdir(parents=True, exist_ok=True)
            return DeepLearningFileSystemConfig(
                outputs_folder=outputs_folder,
                logs_folder=logs_folder,
                project_root=self.project_root
            )
        raise ValueError("This method should only be called for runs outside AzureML, when the logs folder is "
                         "inside the outputs folder.")


class WorkflowParams(param.Parameterized):
    """
    This class contains all parameters that affect how the whole training and testing workflow is executed.
    """
    random_seed: int = param.Integer(42, doc="The seed to use for all random number generators.")
    number_of_cross_validation_splits: int = param.Integer(0, bounds=(0, None),
                                                           doc="Number of cross validation splits for k-fold cross "
                                                               "validation")
    cross_validation_split_index: int = param.Integer(DEFAULT_CROSS_VALIDATION_SPLIT_INDEX, bounds=(-1, None),
                                                      doc="The index of the cross validation fold this model is "
                                                          "associated with when performing k-fold cross validation")
    perform_training_set_inference: bool = \
        param.Boolean(False,
                      doc="If True, run full image inference on the training set at the end of training. If False and "
                          "perform_validation_and_test_set_inference is True (default), only run inference on "
                          "validation and test set. If both flags are False do not run inference.")
    perform_validation_and_test_set_inference: bool = \
        param.Boolean(True,
                      doc="If True (default), run full image inference on validation and test set after training.")
    weights_url: str = param.String(doc="If provided, a url from which weights will be downloaded and used for model "
                                        "initialization.")
    local_weights_path: Optional[Path] = param.ClassSelector(class_=Path,
                                                             default=None,
                                                             allow_None=True,
                                                             doc="The path to the weights to use for model "
                                                                 "initialization, when training outside AzureML.")
    generate_report: bool = param.Boolean(default=True,
                                          doc="If True (default), write a modelling report in HTML format. If False,"
                                              "do not write that report.")
    # The default multiprocessing start_method in both PyTorch and the Python standard library is "fork" for Linux and
    # "spawn" (the only available method) for Windows. There is some evidence that using "forkserver" on Linux
    # can reduce the chance of stuck jobs.
    multiprocessing_start_method: MultiprocessingStartMethod = \
        param.ClassSelector(class_=MultiprocessingStartMethod,
                            default=(MultiprocessingStartMethod.spawn if is_windows()
                                     else MultiprocessingStartMethod.fork),
                            doc="Method to be used to start child processes in pytorch. Should be one of forkserver, "
                                "fork or spawn. If not specified, fork is used on Linux and spawn on Windows. "
                                "Set to forkserver as a possible remedy for stuck jobs.")
    monitoring_interval_seconds: int = param.Integer(0, doc="Seconds delay between logging GPU/CPU resource "
                                                            "statistics. If 0 or less, do not log any resource "
                                                            "statistics.")

    def validate(self) -> None:
        if self.weights_url and self.local_weights_path:
            raise ValueError("Cannot specify both local_weights_path and weights_url.")

        if self.number_of_cross_validation_splits == 1:
            raise ValueError("At least two splits required to perform cross validation, but got "
                             f"{self.number_of_cross_validation_splits}. To train without cross validation, set "
                             "number_of_cross_validation_splits=0.")
        if 0 < self.number_of_cross_validation_splits <= self.cross_validation_split_index:
            raise ValueError(f"Cross validation split index is out of bounds: {self.cross_validation_split_index}, "
                             f"which is invalid for CV with {self.number_of_cross_validation_splits} splits.")
        elif self.number_of_cross_validation_splits == 0 and self.cross_validation_split_index != -1:
            raise ValueError(f"Cross validation split index must be -1 for a non cross validation run, "
                             f"found number_of_cross_validation_splits = {self.number_of_cross_validation_splits} "
                             f"and cross_validation_split_index={self.cross_validation_split_index}")

    @property
    def is_offline_run(self) -> bool:
        """
        Returns True if the run is executing outside AzureML, or False if inside AzureML.
        """
        return is_offline_run_context(RUN_CONTEXT)

    @property
    def perform_cross_validation(self) -> bool:
        """
        True if cross validation will be be performed as part of the training procedure.
        :return:
        """
        return self.number_of_cross_validation_splits > 1

    def get_effective_random_seed(self) -> int:
        """
        Returns the random seed set as part of this configuration. If the configuration corresponds
        to a cross validation split, then the cross validation fold index will be added to the
        set random seed in order to return the effective random seed.
        :return:
        """
        seed = self.random_seed
        if self.perform_cross_validation:
            # offset the random seed based on the cross validation split index so each
            # fold has a different initial random state.
            seed += self.cross_validation_split_index
        return seed


class DatasetParams(param.Parameterized):
    azure_dataset_id: str = param.String(doc="If provided, the ID of the dataset to use when running in AzureML. "
                                             "This dataset must exist as a folder of the same name in the 'datasets' "
                                             "container in the datasets storage account. This dataset will be mounted "
                                             "and made available at the 'local_dataset' path when running in AzureML.")
    local_dataset: Optional[Path] = \
        param.ClassSelector(class_=Path, default=None, allow_None=True,
                            doc="The path of the dataset to use, when training is running outside Azure.")

<<<<<<< HEAD
    extra_azure_dataset_ids: List[str] = param.List(default=None,
                                                    allow_None=True,
                                                    doc="This can be used to feed in additional datasets "
                                                        "to your custom datamodules. These datasets will be mounted "
                                                        "and made available as a list of paths in "
                                                        "'extra_local_datasets' "
                                                        "when running in AzureML.")
    extra_local_dataset_paths: List[Path] = param.List(class_=Path, default=None, allow_None=True,
                                                       doc="This can be used to feed in additional datasets "
                                                           "to your custom datamodules when running outside of Azure "
                                                           "AML.")

=======
>>>>>>> f421234c

class OutputParams(param.Parameterized):
    output_to: str = param.String(default="",
                                  doc="If provided, the run outputs will be written to the given folder. If not "
                                      "provided, outputs will go into a subfolder of the project root folder.")
    file_system_config: DeepLearningFileSystemConfig = param.ClassSelector(default=DeepLearningFileSystemConfig(),
                                                                           class_=DeepLearningFileSystemConfig,
                                                                           instantiate=False,
                                                                           doc="File system related configs")
    _model_name: str = param.String("", doc="The human readable name of the model (for example, Liver). This is "
                                            "usually set from the class name.")
<<<<<<< HEAD

    @property
    def model_name(self) -> str:
        """
        Gets the human readable name of the model (e.g., Liver). This is usually set from the class name.
        :return: A model name as a string.
        """
        return self._model_name

    def set_output_to(self, output_to: PathOrString) -> None:
        """
        Adjusts the file system settings in the present object such that all outputs are written to the given folder.
        :param output_to: The absolute path to a folder that should contain the outputs.
        """
        if isinstance(output_to, Path):
            output_to = str(output_to)
        self.output_to = output_to
        self.create_filesystem()

    def create_filesystem(self, project_root: Path = fixed_paths.repository_root_directory()) -> None:
        """
        Creates new file system settings (outputs folder, logs folder) based on the information stored in the
        present object. If any of the folders do not yet exist, they are created.
        :param project_root: The root folder for the codebase that triggers the training run.
        """
        self.file_system_config = DeepLearningFileSystemConfig.create(
            project_root=project_root,
            model_name=self.model_name,
            is_offline_run=is_offline_run_context(RUN_CONTEXT),
            output_to=self.output_to
        )

    @property
    def outputs_folder(self) -> Path:
        """Gets the full path in which the model outputs should be stored."""
        return self.file_system_config.outputs_folder

    @property
    def logs_folder(self) -> Path:
        """Gets the full path in which the model logs should be stored."""
        return self.file_system_config.logs_folder

    @property
    def checkpoint_folder(self) -> Path:
        """Gets the full path in which the model checkpoints should be stored during training."""
        return self.outputs_folder / CHECKPOINT_FOLDER

    @property
    def visualization_folder(self) -> Path:
        """Gets the full path in which the visualizations notebooks should be saved during training."""
        return self.outputs_folder / VISUALIZATION_FOLDER

    def get_path_to_checkpoint(self) -> Path:
        """
        Returns the full path to a recovery checkpoint.
        """
        return create_recovery_checkpoint_path(self.checkpoint_folder)

=======

    @property
    def model_name(self) -> str:
        """
        Gets the human readable name of the model (e.g., Liver). This is usually set from the class name.
        :return: A model name as a string.
        """
        return self._model_name

    def set_output_to(self, output_to: PathOrString) -> None:
        """
        Adjusts the file system settings in the present object such that all outputs are written to the given folder.
        :param output_to: The absolute path to a folder that should contain the outputs.
        """
        if isinstance(output_to, Path):
            output_to = str(output_to)
        self.output_to = output_to
        self.create_filesystem()

    def create_filesystem(self, project_root: Path = fixed_paths.repository_root_directory()) -> None:
        """
        Creates new file system settings (outputs folder, logs folder) based on the information stored in the
        present object. If any of the folders do not yet exist, they are created.
        :param project_root: The root folder for the codebase that triggers the training run.
        """
        self.file_system_config = DeepLearningFileSystemConfig.create(
            project_root=project_root,
            model_name=self.model_name,
            is_offline_run=is_offline_run_context(RUN_CONTEXT),
            output_to=self.output_to
        )

    @property
    def outputs_folder(self) -> Path:
        """Gets the full path in which the model outputs should be stored."""
        return self.file_system_config.outputs_folder

    @property
    def logs_folder(self) -> Path:
        """Gets the full path in which the model logs should be stored."""
        return self.file_system_config.logs_folder

    @property
    def checkpoint_folder(self) -> Path:
        """Gets the full path in which the model checkpoints should be stored during training."""
        return self.outputs_folder / CHECKPOINT_FOLDER

    @property
    def visualization_folder(self) -> Path:
        """Gets the full path in which the visualizations notebooks should be saved during training."""
        return self.outputs_folder / VISUALIZATION_FOLDER

    def get_path_to_checkpoint(self) -> Path:
        """
        Returns the full path to a recovery checkpoint.
        """
        return create_recovery_checkpoint_path(self.checkpoint_folder)

>>>>>>> f421234c
    def get_path_to_best_checkpoint(self) -> Path:
        """
        Returns the full path to a checkpoint file that was found to be best during training, whatever criterion
        was applied there.
        """
        return get_best_checkpoint_path(self.checkpoint_folder)


class OptimizerParams(param.Parameterized):
    l_rate: float = param.Number(1e-4, doc="The initial learning rate", bounds=(0, None))
    _min_l_rate: float = param.Number(0.0, doc="The minimum learning rate for the Polynomial and Cosine schedulers.",
                                      bounds=(0.0, None))
    l_rate_scheduler: LRSchedulerType = param.ClassSelector(default=LRSchedulerType.Polynomial,
                                                            class_=LRSchedulerType,
                                                            instantiate=False,
                                                            doc="Learning rate decay method (Cosine, Polynomial, "
                                                                "Step, MultiStep or Exponential)")
    l_rate_exponential_gamma: float = param.Number(0.9, doc="Controls the rate of decay for the Exponential "
                                                            "LR scheduler.")
    l_rate_step_gamma: float = param.Number(0.1, doc="Controls the rate of decay for the "
                                                     "Step LR scheduler.")
    l_rate_step_step_size: int = param.Integer(50, bounds=(0, None),
                                               doc="The step size for Step LR scheduler")
    l_rate_multi_step_gamma: float = param.Number(0.1, doc="Controls the rate of decay for the "
                                                           "MultiStep LR scheduler.")
    l_rate_multi_step_milestones: Optional[List[int]] = param.List(None, bounds=(1, None),
                                                                   allow_None=True, class_=int,
                                                                   doc="The milestones for MultiStep decay.")
    l_rate_polynomial_gamma: float = param.Number(1e-4, doc="Controls the rate of decay for the "
                                                            "Polynomial LR scheduler.")
    l_rate_warmup: LRWarmUpType = param.ClassSelector(default=LRWarmUpType.NoWarmUp, class_=LRWarmUpType,
                                                      instantiate=False,
                                                      doc="The type of learning rate warm up to use. "
                                                          "Can be NoWarmUp (default) or Linear.")
    l_rate_warmup_epochs: int = param.Integer(0, bounds=(0, None),
                                              doc="Number of warmup epochs (linear warmup) before the "
                                                  "scheduler starts decaying the learning rate. "
                                                  "For example, if you are using MultiStepLR with "
                                                  "milestones [50, 100, 200] and warmup epochs = 100, warmup "
                                                  "will last for 100 epochs and the first decay of LR "
                                                  "will happen on epoch 150")
    optimizer_type: OptimizerType = param.ClassSelector(default=OptimizerType.Adam, class_=OptimizerType,
                                                        instantiate=False, doc="The optimizer_type to use")
    opt_eps: float = param.Number(1e-4, doc="The epsilon parameter of RMSprop or Adam")
    rms_alpha: float = param.Number(0.9, doc="The alpha parameter of RMSprop")
    adam_betas: TupleFloat2 = param.NumericTuple((0.9, 0.999), length=2,
                                                 doc="The betas parameter of Adam, default is (0.9, 0.999)")
    momentum: float = param.Number(0.6, doc="The momentum parameter of the optimizers")
    weight_decay: float = param.Number(1e-4, doc="The weight decay used to control L2 regularization")

    def validate(self) -> None:
        if len(self.adam_betas) < 2:
            raise ValueError(
                "The adam_betas parameter should be the coefficients used for computing running averages of "
                "gradient and its square")

        if self.l_rate_scheduler == LRSchedulerType.MultiStep:
            if not self.l_rate_multi_step_milestones:
                raise ValueError("Must specify l_rate_multi_step_milestones to use LR scheduler MultiStep")
            if sorted(set(self.l_rate_multi_step_milestones)) != self.l_rate_multi_step_milestones:
                raise ValueError("l_rate_multi_step_milestones must be a strictly increasing list")
            if self.l_rate_multi_step_milestones[0] <= 0:
                raise ValueError("l_rate_multi_step_milestones cannot be negative or 0.")

    @property
    def min_l_rate(self) -> float:
        return self._min_l_rate

    @min_l_rate.setter
    def min_l_rate(self, value: float) -> None:
        if value > self.l_rate:
            raise ValueError("l_rate must be >= min_l_rate, found: {}, {}".format(self.l_rate, value))
        self._min_l_rate = value


class TrainerParams(CudaAwareConfig):
    num_epochs: int = param.Integer(100, bounds=(1, None), doc="Number of epochs to train.")
    recovery_checkpoint_save_interval: int = param.Integer(10, bounds=(0, None),
                                                           doc="Save epoch checkpoints when epoch number is a multiple "
                                                               "of recovery_checkpoint_save_interval. The intended use "
                                                               "is to allow restore training from failed runs.")
    detect_anomaly: bool = param.Boolean(False, doc="If true, test gradients for anomalies (NaN or Inf) during "
                                                    "training.")
    use_mixed_precision: bool = param.Boolean(False, doc="If true, mixed precision training is activated during "
                                                         "training.")
    max_num_gpus: int = param.Integer(default=-1, doc="The maximum number of GPUS to use. If set to a value < 0, use"
                                                      "all available GPUs.")
    pl_progress_bar_refresh_rate: Optional[int] = \
        param.Integer(default=None,
                      doc="PyTorch Lightning trainer flag 'progress_bar_refresh_rate': How often to refresh progress "
                          "bar (in steps). Value 0 disables progress bar. Value None chooses automatically.")
    pl_num_sanity_val_steps: int = \
        param.Integer(default=0,
                      doc="PyTorch Lightning trainer flag 'num_sanity_val_steps': Number of validation "
                          "steps to run before training, to identify possible problems")
    pl_deterministic: bool = \
        param.Integer(default=True,
                      doc="Controls the PyTorch Lightning trainer flags 'deterministic' and 'benchmark'. If "
                          "'pl_deterministic' is True, results are perfectly reproducible. If False, they are not, but "
                          "you may see training speed increases.")
<<<<<<< HEAD
    start_epoch: int = param.Integer(0, bounds=(0, None),
                                     doc="The first epoch to train. Set to 0 to start a new "
                                         "training. Set to a value larger than zero for starting"
                                         " from a checkpoint.")

    def get_num_gpus_to_use(self):
        num_gpus = torch.cuda.device_count() if self.use_gpu else 0
        logging.info(f"Number of available GPUs: {num_gpus}")
        if 0 <= self.max_num_gpus < num_gpus:
            num_gpus = self.max_num_gpus
            logging.info(f"Restricting the number of GPUs to {num_gpus}")
        return num_gpus
=======
    start_epoch: int = param.Integer(0, bounds=(0, None), doc="The first epoch to train. Set to 0 to start a new "
                                                              "training. Set to a value larger than zero for starting"
                                                              " from a checkpoint.")
>>>>>>> f421234c


class DeepLearningConfig(WorkflowParams,
                         DatasetParams,
                         OutputParams,
                         OptimizerParams,
                         TrainerParams,
                         CudaAwareConfig,
                         GenericConfig):
    """
    A class that holds all settings that are shared across segmentation models and regression/classification models.
    """
    _model_category: ModelCategory = param.ClassSelector(class_=ModelCategory,
                                                         doc="The high-level model category described by this config.")

    num_dataload_workers: int = param.Integer(8, bounds=(0, None),
                                              doc="The number of data loading workers (processes). When set to 0,"
                                                  "data loading is running in the same process (no process startup "
                                                  "cost, hence good for use in unit testing. However, it "
                                                  "does not give the same result as running with 1 worker process)")
    shuffle: bool = param.Boolean(True, doc="If true, the dataset will be shuffled randomly during training.")
    train_batch_size: int = param.Integer(4, bounds=(0, None),
                                          doc="The number of crops that make up one minibatch during training.")
    use_model_parallel: bool = param.Boolean(False, doc="If true, neural network model is partitioned across all "
                                                        "available GPUs to fit in a large model. It shall not be used "
                                                        "together with data parallel.")
    pin_memory: bool = param.Boolean(True, doc="Value of pin_memory argument to DataLoader")
    restrict_subjects: Optional[str] = \
        param.String(doc="Use at most this number of subjects for train, val, or test set (must be > 0 or None). "
                         "If None, do not modify the train, val, or test sets. If a string of the form 'i,j,k' where "
                         "i, j and k are integers, modify just the corresponding sets (i for train, j for val, k for "
                         "test). If any of i, j or j are missing or are negative, do not modify the corresponding "
                         "set. Thus a value of 20,,5 means limit training set to 20, keep validation set as is, and "
                         "limit test set to 5. If any of i,j,k is '+', discarded members of the other sets are added "
                         "to that set.",
                     allow_None=True)
    _dataset_data_frame: Optional[DataFrame] = \
        param.DataFrame(default=None,
                        doc="The dataframe that contains the dataset for the model. This is usually read from disk "
                            "from dataset.csv")

    avoid_process_spawn_in_data_loaders: bool = \
        param.Boolean(is_windows(), doc="If True, use a data loader logic that avoid spawning new processes at the "
                                        "start of each epoch. This speeds up training on both Windows and Linux, but"
                                        "on Linux, inference is currently disabled as the data loaders hang. "
                                        "If False, use the default data loader logic that starts new processes for "
                                        "each epoch.")
    max_batch_grad_cam: int = param.Integer(default=0, doc="Max number of validation batches for which "
                                                           "to save gradCam images. By default "
                                                           "visualizations are saved for all images "
                                                           "in the validation set")
    label_smoothing_eps: float = param.Number(0.0, bounds=(0.0, 1.0),
                                              doc="Target smoothing value for label smoothing")
    log_to_parent_run: bool = param.Boolean(default=False, doc="If true, hyperdrive child runs will log their metrics"
                                                               "to their parent run.")
    use_imbalanced_sampler_for_training: bool = param.Boolean(default=False,
                                                              doc="If True, use an imbalanced sampler during training.")
    drop_last_batch_in_training: bool = param.Boolean(default=False,
                                                      doc="If True, drop the last incomplete batch during"
                                                          "training. If all batches are complete, no batch gets "
                                                          "dropped. If False, keep all batches.")
    log_summaries_to_files: bool = param.Boolean(
        default=True,
        doc="If True, model summaries are logged to files in logs/model_summaries; "
            "if False, to stdout or driver log")
    mean_teacher_alpha: float = param.Number(bounds=(0, 1), allow_None=True, default=None,
                                             doc="If this value is set, the mean teacher model will be computed. "
                                                 "Currently only supported for scalar models. In this case, we only "
                                                 "report metrics and cross-validation results for "
                                                 "the mean teacher model. Likewise the model used for inference "
                                                 "is the mean teacher model. The student model is only used for "
                                                 "training. Alpha is the momentum term for weight updates of the mean "
                                                 "teacher model. After each training step the mean teacher model "
                                                 "weights are updated using mean_teacher_"
                                                 "weight = alpha * (mean_teacher_weight) "
                                                 " + (1-alpha) * (current_student_weights). ")
    #: Name of the csv file providing information on the dataset to be used.
    dataset_csv: str = param.String(
        DATASET_CSV_FILE_NAME,
        doc="Name of the CSV file providing information on the dataset to be used. "
            "For segmentation models, this file must contain at least the fields: `subject`, `channel`, `filePath`.")

    def __init__(self, **params: Any) -> None:
        self._model_name = type(self).__name__
        # This should be annotated as torch.utils.data.Dataset, but we don't want to import torch here.
        self._datasets_for_training: Optional[Dict[ModelExecutionMode, Any]] = None
        self._datasets_for_inference: Optional[Dict[ModelExecutionMode, Any]] = None
        super().__init__(throw_if_unknown_param=True, **params)
        logging.info("Creating the default output folder structure.")
        self.create_filesystem(fixed_paths.repository_root_directory())
        # Disable the PL progress bar because all InnerEye models have their own console output
        self.pl_progress_bar_refresh_rate = 0
<<<<<<< HEAD
        self.extra_downloaded_run_id = None
=======
>>>>>>> f421234c

    def validate(self) -> None:
        """
        Validates the parameters stored in the present object.
        """
        WorkflowParams.validate(self)
        OptimizerParams.validate(self)

        if self.azure_dataset_id is None and self.local_dataset is None:
            raise ValueError("Either of local_dataset or azure_dataset_id must be set.")

    @property
    def model_category(self) -> ModelCategory:
        """
        Gets the high-level model category that this configuration objects represents (segmentation or scalar output).
        """
        return self._model_category

    @property
    def is_segmentation_model(self) -> bool:
        """
        Returns True if the present model configuration belongs to the high-level category ModelCategory.Segmentation.
        """
        return self.model_category == ModelCategory.Segmentation

    @property
    def is_scalar_model(self) -> bool:
        """
        Returns True if the present model configuration belongs to the high-level category ModelCategory.Scalar
        i.e. for Classification or Regression models.
        """
        return self.model_category.is_scalar

    @property
    def compute_grad_cam(self) -> bool:
        return self.max_batch_grad_cam > 0

    @property
    def dataset_data_frame(self) -> Optional[DataFrame]:
        """
        Gets the pandas data frame that the model uses.
        :return:
        """
        return self._dataset_data_frame

    @dataset_data_frame.setter
    def dataset_data_frame(self, data_frame: Optional[DataFrame]) -> None:
        """
        Sets the pandas data frame that the model uses.
        :param data_frame: The data frame to set.
        """
        self._dataset_data_frame = data_frame

    def get_train_epochs(self) -> List[int]:
        """
        Returns the epochs for which training will be performed.
        :return:
        """
        return list(range(self.start_epoch + 1, self.num_epochs + 1))

    def get_total_number_of_training_epochs(self) -> int:
        """
        Returns the number of epochs for which a model will be trained.
        :return:
        """
        return len(self.get_train_epochs())

    def get_total_number_of_validation_epochs(self) -> int:
        """
        Returns the number of epochs for which a model will be validated.
        :return:
        """
        return self.get_total_number_of_training_epochs()

<<<<<<< HEAD
=======
    @property  # type: ignore
    def use_gpu(self) -> bool:  # type: ignore
        """
        Returns True if a CUDA capable GPU is present and should be used, False otherwise.
        """
        if self._use_gpu is None:
            # Use a local import here because we don't want the whole file to depend on pytorch.
            from InnerEye.ML.utils.ml_util import is_gpu_available
            self._use_gpu = is_gpu_available()
        return self._use_gpu

    @use_gpu.setter
    def use_gpu(self, value: bool) -> None:
        """
        Sets the flag that controls the use of the GPU. Raises a ValueError if the value is True, but no GPU is
        present.
        """
        if value:
            # Use a local import here because we don't want the whole file to depend on pytorch.
            from InnerEye.ML.utils.ml_util import is_gpu_available
            if not is_gpu_available():
                raise ValueError("Can't set use_gpu to True if there is not CUDA capable GPU present.")
        self._use_gpu = value

>>>>>>> f421234c
    @property
    def compute_mean_teacher_model(self) -> bool:
        """
        Returns True if the mean teacher model should be computed.
        """
        return self.mean_teacher_alpha is not None

    def __str__(self) -> str:
        """Returns a string describing the present object, as a list of key: value strings."""
        arguments_str = "\nArguments:\n"
        # Avoid callable params, the bindings that are printed out can be humongous.
        # Avoid dataframes
        skip_params = {name for name, value in self.param.params().items()
                       if isinstance(value, (param.Callable, param.DataFrame))}
        for key, value in self.param.get_param_values():
            if key not in skip_params:
                arguments_str += f"\t{key:40}: {value}\n"
        return arguments_str

    def load_checkpoint_and_modify(self, path_to_checkpoint: Path) -> Dict[str, Any]:
        """
        By default, uses torch.load to read and return the state dict from the checkpoint file, and does no modification
        of the checkpoint file.

        Overloading this function:
        When weights_url or local_weights_path is set, the file downloaded may not be in the exact
        format expected by the model's load_state_dict() - for example, pretrained Imagenet weights for networks
        may have mismatched layer names in different implementations.
        In such cases, you can overload this function to extract the state dict from the checkpoint.

        NOTE: The model checkpoint will be loaded using the torch function load_state_dict() with argument strict=False,
        so extra care needs to be taken to check that the state dict is valid.
        Check the logs for warnings related to missing and unexpected keys.
        See https://pytorch.org/tutorials/beginner/saving_loading_models.html#warmstarting-model-using-parameters
        -from-a-different-model
        for an explanation on why strict=False is useful when loading parameters from other models.
        :param path_to_checkpoint: Path to the checkpoint file.
        :return: Dictionary with model and optimizer state dicts. The dict should have at least the following keys:
        1. Key ModelAndInfo.MODEL_STATE_DICT_KEY and value set to the model state dict.
        2. Key ModelAndInfo.EPOCH_KEY and value set to the checkpoint epoch.
        Other (optional) entries corresponding to keys ModelAndInfo.OPTIMIZER_STATE_DICT_KEY and
        ModelAndInfo.MEAN_TEACHER_STATE_DICT_KEY are also supported.
        """
        return load_checkpoint(path_to_checkpoint=path_to_checkpoint, use_gpu=self.use_gpu)


def load_checkpoint(path_to_checkpoint: Path, use_gpu: bool = True) -> Dict[str, Any]:
    """
    Loads a Torch checkpoint from the given file. If use_gpu==False, map all parameters to the GPU, otherwise
    left the device of all parameters unchanged.
    """
    import torch
    map_location = None if use_gpu else 'cpu'
    checkpoint = torch.load(str(path_to_checkpoint), map_location=map_location)
    return checkpoint<|MERGE_RESOLUTION|>--- conflicted
+++ resolved
@@ -285,8 +285,6 @@
     local_dataset: Optional[Path] = \
         param.ClassSelector(class_=Path, default=None, allow_None=True,
                             doc="The path of the dataset to use, when training is running outside Azure.")
-
-<<<<<<< HEAD
     extra_azure_dataset_ids: List[str] = param.List(default=None,
                                                     allow_None=True,
                                                     doc="This can be used to feed in additional datasets "
@@ -299,8 +297,6 @@
                                                            "to your custom datamodules when running outside of Azure "
                                                            "AML.")
 
-=======
->>>>>>> f421234c
 
 class OutputParams(param.Parameterized):
     output_to: str = param.String(default="",
@@ -312,7 +308,6 @@
                                                                            doc="File system related configs")
     _model_name: str = param.String("", doc="The human readable name of the model (for example, Liver). This is "
                                             "usually set from the class name.")
-<<<<<<< HEAD
 
     @property
     def model_name(self) -> str:
@@ -371,66 +366,6 @@
         """
         return create_recovery_checkpoint_path(self.checkpoint_folder)
 
-=======
-
-    @property
-    def model_name(self) -> str:
-        """
-        Gets the human readable name of the model (e.g., Liver). This is usually set from the class name.
-        :return: A model name as a string.
-        """
-        return self._model_name
-
-    def set_output_to(self, output_to: PathOrString) -> None:
-        """
-        Adjusts the file system settings in the present object such that all outputs are written to the given folder.
-        :param output_to: The absolute path to a folder that should contain the outputs.
-        """
-        if isinstance(output_to, Path):
-            output_to = str(output_to)
-        self.output_to = output_to
-        self.create_filesystem()
-
-    def create_filesystem(self, project_root: Path = fixed_paths.repository_root_directory()) -> None:
-        """
-        Creates new file system settings (outputs folder, logs folder) based on the information stored in the
-        present object. If any of the folders do not yet exist, they are created.
-        :param project_root: The root folder for the codebase that triggers the training run.
-        """
-        self.file_system_config = DeepLearningFileSystemConfig.create(
-            project_root=project_root,
-            model_name=self.model_name,
-            is_offline_run=is_offline_run_context(RUN_CONTEXT),
-            output_to=self.output_to
-        )
-
-    @property
-    def outputs_folder(self) -> Path:
-        """Gets the full path in which the model outputs should be stored."""
-        return self.file_system_config.outputs_folder
-
-    @property
-    def logs_folder(self) -> Path:
-        """Gets the full path in which the model logs should be stored."""
-        return self.file_system_config.logs_folder
-
-    @property
-    def checkpoint_folder(self) -> Path:
-        """Gets the full path in which the model checkpoints should be stored during training."""
-        return self.outputs_folder / CHECKPOINT_FOLDER
-
-    @property
-    def visualization_folder(self) -> Path:
-        """Gets the full path in which the visualizations notebooks should be saved during training."""
-        return self.outputs_folder / VISUALIZATION_FOLDER
-
-    def get_path_to_checkpoint(self) -> Path:
-        """
-        Returns the full path to a recovery checkpoint.
-        """
-        return create_recovery_checkpoint_path(self.checkpoint_folder)
-
->>>>>>> f421234c
     def get_path_to_best_checkpoint(self) -> Path:
         """
         Returns the full path to a checkpoint file that was found to be best during training, whatever criterion
@@ -531,12 +466,9 @@
                       doc="Controls the PyTorch Lightning trainer flags 'deterministic' and 'benchmark'. If "
                           "'pl_deterministic' is True, results are perfectly reproducible. If False, they are not, but "
                           "you may see training speed increases.")
-<<<<<<< HEAD
-    start_epoch: int = param.Integer(0, bounds=(0, None),
-                                     doc="The first epoch to train. Set to 0 to start a new "
-                                         "training. Set to a value larger than zero for starting"
-                                         " from a checkpoint.")
-
+    start_epoch: int = param.Integer(0, bounds=(0, None), doc="The first epoch to train. Set to 0 to start a new "
+                                                              "training. Set to a value larger than zero for starting"
+                                                              " from a checkpoint.")
     def get_num_gpus_to_use(self):
         num_gpus = torch.cuda.device_count() if self.use_gpu else 0
         logging.info(f"Number of available GPUs: {num_gpus}")
@@ -544,11 +476,6 @@
             num_gpus = self.max_num_gpus
             logging.info(f"Restricting the number of GPUs to {num_gpus}")
         return num_gpus
-=======
-    start_epoch: int = param.Integer(0, bounds=(0, None), doc="The first epoch to train. Set to 0 to start a new "
-                                                              "training. Set to a value larger than zero for starting"
-                                                              " from a checkpoint.")
->>>>>>> f421234c
 
 
 class DeepLearningConfig(WorkflowParams,
@@ -641,10 +568,7 @@
         self.create_filesystem(fixed_paths.repository_root_directory())
         # Disable the PL progress bar because all InnerEye models have their own console output
         self.pl_progress_bar_refresh_rate = 0
-<<<<<<< HEAD
         self.extra_downloaded_run_id = None
-=======
->>>>>>> f421234c
 
     def validate(self) -> None:
         """
@@ -719,8 +643,6 @@
         """
         return self.get_total_number_of_training_epochs()
 
-<<<<<<< HEAD
-=======
     @property  # type: ignore
     def use_gpu(self) -> bool:  # type: ignore
         """
@@ -745,7 +667,6 @@
                 raise ValueError("Can't set use_gpu to True if there is not CUDA capable GPU present.")
         self._use_gpu = value
 
->>>>>>> f421234c
     @property
     def compute_mean_teacher_model(self) -> bool:
         """
