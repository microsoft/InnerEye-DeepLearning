#  ------------------------------------------------------------------------------------------
#  Copyright (c) Microsoft Corporation. All rights reserved.
#  Licensed under the MIT License (MIT). See LICENSE in the repo root for license information.
#  ------------------------------------------------------------------------------------------
from __future__ import annotations

import logging
from enum import Enum, unique
from pathlib import Path
from typing import Any, Dict, List, Optional

import param
import torch
from pandas import DataFrame
from param import Parameterized

from InnerEye.Azure.azure_util import DEFAULT_CROSS_VALIDATION_SPLIT_INDEX, RUN_CONTEXT, is_offline_run_context
from InnerEye.Common import fixed_paths
from InnerEye.Common.common_util import is_windows
from InnerEye.Common.fixed_paths import DEFAULT_AML_UPLOAD_DIR, DEFAULT_LOGS_DIR_NAME
from InnerEye.Common.generic_parsing import CudaAwareConfig, GenericConfig
from InnerEye.Common.type_annotations import PathOrString, TupleFloat2
from InnerEye.ML.common import DATASET_CSV_FILE_NAME, ModelExecutionMode, \
    create_recovery_checkpoint_path, create_unique_timestamp_id, \
    get_best_checkpoint_path

# A folder inside of the outputs folder that will contain all information for running the model in inference mode
FINAL_MODEL_FOLDER = "final_model"
FINAL_ENSEMBLE_MODEL_FOLDER = "final_ensemble_model"

# The checkpoints must be stored inside of the final model folder, if we want to avoid copying
# them before registration.
CHECKPOINT_FOLDER = "checkpoints"
VISUALIZATION_FOLDER = "visualizations"

ARGS_TXT = "args.txt"
WEIGHTS_FILE = "weights.pth"


@unique
class LRWarmUpType(Enum):
    """
    Supported LR warm up types for model training
    """
    NoWarmUp = "NoWarmUp"
    Linear = "Linear"


@unique
class LRSchedulerType(Enum):
    """
    Supported lr scheduler types for model training
    """
    Exponential = "Exponential"
    Step = "Step"
    Polynomial = "Polynomial"
    Cosine = "Cosine"
    MultiStep = "MultiStep"


@unique
class OptimizerType(Enum):
    """
    Supported optimizers for model training
    """
    Adam = "Adam"
    AMSGrad = "AMSGrad"
    SGD = "SGD"
    RMSprop = "RMSprop"


@unique
class ModelCategory(Enum):
    """
    Describes the different high-level model categories that the codebase supports.
    """
    Segmentation = "Segmentation"  # All models that perform segmentation: Classify each voxel in the input image.
    Classification = "Classification"  # All models that perform classification
    Regression = "Regression"  # All models that perform regression

    @property
    def is_scalar(self) -> bool:
        """
        Return True if the current ModelCategory is either Classification or Regression
        """
        return self in [ModelCategory.Classification, ModelCategory.Regression]


@unique
class MultiprocessingStartMethod(Enum):
    """
    Different methods for starting data loader processes.
    """
    fork = "fork"
    forkserver = "forkserver"
    spawn = "spawn"


class TemperatureScalingConfig(Parameterized):
    """High level config to encapsulate temperature scaling parameters"""
    lr: float = param.Number(default=0.002, bounds=(0, None),
                             doc="The learning rate to use for the optimizer used to learn the "
                                 "temperature scaling parameter")
    max_iter: int = param.Number(default=50, bounds=(1, None),
                                 doc="The maximum number of optimization iterations to use in order to "
                                     "learn the temperature scaling parameter")
    ece_num_bins: int = param.Number(default=15, bounds=(1, None),
                                     doc="Number of bins to use when computing the "
                                         "Expected Calibration Error")


class DeepLearningFileSystemConfig(Parameterized):
    """High level config to abstract the file system related configs for deep learning models"""
    outputs_folder: Path = param.ClassSelector(class_=Path, default=Path(), instantiate=False,
                                               doc="The folder where all training and test outputs should go.")
    logs_folder: Path = param.ClassSelector(class_=Path, default=Path(), instantiate=False,
                                            doc="The folder for all log files and Tensorboard event files")
    project_root: Path = param.ClassSelector(class_=Path, default=Path(), instantiate=False,
                                             doc="The root folder for the codebase that triggers the training run.")
    run_folder: Path = param.ClassSelector(class_=Path, default=Path(), instantiate=False,
                                           doc="The folder that contains outputs and the logs subfolder.")

    @staticmethod
    def create(project_root: Path,
               is_offline_run: bool,
               model_name: str,
               output_to: Optional[str] = None) -> DeepLearningFileSystemConfig:
        """
        Creates a new object that holds output folder configurations. When running inside of AzureML, the output
        folders will be directly under the project root. If not running inside AzureML, a folder with a timestamp
        will be created for all outputs and logs.
        :param project_root: The root folder that contains the code that submitted the present training run.
        When running inside the InnerEye repository, it is the git repo root. When consuming InnerEye as a package,
        this should be the root of the source code that calls the package.
        :param is_offline_run: If true, this is a run outside AzureML. If False, it is inside AzureML.
        :param model_name: The name of the model that is trained. This is used to generate a run-specific output
        folder.
        :param output_to: If provided, the output folders will be created as a subfolder of this argument. If not
        given, the output folders will be created inside of the project root.
        """
        if not project_root.is_absolute():
            raise ValueError(f"The project root is required to be an absolute path, but got {project_root}")

        if is_offline_run or output_to:
            if output_to:
                logging.info(f"All results will be written to the specified output folder {output_to}")
                root = Path(output_to).absolute()
            else:
                logging.info("All results will be written to a subfolder of the project root folder.")
                root = project_root.absolute() / DEFAULT_AML_UPLOAD_DIR
            timestamp = create_unique_timestamp_id()
            run_folder = root / f"{timestamp}_{model_name}"
            outputs_folder = run_folder
            logs_folder = run_folder / DEFAULT_LOGS_DIR_NAME
        else:
            logging.info("Running inside AzureML.")
            logging.info("All results will be written to a subfolder of the project root folder.")
            run_folder = project_root
            outputs_folder = project_root / DEFAULT_AML_UPLOAD_DIR
            logs_folder = project_root / DEFAULT_LOGS_DIR_NAME
        logging.info(f"Run outputs folder: {outputs_folder}")
        logging.info(f"Logs folder: {logs_folder}")
        return DeepLearningFileSystemConfig(
            outputs_folder=outputs_folder,
            logs_folder=logs_folder,
            project_root=project_root,
            run_folder=run_folder
        )

    def add_subfolder(self, subfolder: str) -> DeepLearningFileSystemConfig:
        """
        Creates a new output folder configuration, where both outputs and logs go into the given subfolder inside
        the present outputs folder.
        :param subfolder: The subfolder that should be created.
        :return:
        """
        if self.run_folder:
            outputs_folder = self.run_folder / subfolder
            logs_folder = self.run_folder / subfolder / DEFAULT_LOGS_DIR_NAME
            outputs_folder.mkdir(parents=True, exist_ok=True)
            logs_folder.mkdir(parents=True, exist_ok=True)
            return DeepLearningFileSystemConfig(
                outputs_folder=outputs_folder,
                logs_folder=logs_folder,
                project_root=self.project_root
            )
        raise ValueError("This method should only be called for runs outside AzureML, when the logs folder is "
                         "inside the outputs folder.")


<<<<<<< HEAD
class EssentialParams(param.Parameterized):
=======
class WorkflowParams(param.Parameterized):
    """
    This class contains all parameters that affect how the whole training and testing workflow is executed.
    """
>>>>>>> 79795e0c
    random_seed: int = param.Integer(42, doc="The seed to use for all random number generators.")
    number_of_cross_validation_splits: int = param.Integer(0, bounds=(0, None),
                                                           doc="Number of cross validation splits for k-fold cross "
                                                               "validation")
    cross_validation_split_index: int = param.Integer(DEFAULT_CROSS_VALIDATION_SPLIT_INDEX, bounds=(-1, None),
                                                      doc="The index of the cross validation fold this model is "
                                                          "associated with when performing k-fold cross validation")
    perform_training_set_inference: bool = \
        param.Boolean(False,
<<<<<<< HEAD
                      doc="If False (default), run full image inference on validation and test set after training. If "
                          "True, also run full image inference on the training set")
=======
                      doc="If True, run full image inference on the training set at the end of training. If False and "
                          "perform_validation_and_test_set_inference is True (default), only run inference on "
                          "validation and test set. If both flags are False do not run inference.")
>>>>>>> 79795e0c
    perform_validation_and_test_set_inference: bool = \
        param.Boolean(True,
                      doc="If True (default), run full image inference on validation and test set after training.")
    weights_url: str = param.String(doc="If provided, a url from which weights will be downloaded and used for model "
                                        "initialization.")
    local_weights_path: Optional[Path] = param.ClassSelector(class_=Path,
                                                             default=None,
                                                             allow_None=True,
                                                             doc="The path to the weights to use for model "
<<<<<<< HEAD
                                                                 "initialization, "
                                                                 "when training is running outside Azure.")
=======
                                                                 "initialization, when training outside AzureML.")
>>>>>>> 79795e0c
    generate_report: bool = param.Boolean(default=True,
                                          doc="If True (default), write a modelling report in HTML format. If False,"
                                              "do not write that report.")
    # The default multiprocessing start_method in both PyTorch and the Python standard library is "fork" for Linux and
    # "spawn" (the only available method) for Windows. There is some evidence that using "forkserver" on Linux
    # can reduce the chance of stuck jobs.
<<<<<<< HEAD
    # TODO antonsc: Remove that.
=======
>>>>>>> 79795e0c
    multiprocessing_start_method: MultiprocessingStartMethod = \
        param.ClassSelector(class_=MultiprocessingStartMethod,
                            default=(MultiprocessingStartMethod.spawn if is_windows()
                                     else MultiprocessingStartMethod.fork),
                            doc="Method to be used to start child processes in pytorch. Should be one of forkserver, "
                                "fork or spawn. If not specified, fork is used on Linux and spawn on Windows. "
                                "Set to forkserver as a possible remedy for stuck jobs.")
    monitoring_interval_seconds: int = param.Integer(0, doc="Seconds delay between logging GPU/CPU resource "
                                                            "statistics. If 0 or less, do not log any resource "
                                                            "statistics.")

<<<<<<< HEAD
=======
    def validate(self) -> None:
        if self.weights_url and self.local_weights_path:
            raise ValueError("Cannot specify both local_weights_path and weights_url.")

        if self.number_of_cross_validation_splits == 1:
            raise ValueError("At least two splits required to perform cross validation, but got "
                             f"{self.number_of_cross_validation_splits}. To train without cross validation, set "
                             "number_of_cross_validation_splits=0.")
        if 0 < self.number_of_cross_validation_splits <= self.cross_validation_split_index:
            raise ValueError(f"Cross validation split index is out of bounds: {self.cross_validation_split_index}, "
                             f"which is invalid for CV with {self.number_of_cross_validation_splits} splits.")
        elif self.number_of_cross_validation_splits == 0 and self.cross_validation_split_index != -1:
            raise ValueError(f"Cross validation split index must be -1 for a non cross validation run, "
                             f"found number_of_cross_validation_splits = {self.number_of_cross_validation_splits} "
                             f"and cross_validation_split_index={self.cross_validation_split_index}")

>>>>>>> 79795e0c
    @property
    def is_offline_run(self) -> bool:
        """
        Returns True if the run is executing outside AzureML, or False if inside AzureML.
        """
        return is_offline_run_context(RUN_CONTEXT)

    @property
    def perform_cross_validation(self) -> bool:
        """
        True if cross validation will be be performed as part of the training procedure.
        :return:
        """
        return self.number_of_cross_validation_splits > 1

    def get_effective_random_seed(self) -> int:
        """
        Returns the random seed set as part of this configuration. If the configuration corresponds
        to a cross validation split, then the cross validation fold index will be added to the
        set random seed in order to return the effective random seed.
        :return:
        """
        seed = self.random_seed
        if self.perform_cross_validation:
            # offset the random seed based on the cross validation split index so each
            # fold has a different initial random state.
            seed += self.cross_validation_split_index
        return seed


class DatasetParams(param.Parameterized):
    azure_dataset_id: str = param.String(doc="If provided, the ID of the dataset to use when running in AzureML. "
                                             "This dataset must exist as a folder of the same name in the 'datasets' "
                                             "container in the datasets storage account. This dataset will be mounted "
                                             "and made available at the 'local_dataset' path when running in AzureML.")
    local_dataset: Optional[Path] = \
        param.ClassSelector(class_=Path, default=None, allow_None=True,
                            doc="The path of the dataset to use, when training is running outside Azure.")

<<<<<<< HEAD
    extra_azure_dataset_ids: List[str] = param.List(default=None,
                                                    allow_None=True,
                                                    doc="This can be used to feed in additional datasets "
                                                        "to your custom datamodules. These datasets will be mounted "
                                                        "and made available as a list of paths in "
                                                        "'extra_local_datasets' "
                                                        "when running in AzureML.")
    extra_local_dataset_paths: List[Path] = param.List(class_=Path, default=None, allow_None=True,
                                                       doc="This can be used to feed in additional datasets "
                                                           "to your custom datamodules when running outside of Azure "
                                                           "AML.")

=======
>>>>>>> 79795e0c

class OutputParams(param.Parameterized):
    output_to: str = param.String(default="",
                                  doc="If provided, the run outputs will be written to the given folder. If not "
                                      "provided, outputs will go into a subfolder of the project root folder.")
    file_system_config: DeepLearningFileSystemConfig = param.ClassSelector(default=DeepLearningFileSystemConfig(),
                                                                           class_=DeepLearningFileSystemConfig,
                                                                           instantiate=False,
                                                                           doc="File system related configs")
    _model_name: str = param.String("", doc="The human readable name of the model (for example, Liver). This is "
                                            "usually set from the class name.")
<<<<<<< HEAD

    @property
    def model_name(self) -> str:
        """
        Gets the human readable name of the model (e.g., Liver). This is usually set from the class name.
        :return: A model name as a string.
        """
        return self._model_name

    def set_output_to(self, output_to: PathOrString) -> None:
        """
        Adjusts the file system settings in the present object such that all outputs are written to the given folder.
        :param output_to: The absolute path to a folder that should contain the outputs.
        """
        if isinstance(output_to, Path):
            output_to = str(output_to)
        self.output_to = output_to
        self.create_filesystem()

    def create_filesystem(self, project_root: Path = fixed_paths.repository_root_directory()) -> None:
        """
        Creates new file system settings (outputs folder, logs folder) based on the information stored in the
        present object. If any of the folders do not yet exist, they are created.
        :param project_root: The root folder for the codebase that triggers the training run.
        """
        self.file_system_config = DeepLearningFileSystemConfig.create(
            project_root=project_root,
            model_name=self.model_name,
            is_offline_run=is_offline_run_context(RUN_CONTEXT),
            output_to=self.output_to
        )

    @property
=======

    @property
    def model_name(self) -> str:
        """
        Gets the human readable name of the model (e.g., Liver). This is usually set from the class name.
        :return: A model name as a string.
        """
        return self._model_name

    def set_output_to(self, output_to: PathOrString) -> None:
        """
        Adjusts the file system settings in the present object such that all outputs are written to the given folder.
        :param output_to: The absolute path to a folder that should contain the outputs.
        """
        if isinstance(output_to, Path):
            output_to = str(output_to)
        self.output_to = output_to
        self.create_filesystem()

    def create_filesystem(self, project_root: Path = fixed_paths.repository_root_directory()) -> None:
        """
        Creates new file system settings (outputs folder, logs folder) based on the information stored in the
        present object. If any of the folders do not yet exist, they are created.
        :param project_root: The root folder for the codebase that triggers the training run.
        """
        self.file_system_config = DeepLearningFileSystemConfig.create(
            project_root=project_root,
            model_name=self.model_name,
            is_offline_run=is_offline_run_context(RUN_CONTEXT),
            output_to=self.output_to
        )

    @property
>>>>>>> 79795e0c
    def outputs_folder(self) -> Path:
        """Gets the full path in which the model outputs should be stored."""
        return self.file_system_config.outputs_folder

    @property
    def logs_folder(self) -> Path:
        """Gets the full path in which the model logs should be stored."""
        return self.file_system_config.logs_folder

    @property
    def checkpoint_folder(self) -> Path:
        """Gets the full path in which the model checkpoints should be stored during training."""
        return self.outputs_folder / CHECKPOINT_FOLDER

    @property
    def visualization_folder(self) -> Path:
        """Gets the full path in which the visualizations notebooks should be saved during training."""
        return self.outputs_folder / VISUALIZATION_FOLDER

    def get_path_to_checkpoint(self) -> Path:
        """
        Returns the full path to a recovery checkpoint.
        """
        return create_recovery_checkpoint_path(self.checkpoint_folder)

    def get_path_to_best_checkpoint(self) -> Path:
        """
        Returns the full path to a checkpoint file that was found to be best during training, whatever criterion
        was applied there.
        """
        return get_best_checkpoint_path(self.checkpoint_folder)


class OptimizerParams(param.Parameterized):
    l_rate: float = param.Number(1e-4, doc="The initial learning rate", bounds=(0, None))
    _min_l_rate: float = param.Number(0.0, doc="The minimum learning rate for the Polynomial and Cosine schedulers.",
                                      bounds=(0.0, None))
    l_rate_scheduler: LRSchedulerType = param.ClassSelector(default=LRSchedulerType.Polynomial,
                                                            class_=LRSchedulerType,
                                                            instantiate=False,
                                                            doc="Learning rate decay method (Cosine, Polynomial, "
                                                                "Step, MultiStep or Exponential)")
    l_rate_exponential_gamma: float = param.Number(0.9, doc="Controls the rate of decay for the Exponential "
                                                            "LR scheduler.")
    l_rate_step_gamma: float = param.Number(0.1, doc="Controls the rate of decay for the "
                                                     "Step LR scheduler.")
    l_rate_step_step_size: int = param.Integer(50, bounds=(0, None),
                                               doc="The step size for Step LR scheduler")
    l_rate_multi_step_gamma: float = param.Number(0.1, doc="Controls the rate of decay for the "
                                                           "MultiStep LR scheduler.")
    l_rate_multi_step_milestones: Optional[List[int]] = param.List(None, bounds=(1, None),
                                                                   allow_None=True, class_=int,
                                                                   doc="The milestones for MultiStep decay.")
    l_rate_polynomial_gamma: float = param.Number(1e-4, doc="Controls the rate of decay for the "
                                                            "Polynomial LR scheduler.")
    l_rate_warmup: LRWarmUpType = param.ClassSelector(default=LRWarmUpType.NoWarmUp, class_=LRWarmUpType,
                                                      instantiate=False,
                                                      doc="The type of learning rate warm up to use. "
                                                          "Can be NoWarmUp (default) or Linear.")
    l_rate_warmup_epochs: int = param.Integer(0, bounds=(0, None),
                                              doc="Number of warmup epochs (linear warmup) before the "
                                                  "scheduler starts decaying the learning rate. "
                                                  "For example, if you are using MultiStepLR with "
                                                  "milestones [50, 100, 200] and warmup epochs = 100, warmup "
                                                  "will last for 100 epochs and the first decay of LR "
                                                  "will happen on epoch 150")
    optimizer_type: OptimizerType = param.ClassSelector(default=OptimizerType.Adam, class_=OptimizerType,
                                                        instantiate=False, doc="The optimizer_type to use")
    opt_eps: float = param.Number(1e-4, doc="The epsilon parameter of RMSprop or Adam")
    rms_alpha: float = param.Number(0.9, doc="The alpha parameter of RMSprop")
    adam_betas: TupleFloat2 = param.NumericTuple((0.9, 0.999), length=2,
                                                 doc="The betas parameter of Adam, default is (0.9, 0.999)")
    momentum: float = param.Number(0.6, doc="The momentum parameter of the optimizers")
    weight_decay: float = param.Number(1e-4, doc="The weight decay used to control L2 regularization")

<<<<<<< HEAD
=======
    def validate(self) -> None:
        if len(self.adam_betas) < 2:
            raise ValueError(
                "The adam_betas parameter should be the coefficients used for computing running averages of "
                "gradient and its square")

        if self.l_rate_scheduler == LRSchedulerType.MultiStep:
            if not self.l_rate_multi_step_milestones:
                raise ValueError("Must specify l_rate_multi_step_milestones to use LR scheduler MultiStep")
            if sorted(set(self.l_rate_multi_step_milestones)) != self.l_rate_multi_step_milestones:
                raise ValueError("l_rate_multi_step_milestones must be a strictly increasing list")
            if self.l_rate_multi_step_milestones[0] <= 0:
                raise ValueError("l_rate_multi_step_milestones cannot be negative or 0.")

>>>>>>> 79795e0c
    @property
    def min_l_rate(self) -> float:
        return self._min_l_rate

    @min_l_rate.setter
    def min_l_rate(self, value: float) -> None:
        if value > self.l_rate:
            raise ValueError("l_rate must be >= min_l_rate, found: {}, {}".format(self.l_rate, value))
        self._min_l_rate = value


class TrainerParams(CudaAwareConfig):
    num_epochs: int = param.Integer(100, bounds=(1, None), doc="Number of epochs to train.")
    recovery_checkpoint_save_interval: int = param.Integer(10, bounds=(0, None),
                                                           doc="Save epoch checkpoints when epoch number is a multiple "
                                                               "of recovery_checkpoint_save_interval. The intended use "
                                                               "is to allow restore training from failed runs.")
    detect_anomaly: bool = param.Boolean(False, doc="If true, test gradients for anomalies (NaN or Inf) during "
                                                    "training.")
    use_mixed_precision: bool = param.Boolean(False, doc="If true, mixed precision training is activated during "
                                                         "training.")
    max_num_gpus: int = param.Integer(default=-1, doc="The maximum number of GPUS to use. If set to a value < 0, use"
                                                      "all available GPUs.")
<<<<<<< HEAD
    _use_gpu: Optional[bool] = param.Boolean(None,
                                             doc="If true, a CUDA capable GPU with at least 1 device is "
                                                 "available. If None, the use_gpu property has not yet been called.")
    pl_num_sanity_val_steps: int = \
        param.Integer(default=0, doc="PyTorch Lightning trainer flag 'num_sanity_val_steps': Number of validation "
                                     "steps to run before training, to identify possible problems")
=======
    pl_progress_bar_refresh_rate: Optional[int] = \
        param.Integer(default=None,
                      doc="PyTorch Lightning trainer flag 'progress_bar_refresh_rate': How often to refresh progress "
                          "bar (in steps). Value 0 disables progress bar. Value None chooses automatically.")
    pl_num_sanity_val_steps: int = \
        param.Integer(default=0,
                      doc="PyTorch Lightning trainer flag 'num_sanity_val_steps': Number of validation "
                          "steps to run before training, to identify possible problems")
>>>>>>> 79795e0c
    pl_deterministic: bool = \
        param.Integer(default=True,
                      doc="Controls the PyTorch Lightning trainer flags 'deterministic' and 'benchmark'. If "
                          "'pl_deterministic' is True, results are perfectly reproducible. If False, they are not, but "
                          "you may see training speed increases.")
<<<<<<< HEAD
    # TODO antonsc: This should be removed.
=======
>>>>>>> 79795e0c
    start_epoch: int = param.Integer(0, bounds=(0, None), doc="The first epoch to train. Set to 0 to start a new "
                                                              "training. Set to a value larger than zero for starting"
                                                              " from a checkpoint.")

<<<<<<< HEAD
    @property  # type: ignore
    def use_gpu(self) -> bool:  # type: ignore
        """
        Returns True if a CUDA capable GPU is present and should be used, False otherwise.
        """
        if self._use_gpu is None:
            # Use a local import here because we don't want the whole file to depend on pytorch.
            from InnerEye.ML.utils.ml_util import is_gpu_available
            self._use_gpu = is_gpu_available()
        return self._use_gpu

    @use_gpu.setter
    def use_gpu(self, value: bool) -> None:
        """
        Sets the flag that controls the use of the GPU. Raises a ValueError if the value is True, but no GPU is
        present.
        """
        if value:
            # Use a local import here because we don't want the whole file to depend on pytorch.
            from InnerEye.ML.utils.ml_util import is_gpu_available
            if not is_gpu_available():
                raise ValueError("Can't set use_gpu to True if there is not CUDA capable GPU present.")
        self._use_gpu = value

    def get_num_gpus_to_use(self):
        num_gpus = torch.cuda.device_count() if self.use_gpu else 0
        logging.info(f"Number of available GPUs: {num_gpus}")
        if 0 <= self.max_num_gpus < num_gpus:
            num_gpus = self.max_num_gpus
            logging.info(f"Restricting the number of GPUs to {num_gpus}")
        return num_gpus


class DeepLearningConfig(EssentialParams,
=======

class DeepLearningConfig(WorkflowParams,
>>>>>>> 79795e0c
                         DatasetParams,
                         OutputParams,
                         OptimizerParams,
                         TrainerParams,
                         CudaAwareConfig,
                         GenericConfig):
    """
    A class that holds all settings that are shared across segmentation models and regression/classification models.
    """
    _model_category: ModelCategory = param.ClassSelector(class_=ModelCategory,
                                                         doc="The high-level model category described by this config.")

    num_dataload_workers: int = param.Integer(8, bounds=(0, None),
                                              doc="The number of data loading workers (processes). When set to 0,"
                                                  "data loading is running in the same process (no process startup "
                                                  "cost, hence good for use in unit testing. However, it "
                                                  "does not give the same result as running with 1 worker process)")
    shuffle: bool = param.Boolean(True, doc="If true, the dataset will be shuffled randomly during training.")
    train_batch_size: int = param.Integer(4, bounds=(0, None),
                                          doc="The number of crops that make up one minibatch during training.")
    use_model_parallel: bool = param.Boolean(False, doc="If true, neural network model is partitioned across all "
                                                        "available GPUs to fit in a large model. It shall not be used "
                                                        "together with data parallel.")
    pin_memory: bool = param.Boolean(True, doc="Value of pin_memory argument to DataLoader")
    restrict_subjects: Optional[str] = \
        param.String(doc="Use at most this number of subjects for train, val, or test set (must be > 0 or None). "
                         "If None, do not modify the train, val, or test sets. If a string of the form 'i,j,k' where "
                         "i, j and k are integers, modify just the corresponding sets (i for train, j for val, k for "
                         "test). If any of i, j or j are missing or are negative, do not modify the corresponding "
                         "set. Thus a value of 20,,5 means limit training set to 20, keep validation set as is, and "
                         "limit test set to 5. If any of i,j,k is '+', discarded members of the other sets are added "
                         "to that set.",
                     allow_None=True)
    _dataset_data_frame: Optional[DataFrame] = \
        param.DataFrame(default=None,
                        doc="The dataframe that contains the dataset for the model. This is usually read from disk "
                            "from dataset.csv")

    avoid_process_spawn_in_data_loaders: bool = \
        param.Boolean(is_windows(), doc="If True, use a data loader logic that avoid spawning new processes at the "
                                        "start of each epoch. This speeds up training on both Windows and Linux, but"
                                        "on Linux, inference is currently disabled as the data loaders hang. "
                                        "If False, use the default data loader logic that starts new processes for "
                                        "each epoch.")
    max_batch_grad_cam: int = param.Integer(default=0, doc="Max number of validation batches for which "
                                                           "to save gradCam images. By default "
                                                           "visualizations are saved for all images "
                                                           "in the validation set")
    label_smoothing_eps: float = param.Number(0.0, bounds=(0.0, 1.0),
                                              doc="Target smoothing value for label smoothing")
    log_to_parent_run: bool = param.Boolean(default=False, doc="If true, hyperdrive child runs will log their metrics"
                                                               "to their parent run.")
    use_imbalanced_sampler_for_training: bool = param.Boolean(default=False,
                                                              doc="If True, use an imbalanced sampler during training.")
    drop_last_batch_in_training: bool = param.Boolean(default=False,
                                                      doc="If True, drop the last incomplete batch during"
                                                          "training. If all batches are complete, no batch gets "
                                                          "dropped. If False, keep all batches.")
    log_summaries_to_files: bool = param.Boolean(
        default=True,
        doc="If True, model summaries are logged to files in logs/model_summaries; "
            "if False, to stdout or driver log")
    mean_teacher_alpha: float = param.Number(bounds=(0, 1), allow_None=True, default=None,
                                             doc="If this value is set, the mean teacher model will be computed. "
                                                 "Currently only supported for scalar models. In this case, we only "
                                                 "report metrics and cross-validation results for "
                                                 "the mean teacher model. Likewise the model used for inference "
                                                 "is the mean teacher model. The student model is only used for "
                                                 "training. Alpha is the momentum term for weight updates of the mean "
                                                 "teacher model. After each training step the mean teacher model "
                                                 "weights are updated using mean_teacher_"
                                                 "weight = alpha * (mean_teacher_weight) "
                                                 " + (1-alpha) * (current_student_weights). ")
    #: Name of the csv file providing information on the dataset to be used.
    dataset_csv: str = param.String(
        DATASET_CSV_FILE_NAME,
        doc="Name of the CSV file providing information on the dataset to be used. "
            "For segmentation models, this file must contain at least the fields: `subject`, `channel`, `filePath`.")

    def __init__(self, **params: Any) -> None:
        self._model_name = type(self).__name__
        # This should be annotated as torch.utils.data.Dataset, but we don't want to import torch here.
        self._datasets_for_training: Optional[Dict[ModelExecutionMode, Any]] = None
        self._datasets_for_inference: Optional[Dict[ModelExecutionMode, Any]] = None
        super().__init__(throw_if_unknown_param=True, **params)
        logging.info("Creating the default output folder structure.")
        self.create_filesystem(fixed_paths.repository_root_directory())
<<<<<<< HEAD
        self.extra_downloaded_run_id = None
=======
        # Disable the PL progress bar because all InnerEye models have their own console output
        self.pl_progress_bar_refresh_rate = 0
>>>>>>> 79795e0c

    def validate(self) -> None:
        """
        Validates the parameters stored in the present object.
        """
        WorkflowParams.validate(self)
        OptimizerParams.validate(self)

        if self.azure_dataset_id is None and self.local_dataset is None:
            raise ValueError("Either of local_dataset or azure_dataset_id must be set.")

<<<<<<< HEAD
        if self.weights_url and self.local_weights_path:
            raise ValueError("Cannot specify both local_weights_path and weights_url.")

        if self.number_of_cross_validation_splits == 1:
            raise ValueError(f"At least two splits required to perform cross validation found "
                             f"number_of_cross_validation_splits={self.number_of_cross_validation_splits}")
        if 0 < self.number_of_cross_validation_splits <= self.cross_validation_split_index:
            raise ValueError(f"Cross validation split index is out of bounds: {self.cross_validation_split_index}, "
                             f"which is invalid for CV with {self.number_of_cross_validation_splits} splits.")
        elif self.number_of_cross_validation_splits == 0 and self.cross_validation_split_index != -1:
            raise ValueError(f"Cross validation split index must be -1 for a non cross validation run, "
                             f"found number_of_cross_validation_splits = {self.number_of_cross_validation_splits} "
                             f"and cross_validation_split_index={self.cross_validation_split_index}")

        if self.l_rate_scheduler == LRSchedulerType.MultiStep:
            if not self.l_rate_multi_step_milestones:
                raise ValueError("Must specify l_rate_multi_step_milestones to use LR scheduler MultiStep")
            if sorted(set(self.l_rate_multi_step_milestones)) != self.l_rate_multi_step_milestones:
                raise ValueError("l_rate_multi_step_milestones must be a strictly increasing list")
            if self.l_rate_multi_step_milestones[0] <= 0:
                raise ValueError("l_rate_multi_step_milestones cannot be negative or 0.")

=======
>>>>>>> 79795e0c
    @property
    def model_category(self) -> ModelCategory:
        """
        Gets the high-level model category that this configuration objects represents (segmentation or scalar output).
        """
        return self._model_category

    @property
    def is_segmentation_model(self) -> bool:
        """
        Returns True if the present model configuration belongs to the high-level category ModelCategory.Segmentation.
        """
        return self.model_category == ModelCategory.Segmentation

    @property
    def is_scalar_model(self) -> bool:
        """
        Returns True if the present model configuration belongs to the high-level category ModelCategory.Scalar
        i.e. for Classification or Regression models.
        """
        return self.model_category.is_scalar

    @property
    def compute_grad_cam(self) -> bool:
        return self.max_batch_grad_cam > 0

    @property
    def dataset_data_frame(self) -> Optional[DataFrame]:
        """
        Gets the pandas data frame that the model uses.
        :return:
        """
        return self._dataset_data_frame

    @dataset_data_frame.setter
    def dataset_data_frame(self, data_frame: Optional[DataFrame]) -> None:
        """
        Sets the pandas data frame that the model uses.
        :param data_frame: The data frame to set.
        """
        self._dataset_data_frame = data_frame

    def get_train_epochs(self) -> List[int]:
        """
        Returns the epochs for which training will be performed.
        :return:
        """
        return list(range(self.start_epoch + 1, self.num_epochs + 1))

    def get_total_number_of_training_epochs(self) -> int:
        """
        Returns the number of epochs for which a model will be trained.
        :return:
        """
        return len(self.get_train_epochs())

    def get_total_number_of_validation_epochs(self) -> int:
        """
        Returns the number of epochs for which a model will be validated.
        :return:
        """
        return self.get_total_number_of_training_epochs()

<<<<<<< HEAD
=======
    @property  # type: ignore
    def use_gpu(self) -> bool:  # type: ignore
        """
        Returns True if a CUDA capable GPU is present and should be used, False otherwise.
        """
        if self._use_gpu is None:
            # Use a local import here because we don't want the whole file to depend on pytorch.
            from InnerEye.ML.utils.ml_util import is_gpu_available
            self._use_gpu = is_gpu_available()
        return self._use_gpu

    @use_gpu.setter
    def use_gpu(self, value: bool) -> None:
        """
        Sets the flag that controls the use of the GPU. Raises a ValueError if the value is True, but no GPU is
        present.
        """
        if value:
            # Use a local import here because we don't want the whole file to depend on pytorch.
            from InnerEye.ML.utils.ml_util import is_gpu_available
            if not is_gpu_available():
                raise ValueError("Can't set use_gpu to True if there is not CUDA capable GPU present.")
        self._use_gpu = value

>>>>>>> 79795e0c
    @property
    def compute_mean_teacher_model(self) -> bool:
        """
        Returns True if the mean teacher model should be computed.
        """
        return self.mean_teacher_alpha is not None

    def __str__(self) -> str:
        """Returns a string describing the present object, as a list of key: value strings."""
        arguments_str = "\nArguments:\n"
        # Avoid callable params, the bindings that are printed out can be humongous.
        # Avoid dataframes
        skip_params = {name for name, value in self.param.params().items()
                       if isinstance(value, (param.Callable, param.DataFrame))}
        for key, value in self.param.get_param_values():
            if key not in skip_params:
                arguments_str += f"\t{key:40}: {value}\n"
        return arguments_str

<<<<<<< HEAD

def load_checkpoint_and_modify(path_to_checkpoint: Path, use_gpu: bool = True) -> Dict[str, Any]:
    """
    By default, uses torch.load to read and return the state dict from the checkpoint file, and does no modification
    of the checkpoint file.

    Overloading this function:
    When weights_url or local_weights_path is set, the file downloaded may not be in the exact
    format expected by the model's load_state_dict() - for example, pretrained Imagenet weights for networks
    may have mismatched layer names in different implementations.
    In such cases, you can overload this function to extract the state dict from the checkpoint.

    NOTE: The model checkpoint will be loaded using the torch function load_state_dict() with argument strict=False,
    so extra care needs to be taken to check that the state dict is valid.
    Check the logs for warnings related to missing and unexpected keys.
    See https://pytorch.org/tutorials/beginner/saving_loading_models.html#warmstarting-model-using-parameters
    -from-a-different-model
    for an explanation on why strict=False is useful when loading parameters from other models.

    :param use_gpu: If True, do not modify the device of the loaded weights. If False, map all loaded weights to the
    CPU.
    :param path_to_checkpoint: Path to the checkpoint file.
    :return: Dictionary with model and optimizer state dicts. The dict should have at least the following keys:
    1. Key ModelAndInfo.MODEL_STATE_DICT_KEY and value set to the model state dict.
    2. Key ModelAndInfo.EPOCH_KEY and value set to the checkpoint epoch.
    Other (optional) entries corresponding to keys ModelAndInfo.OPTIMIZER_STATE_DICT_KEY and
    ModelAndInfo.MEAN_TEACHER_STATE_DICT_KEY are also supported.
=======
    def load_checkpoint_and_modify(self, path_to_checkpoint: Path) -> Dict[str, Any]:
        """
        By default, uses torch.load to read and return the state dict from the checkpoint file, and does no modification
        of the checkpoint file.

        Overloading this function:
        When weights_url or local_weights_path is set, the file downloaded may not be in the exact
        format expected by the model's load_state_dict() - for example, pretrained Imagenet weights for networks
        may have mismatched layer names in different implementations.
        In such cases, you can overload this function to extract the state dict from the checkpoint.

        NOTE: The model checkpoint will be loaded using the torch function load_state_dict() with argument strict=False,
        so extra care needs to be taken to check that the state dict is valid.
        Check the logs for warnings related to missing and unexpected keys.
        See https://pytorch.org/tutorials/beginner/saving_loading_models.html#warmstarting-model-using-parameters
        -from-a-different-model
        for an explanation on why strict=False is useful when loading parameters from other models.
        :param path_to_checkpoint: Path to the checkpoint file.
        :return: Dictionary with model and optimizer state dicts. The dict should have at least the following keys:
        1. Key ModelAndInfo.MODEL_STATE_DICT_KEY and value set to the model state dict.
        2. Key ModelAndInfo.EPOCH_KEY and value set to the checkpoint epoch.
        Other (optional) entries corresponding to keys ModelAndInfo.OPTIMIZER_STATE_DICT_KEY and
        ModelAndInfo.MEAN_TEACHER_STATE_DICT_KEY are also supported.
        """
        return load_checkpoint(path_to_checkpoint=path_to_checkpoint, use_gpu=self.use_gpu)


def load_checkpoint(path_to_checkpoint: Path, use_gpu: bool = True) -> Dict[str, Any]:
    """
    Loads a Torch checkpoint from the given file. If use_gpu==False, map all parameters to the GPU, otherwise
    left the device of all parameters unchanged.
>>>>>>> 79795e0c
    """
    import torch
    map_location = None if use_gpu else 'cpu'
    checkpoint = torch.load(str(path_to_checkpoint), map_location=map_location)
    return checkpoint<|MERGE_RESOLUTION|>--- conflicted
+++ resolved
@@ -188,14 +188,10 @@
                          "inside the outputs folder.")
 
 
-<<<<<<< HEAD
-class EssentialParams(param.Parameterized):
-=======
 class WorkflowParams(param.Parameterized):
     """
     This class contains all parameters that affect how the whole training and testing workflow is executed.
     """
->>>>>>> 79795e0c
     random_seed: int = param.Integer(42, doc="The seed to use for all random number generators.")
     number_of_cross_validation_splits: int = param.Integer(0, bounds=(0, None),
                                                            doc="Number of cross validation splits for k-fold cross "
@@ -205,14 +201,9 @@
                                                           "associated with when performing k-fold cross validation")
     perform_training_set_inference: bool = \
         param.Boolean(False,
-<<<<<<< HEAD
-                      doc="If False (default), run full image inference on validation and test set after training. If "
-                          "True, also run full image inference on the training set")
-=======
                       doc="If True, run full image inference on the training set at the end of training. If False and "
                           "perform_validation_and_test_set_inference is True (default), only run inference on "
                           "validation and test set. If both flags are False do not run inference.")
->>>>>>> 79795e0c
     perform_validation_and_test_set_inference: bool = \
         param.Boolean(True,
                       doc="If True (default), run full image inference on validation and test set after training.")
@@ -222,22 +213,13 @@
                                                              default=None,
                                                              allow_None=True,
                                                              doc="The path to the weights to use for model "
-<<<<<<< HEAD
-                                                                 "initialization, "
-                                                                 "when training is running outside Azure.")
-=======
                                                                  "initialization, when training outside AzureML.")
->>>>>>> 79795e0c
     generate_report: bool = param.Boolean(default=True,
                                           doc="If True (default), write a modelling report in HTML format. If False,"
                                               "do not write that report.")
     # The default multiprocessing start_method in both PyTorch and the Python standard library is "fork" for Linux and
     # "spawn" (the only available method) for Windows. There is some evidence that using "forkserver" on Linux
     # can reduce the chance of stuck jobs.
-<<<<<<< HEAD
-    # TODO antonsc: Remove that.
-=======
->>>>>>> 79795e0c
     multiprocessing_start_method: MultiprocessingStartMethod = \
         param.ClassSelector(class_=MultiprocessingStartMethod,
                             default=(MultiprocessingStartMethod.spawn if is_windows()
@@ -249,8 +231,6 @@
                                                             "statistics. If 0 or less, do not log any resource "
                                                             "statistics.")
 
-<<<<<<< HEAD
-=======
     def validate(self) -> None:
         if self.weights_url and self.local_weights_path:
             raise ValueError("Cannot specify both local_weights_path and weights_url.")
@@ -267,7 +247,6 @@
                              f"found number_of_cross_validation_splits = {self.number_of_cross_validation_splits} "
                              f"and cross_validation_split_index={self.cross_validation_split_index}")
 
->>>>>>> 79795e0c
     @property
     def is_offline_run(self) -> bool:
         """
@@ -307,7 +286,6 @@
         param.ClassSelector(class_=Path, default=None, allow_None=True,
                             doc="The path of the dataset to use, when training is running outside Azure.")
 
-<<<<<<< HEAD
     extra_azure_dataset_ids: List[str] = param.List(default=None,
                                                     allow_None=True,
                                                     doc="This can be used to feed in additional datasets "
@@ -320,8 +298,6 @@
                                                            "to your custom datamodules when running outside of Azure "
                                                            "AML.")
 
-=======
->>>>>>> 79795e0c
 
 class OutputParams(param.Parameterized):
     output_to: str = param.String(default="",
@@ -333,7 +309,6 @@
                                                                            doc="File system related configs")
     _model_name: str = param.String("", doc="The human readable name of the model (for example, Liver). This is "
                                             "usually set from the class name.")
-<<<<<<< HEAD
 
     @property
     def model_name(self) -> str:
@@ -367,41 +342,6 @@
         )
 
     @property
-=======
-
-    @property
-    def model_name(self) -> str:
-        """
-        Gets the human readable name of the model (e.g., Liver). This is usually set from the class name.
-        :return: A model name as a string.
-        """
-        return self._model_name
-
-    def set_output_to(self, output_to: PathOrString) -> None:
-        """
-        Adjusts the file system settings in the present object such that all outputs are written to the given folder.
-        :param output_to: The absolute path to a folder that should contain the outputs.
-        """
-        if isinstance(output_to, Path):
-            output_to = str(output_to)
-        self.output_to = output_to
-        self.create_filesystem()
-
-    def create_filesystem(self, project_root: Path = fixed_paths.repository_root_directory()) -> None:
-        """
-        Creates new file system settings (outputs folder, logs folder) based on the information stored in the
-        present object. If any of the folders do not yet exist, they are created.
-        :param project_root: The root folder for the codebase that triggers the training run.
-        """
-        self.file_system_config = DeepLearningFileSystemConfig.create(
-            project_root=project_root,
-            model_name=self.model_name,
-            is_offline_run=is_offline_run_context(RUN_CONTEXT),
-            output_to=self.output_to
-        )
-
-    @property
->>>>>>> 79795e0c
     def outputs_folder(self) -> Path:
         """Gets the full path in which the model outputs should be stored."""
         return self.file_system_config.outputs_folder
@@ -477,8 +417,6 @@
     momentum: float = param.Number(0.6, doc="The momentum parameter of the optimizers")
     weight_decay: float = param.Number(1e-4, doc="The weight decay used to control L2 regularization")
 
-<<<<<<< HEAD
-=======
     def validate(self) -> None:
         if len(self.adam_betas) < 2:
             raise ValueError(
@@ -493,7 +431,6 @@
             if self.l_rate_multi_step_milestones[0] <= 0:
                 raise ValueError("l_rate_multi_step_milestones cannot be negative or 0.")
 
->>>>>>> 79795e0c
     @property
     def min_l_rate(self) -> float:
         return self._min_l_rate
@@ -517,14 +454,6 @@
                                                          "training.")
     max_num_gpus: int = param.Integer(default=-1, doc="The maximum number of GPUS to use. If set to a value < 0, use"
                                                       "all available GPUs.")
-<<<<<<< HEAD
-    _use_gpu: Optional[bool] = param.Boolean(None,
-                                             doc="If true, a CUDA capable GPU with at least 1 device is "
-                                                 "available. If None, the use_gpu property has not yet been called.")
-    pl_num_sanity_val_steps: int = \
-        param.Integer(default=0, doc="PyTorch Lightning trainer flag 'num_sanity_val_steps': Number of validation "
-                                     "steps to run before training, to identify possible problems")
-=======
     pl_progress_bar_refresh_rate: Optional[int] = \
         param.Integer(default=None,
                       doc="PyTorch Lightning trainer flag 'progress_bar_refresh_rate': How often to refresh progress "
@@ -533,45 +462,13 @@
         param.Integer(default=0,
                       doc="PyTorch Lightning trainer flag 'num_sanity_val_steps': Number of validation "
                           "steps to run before training, to identify possible problems")
->>>>>>> 79795e0c
     pl_deterministic: bool = \
         param.Integer(default=True,
                       doc="Controls the PyTorch Lightning trainer flags 'deterministic' and 'benchmark'. If "
                           "'pl_deterministic' is True, results are perfectly reproducible. If False, they are not, but "
                           "you may see training speed increases.")
-<<<<<<< HEAD
-    # TODO antonsc: This should be removed.
-=======
->>>>>>> 79795e0c
-    start_epoch: int = param.Integer(0, bounds=(0, None), doc="The first epoch to train. Set to 0 to start a new "
-                                                              "training. Set to a value larger than zero for starting"
+    start_epoch: int = param.Integer(0, bounds=(0, None), doc="The first epoch to train. Set to 0 to start a new "                                                         "training. Set to a value larger than zero for starting"
                                                               " from a checkpoint.")
-
-<<<<<<< HEAD
-    @property  # type: ignore
-    def use_gpu(self) -> bool:  # type: ignore
-        """
-        Returns True if a CUDA capable GPU is present and should be used, False otherwise.
-        """
-        if self._use_gpu is None:
-            # Use a local import here because we don't want the whole file to depend on pytorch.
-            from InnerEye.ML.utils.ml_util import is_gpu_available
-            self._use_gpu = is_gpu_available()
-        return self._use_gpu
-
-    @use_gpu.setter
-    def use_gpu(self, value: bool) -> None:
-        """
-        Sets the flag that controls the use of the GPU. Raises a ValueError if the value is True, but no GPU is
-        present.
-        """
-        if value:
-            # Use a local import here because we don't want the whole file to depend on pytorch.
-            from InnerEye.ML.utils.ml_util import is_gpu_available
-            if not is_gpu_available():
-                raise ValueError("Can't set use_gpu to True if there is not CUDA capable GPU present.")
-        self._use_gpu = value
-
     def get_num_gpus_to_use(self):
         num_gpus = torch.cuda.device_count() if self.use_gpu else 0
         logging.info(f"Number of available GPUs: {num_gpus}")
@@ -581,11 +478,7 @@
         return num_gpus
 
 
-class DeepLearningConfig(EssentialParams,
-=======
-
 class DeepLearningConfig(WorkflowParams,
->>>>>>> 79795e0c
                          DatasetParams,
                          OutputParams,
                          OptimizerParams,
@@ -673,12 +566,9 @@
         super().__init__(throw_if_unknown_param=True, **params)
         logging.info("Creating the default output folder structure.")
         self.create_filesystem(fixed_paths.repository_root_directory())
-<<<<<<< HEAD
-        self.extra_downloaded_run_id = None
-=======
         # Disable the PL progress bar because all InnerEye models have their own console output
         self.pl_progress_bar_refresh_rate = 0
->>>>>>> 79795e0c
+        self.extra_downloaded_run_id = None
 
     def validate(self) -> None:
         """
@@ -690,31 +580,6 @@
         if self.azure_dataset_id is None and self.local_dataset is None:
             raise ValueError("Either of local_dataset or azure_dataset_id must be set.")
 
-<<<<<<< HEAD
-        if self.weights_url and self.local_weights_path:
-            raise ValueError("Cannot specify both local_weights_path and weights_url.")
-
-        if self.number_of_cross_validation_splits == 1:
-            raise ValueError(f"At least two splits required to perform cross validation found "
-                             f"number_of_cross_validation_splits={self.number_of_cross_validation_splits}")
-        if 0 < self.number_of_cross_validation_splits <= self.cross_validation_split_index:
-            raise ValueError(f"Cross validation split index is out of bounds: {self.cross_validation_split_index}, "
-                             f"which is invalid for CV with {self.number_of_cross_validation_splits} splits.")
-        elif self.number_of_cross_validation_splits == 0 and self.cross_validation_split_index != -1:
-            raise ValueError(f"Cross validation split index must be -1 for a non cross validation run, "
-                             f"found number_of_cross_validation_splits = {self.number_of_cross_validation_splits} "
-                             f"and cross_validation_split_index={self.cross_validation_split_index}")
-
-        if self.l_rate_scheduler == LRSchedulerType.MultiStep:
-            if not self.l_rate_multi_step_milestones:
-                raise ValueError("Must specify l_rate_multi_step_milestones to use LR scheduler MultiStep")
-            if sorted(set(self.l_rate_multi_step_milestones)) != self.l_rate_multi_step_milestones:
-                raise ValueError("l_rate_multi_step_milestones must be a strictly increasing list")
-            if self.l_rate_multi_step_milestones[0] <= 0:
-                raise ValueError("l_rate_multi_step_milestones cannot be negative or 0.")
-
-=======
->>>>>>> 79795e0c
     @property
     def model_category(self) -> ModelCategory:
         """
@@ -778,33 +643,6 @@
         """
         return self.get_total_number_of_training_epochs()
 
-<<<<<<< HEAD
-=======
-    @property  # type: ignore
-    def use_gpu(self) -> bool:  # type: ignore
-        """
-        Returns True if a CUDA capable GPU is present and should be used, False otherwise.
-        """
-        if self._use_gpu is None:
-            # Use a local import here because we don't want the whole file to depend on pytorch.
-            from InnerEye.ML.utils.ml_util import is_gpu_available
-            self._use_gpu = is_gpu_available()
-        return self._use_gpu
-
-    @use_gpu.setter
-    def use_gpu(self, value: bool) -> None:
-        """
-        Sets the flag that controls the use of the GPU. Raises a ValueError if the value is True, but no GPU is
-        present.
-        """
-        if value:
-            # Use a local import here because we don't want the whole file to depend on pytorch.
-            from InnerEye.ML.utils.ml_util import is_gpu_available
-            if not is_gpu_available():
-                raise ValueError("Can't set use_gpu to True if there is not CUDA capable GPU present.")
-        self._use_gpu = value
-
->>>>>>> 79795e0c
     @property
     def compute_mean_teacher_model(self) -> bool:
         """
@@ -824,35 +662,6 @@
                 arguments_str += f"\t{key:40}: {value}\n"
         return arguments_str
 
-<<<<<<< HEAD
-
-def load_checkpoint_and_modify(path_to_checkpoint: Path, use_gpu: bool = True) -> Dict[str, Any]:
-    """
-    By default, uses torch.load to read and return the state dict from the checkpoint file, and does no modification
-    of the checkpoint file.
-
-    Overloading this function:
-    When weights_url or local_weights_path is set, the file downloaded may not be in the exact
-    format expected by the model's load_state_dict() - for example, pretrained Imagenet weights for networks
-    may have mismatched layer names in different implementations.
-    In such cases, you can overload this function to extract the state dict from the checkpoint.
-
-    NOTE: The model checkpoint will be loaded using the torch function load_state_dict() with argument strict=False,
-    so extra care needs to be taken to check that the state dict is valid.
-    Check the logs for warnings related to missing and unexpected keys.
-    See https://pytorch.org/tutorials/beginner/saving_loading_models.html#warmstarting-model-using-parameters
-    -from-a-different-model
-    for an explanation on why strict=False is useful when loading parameters from other models.
-
-    :param use_gpu: If True, do not modify the device of the loaded weights. If False, map all loaded weights to the
-    CPU.
-    :param path_to_checkpoint: Path to the checkpoint file.
-    :return: Dictionary with model and optimizer state dicts. The dict should have at least the following keys:
-    1. Key ModelAndInfo.MODEL_STATE_DICT_KEY and value set to the model state dict.
-    2. Key ModelAndInfo.EPOCH_KEY and value set to the checkpoint epoch.
-    Other (optional) entries corresponding to keys ModelAndInfo.OPTIMIZER_STATE_DICT_KEY and
-    ModelAndInfo.MEAN_TEACHER_STATE_DICT_KEY are also supported.
-=======
     def load_checkpoint_and_modify(self, path_to_checkpoint: Path) -> Dict[str, Any]:
         """
         By default, uses torch.load to read and return the state dict from the checkpoint file, and does no modification
@@ -884,7 +693,6 @@
     """
     Loads a Torch checkpoint from the given file. If use_gpu==False, map all parameters to the GPU, otherwise
     left the device of all parameters unchanged.
->>>>>>> 79795e0c
     """
     import torch
     map_location = None if use_gpu else 'cpu'
