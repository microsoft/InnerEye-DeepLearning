--- conflicted
+++ resolved
@@ -505,8 +505,6 @@
                          "limit test set to 5. If any of i,j,k is '+', discarded members of the other sets are added "
                          "to that set.",
                      allow_None=True)
-<<<<<<< HEAD
-=======
     perform_training_set_inference: bool = \
         param.Boolean(False,
                       doc="If True, run full image inference on the training set at the end of training. If False and "
@@ -515,7 +513,6 @@
     perform_validation_and_test_set_inference: bool = \
         param.Boolean(True,
                       doc="If True (default), run full image inference on validation and test set after training.")
->>>>>>> 28404f09
     _dataset_data_frame: Optional[DataFrame] = \
         param.DataFrame(default=None,
                         doc="The dataframe that contains the dataset for the model. This is usually read from disk "
@@ -559,14 +556,8 @@
     #: Name of the csv file providing information on the dataset to be used.
     dataset_csv: str = param.String(
         DATASET_CSV_FILE_NAME,
-<<<<<<< HEAD
-        doc="Name of the csv file providing information on the dataset "
-            "to be used, containing at least the fields: "
-            "subject, channel, filePath.")
-=======
         doc="Name of the CSV file providing information on the dataset to be used. "
             "For segmentation models, this file must contain at least the fields: `subject`, `channel`, `filePath`.")
->>>>>>> 28404f09
 
     def __init__(self, **params: Any) -> None:
         self._model_name = type(self).__name__
