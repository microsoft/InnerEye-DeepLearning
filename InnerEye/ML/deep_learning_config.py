--- conflicted
+++ resolved
@@ -13,11 +13,7 @@
 from pandas import DataFrame
 from param import Parameterized
 
-<<<<<<< HEAD
-from InnerEye.Azure.azure_util import DEFAULT_CROSS_VALIDATION_SPLIT_INDEX, RUN_CONTEXT, is_offline_run_context, DEFAULT_CROSS_VALIDATION_SPLIT_INDEX
-=======
-from InnerEye.Azure.azure_util import RUN_CONTEXT, is_offline_run_context, DEFAULT_CROSS_VALIDATION_SPLIT_INDEX
->>>>>>> f33b3f00
+from InnerEye.Azure.azure_util import DEFAULT_CROSS_VALIDATION_SPLIT_INDEX, RUN_CONTEXT, is_offline_run_context
 from InnerEye.Common import fixed_paths
 from InnerEye.Common.common_util import MetricsDataframeLoggers, is_windows
 from InnerEye.Common.fixed_paths import DEFAULT_AML_UPLOAD_DIR, DEFAULT_LOGS_DIR_NAME
@@ -213,7 +209,7 @@
                                                             class_=LRSchedulerType,
                                                             instantiate=False,
                                                             doc="Learning rate decay method (Cosine, Polynomial, "
-                                                            "Step, MultiStep or Exponential)")
+                                                                "Step, MultiStep or Exponential)")
     l_rate_exponential_gamma: float = param.Number(0.9, doc="Controls the rate of decay for the Exponential "
                                                             "LR scheduler.")
     l_rate_step_gamma: float = param.Number(0.1, doc="Controls the rate of decay for the "
@@ -605,7 +601,6 @@
     def get_effective_random_seed(self) -> int:
         """
         Returns the random seed set as part of this configuration. If the configuration corresponds
-<<<<<<< HEAD
         to a cross validation split, then the cross validation fold index is returned as the random seed.
         :return:
         """
@@ -613,18 +608,6 @@
             return self.cross_validation_split_index
         else:
             return self.random_seed
-=======
-        to a cross validation split, then the cross validation fold index will be added to the
-        set random seed in order to return the effective random seed.
-        :return:
-        """
-        seed = self.random_seed
-        if self.cross_validation_split_index != DEFAULT_CROSS_VALIDATION_SPLIT_INDEX:
-            # offset the random seed based on the cross validation split index so each
-            # fold has a different initial random state.
-            seed += self.cross_validation_split_index
-        return seed
->>>>>>> f33b3f00
 
     @property  # type: ignore
     def use_gpu(self) -> bool:  # type: ignore
