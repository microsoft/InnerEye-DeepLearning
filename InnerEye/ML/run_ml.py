#  ------------------------------------------------------------------------------------------
#  Copyright (c) Microsoft Corporation. All rights reserved.
#  Licensed under the MIT License (MIT). See LICENSE in the repo root for license information.
#  ------------------------------------------------------------------------------------------
import copy
import logging
from pathlib import Path
from timeit import default_timer as timer
from typing import Any, Dict, List, Optional, Tuple

import numpy as np
import torch.multiprocessing
from azureml.core import Run, Workspace  # , Dataset
from azureml.core.model import Model
from azureml.data import FileDataset

from InnerEye.Azure.azure_config import AzureConfig
from InnerEye.Azure.azure_runner import INPUT_DATA_KEY, get_or_create_dataset
from InnerEye.Azure.azure_util import CROSS_VALIDATION_SPLIT_INDEX_TAG_KEY, \
    CROSS_VALIDATION_SUB_FOLD_SPLIT_INDEX_TAG_KEY, DEFAULT_CROSS_VALIDATION_SPLIT_INDEX, \
    EFFECTIVE_RANDOM_SEED_KEY_NAME, \
    IS_ENSEMBLE_KEY_NAME, MODEL_ID_KEY_NAME, NUMBER_OF_CROSS_VALIDATION_SPLITS_PER_FOLD_KEY_NAME, PARENT_RUN_CONTEXT, \
    PARENT_RUN_ID_KEY_NAME, RUN_CONTEXT, RUN_RECOVERY_FROM_ID_KEY_NAME, RUN_RECOVERY_ID_KEY_NAME, \
<<<<<<< HEAD
    create_run_recovery_id, get_results_blob_path, has_input_datasets, is_offline_run_context, \
    storage_account_from_full_name, update_run_tags
from InnerEye.Common import fixed_paths
from InnerEye.Common.build_config import ExperimentResultLocation, build_information_to_dot_net_json_file
from InnerEye.Common.common_util import ModelProcessing, is_windows, logging_section, print_exception
from InnerEye.Common.fixed_paths import ENVIRONMENT_YAML_FILE_NAME, INNEREYE_PACKAGE_NAME
from InnerEye.ML.common import DATASET_CSV_FILE_NAME, ModelExecutionMode
=======
    create_run_recovery_id, get_results_blob_path, has_input_datasets, update_run_tags
from InnerEye.Common import fixed_paths
from InnerEye.Common.build_config import ExperimentResultLocation, build_information_to_dot_net_json_file
from InnerEye.Common.common_util import ModelProcessing, is_windows, logging_section, print_exception
from InnerEye.Common.fixed_paths import ENVIRONMENT_YAML_FILE_NAME, INNEREYE_PACKAGE_NAME, PROJECT_SECRETS_FILE
from InnerEye.ML.common import ModelExecutionMode
>>>>>>> d4e02114
from InnerEye.ML.config import SegmentationModelBase
from InnerEye.ML.deep_learning_config import MultiprocessingStartMethod
from InnerEye.ML.metrics import InferenceMetrics, InferenceMetricsForSegmentation
from InnerEye.ML.model_config_base import ModelConfigBase
from InnerEye.ML.model_inference_config import ModelInferenceConfig
from InnerEye.ML.model_testing import model_test
from InnerEye.ML.model_training import model_train
from InnerEye.ML.runner import ModelDeploymentHookSignature
from InnerEye.ML.scalar_config import ScalarModelBase
from InnerEye.ML.utils import ml_util
from InnerEye.ML.utils.blobxfer_util import download_blobs
from InnerEye.ML.utils.ml_util import make_pytorch_reproducible
from InnerEye.ML.utils.run_recovery import RunRecovery
from InnerEye.ML.visualizers import activation_maps
from InnerEye.ML.visualizers.plot_cross_validation import \
    get_config_and_results_for_offline_runs, plot_cross_validation_from_files


def try_to_mount_input_dataset(run_context: Any) -> Optional[Path]:
    """
    If run_context has an input_datasets attribute with an INPUT_DATA_KEY key, return
    the corresponding value as a Path. Otherwise, warn and return None, so that a backup
    strategy can be tried.
    """
    if has_input_datasets(run_context):
        try:
            return Path(run_context.input_datasets[INPUT_DATA_KEY])
        except KeyError:
            logging.warning(f"Run context input_datasets has no {INPUT_DATA_KEY} entry")
            logging.warning("Attempting to download dataset instead")
    return None


def download_dataset(local_dataset: Path,
                     azure_dataset_id: str,
                     target_folder: Path,
                     workspace: Workspace) -> Path:
    """
    Downloads or checks for an existing dataset on the executing machine. If a local_dataset is supplied and the
    directory is present, return that. Otherwise, download the dataset specified by the azure_dataset_id from the
    AzureML dataset attached to the given AzureML workspace. The dataset is downloaded into the `target_folder`,
    in a subfolder that has the same name as the dataset. If there already appears to be such a folder, and the folder
    contains a dataset.csv file, no download is started.
    :param local_dataset: The path to an existing local dataset.
    :param azure_dataset_id: The name of a dataset that is registered in the AzureML workspace.
    :param target_folder: The folder in which to download the dataset from Azure.
    :param workspace: An AzureML workspace to read the datasets from.
    :return: A path on the local machine that contains the dataset.
    """
    if local_dataset:
        expected_dir = Path(local_dataset)
        if not expected_dir.is_dir():
            raise FileNotFoundError(f"The model uses a dataset in {expected_dir}, but that does not exist.")
        logging.info(f"Model training will use the local dataset provided in {expected_dir}")
        return expected_dir
    if azure_dataset_id:
        azure_dataset = get_or_create_dataset(workspace, azure_dataset_id)
        if not isinstance(azure_dataset, FileDataset):
            raise ValueError(f"Expected to get a FileDataset, but got {type(azure_dataset)}")
        # The downloaded dataset may already exist from a previous run.
        expected_dataset_path = target_folder / azure_dataset_id
        expected_dataset_file = expected_dataset_path / DATASET_CSV_FILE_NAME
        logging.info(f"Model training will use dataset '{azure_dataset_id}' in Azure.")
        if expected_dataset_path.is_dir() and expected_dataset_file.is_file():
            logging.info(f"The dataset appears to be downloaded already in {expected_dataset_path}. Skipping.")
            return expected_dataset_path
        logging.info("Starting to download the dataset - WARNING, this could take very long!")
        with logging_section("Downloading dataset"):
            azure_dataset.download(target_path=str(expected_dataset_path), overwrite=False)
        logging.info(f"Azure dataset '{azure_dataset_id}' is now available in {expected_dataset_path}")
        return expected_dataset_path
    raise ValueError("The model must contain either local_dataset or azure_dataset_id.")


def log_metrics(val_metrics: Optional[InferenceMetricsForSegmentation],
                test_metrics: Optional[InferenceMetricsForSegmentation],
                train_metrics: Optional[InferenceMetricsForSegmentation],
                run_context: Run) -> None:
    """
    Log metrics for each split to the provided run, or the current run context if None provided
    :param val_metrics: Inference results for the validation split
    :param test_metrics: Inference results for the test split
    :param train_metrics: Inference results for the train split
    :param run_context: Run for which to log the metrics to, use the current run context if None provided
    """
    for split in [x for x in [val_metrics, test_metrics, train_metrics] if x]:
        split.log_metrics(run_context)


class MLRunner:

    def __init__(self,
                 model_config: ModelConfigBase,
                 azure_config: Optional[AzureConfig] = None,
                 project_root: Optional[Path] = None,
                 model_deployment_hook: Optional[ModelDeploymentHookSignature] = None,
                 innereye_submodule_name: Optional[str] = None):
        """
        Driver class to run a ML experiment. Note that the project root argument MUST be supplied when using InnerEye
        as a package!
        :param model_config: Model related configurations
        :param azure_config: Azure related configurations
        :param project_root: Project root. This should only be omitted if calling run_ml from the test suite. Supplying
        it is crucial when using InnerEye as a package or submodule!
        :param model_deployment_hook: optional function for deploying a model in an application-specific way
        """
        self.model_config = model_config
        self.azure_config: AzureConfig = azure_config or AzureConfig()
        self.project_root: Path = project_root or fixed_paths.repository_root_directory()
        self.model_deployment_hook = model_deployment_hook
        self.innereye_submodule_name = innereye_submodule_name

    def is_offline_cross_val_parent_run(self) -> bool:
        """
        Returns true if the current run is an offline run with cross validation splits > 0
        and cross_validation_split_index == DEFAULT_CROSS_VALIDATION_SPLIT_INDEX (ie: a parent)
        """
        return self.model_config.cross_validation_split_index == DEFAULT_CROSS_VALIDATION_SPLIT_INDEX and \
               self.model_config.perform_cross_validation and self.model_config.is_offline_run

    def spawn_offline_cross_val_classification_child_runs(self) -> None:
        """
        Trains and Tests k models based on their respective data splits sequentially.
        Stores the results on the Validation set to the outputs directory of the parent run.
        """
        _config = self.model_config
        assert isinstance(_config, ScalarModelBase)
        parent_run_file_system = _config.file_system_config

        def _spawn_run(cross_val_split_index: int, cross_val_sub_fold_split_index: int) -> None:
            split_model_config = copy.deepcopy(_config)
            assert isinstance(split_model_config, ScalarModelBase)
            split_model_config.cross_validation_split_index = cross_val_split_index
            split_model_config.cross_validation_sub_fold_split_index = cross_val_sub_fold_split_index

            if cross_val_sub_fold_split_index == DEFAULT_CROSS_VALIDATION_SPLIT_INDEX:
                _local_split_folder_name = str(cross_val_split_index)
            else:
                _local_split_folder_name = \
                    str((cross_val_split_index * split_model_config.number_of_cross_validation_splits_per_fold)
                        + cross_val_sub_fold_split_index)

            split_model_config.file_system_config = parent_run_file_system.add_subfolder(_local_split_folder_name)

            logging.info(f"Running model train and test on cross validation split: {x}")
            split_ml_runner = MLRunner(split_model_config, self.azure_config, self.project_root,
                                       self.model_deployment_hook, self.innereye_submodule_name)
            split_ml_runner.run()

        cv_fold_indices = [list(range(_config.number_of_cross_validation_splits_per_fold))
                           if _config.perform_sub_fold_cross_validation else [DEFAULT_CROSS_VALIDATION_SPLIT_INDEX]]
        cv_fold_indices *= _config.number_of_cross_validation_splits

        for i, x in enumerate(cv_fold_indices):
            for y in x:
                _spawn_run(i, int(y))

        config_and_files = get_config_and_results_for_offline_runs(self.model_config)
        plot_cross_validation_from_files(config_and_files, Path(config_and_files.config.outputs_directory))

    def set_run_tags_from_parent(self) -> None:
        """
        Set metadata for the run
        """
        assert PARENT_RUN_CONTEXT, "This function should only be called in a Hyperdrive run."
        run_tags_parent = PARENT_RUN_CONTEXT.get_tags()
        tags_to_copy = [
            "tag",
            "model_name",
            "execution_mode",
            "recovered_from",
            "friendly_name",
            "build_number",
            "build_user",
            "source_repository",
            "source_branch",
            "source_id",
            "source_message",
            "source_author",
            "source_dirty",
            RUN_RECOVERY_FROM_ID_KEY_NAME
        ]
        new_tags = {tag: run_tags_parent.get(tag, "") for tag in tags_to_copy}
        new_tags[RUN_RECOVERY_ID_KEY_NAME] = create_run_recovery_id(run=RUN_CONTEXT)
        new_tags[CROSS_VALIDATION_SPLIT_INDEX_TAG_KEY] = str(self.model_config.cross_validation_split_index)
        new_tags[EFFECTIVE_RANDOM_SEED_KEY_NAME] = str(self.model_config.get_effective_random_seed())
        if isinstance(self.model_config, ScalarModelBase):
            new_tags[NUMBER_OF_CROSS_VALIDATION_SPLITS_PER_FOLD_KEY_NAME] = str(
                self.model_config.number_of_cross_validation_splits_per_fold)
            new_tags[CROSS_VALIDATION_SUB_FOLD_SPLIT_INDEX_TAG_KEY] = str(
                self.model_config.cross_validation_sub_fold_split_index)
        RUN_CONTEXT.set_tags(new_tags)

    def run(self) -> None:
        """
        Driver function to run a ML experiment. If an offline cross validation run is requested, then
        this function is recursively called for each cross validation split.
        """
        if self.is_offline_cross_val_parent_run():
            if self.model_config.is_segmentation_model:
                raise NotImplementedError("Offline cross validation is only supported for classification models.")
            self.spawn_offline_cross_val_classification_child_runs()
            return

        # Get the AzureML context in which the script is running
        if not self.model_config.is_offline_run and PARENT_RUN_CONTEXT is not None:
            logging.info("Setting tags from parent run.")
            self.set_run_tags_from_parent()

        self.save_build_info_for_dotnet_consumers()

        # Set data loader start method
        self.set_multiprocessing_start_method()

        # configure recovery container if provided
        run_recovery: Optional[RunRecovery] = None
        if self.azure_config.run_recovery_id:
            run_recovery = RunRecovery.download_checkpoints_from_recovery_run(
                self.azure_config, self.model_config, RUN_CONTEXT)
        # do training and inference, unless the "only register" switch is set (which requires a run_recovery
        # to be valid).
        if self.azure_config.register_model_only_for_epoch is None or run_recovery is None:
            # Set local_dataset to the mounted path specified in azure_runner.py, if any, or download it if that fails
            # and config.local_dataset was not already set.
            self.model_config.local_dataset = self.mount_or_download_dataset()
            self.model_config.write_args_file()
            logging.info(str(self.model_config))
            # Ensure that training runs are fully reproducible - setting random seeds alone is not enough!
            make_pytorch_reproducible()

            # Check for existing dataset.csv file in the correct locations. Skip that if a dataset has already been
            # loaded (typically only during tests)
            if self.model_config.dataset_data_frame is None:
                assert self.model_config.local_dataset is not None
                ml_util.validate_dataset_paths(self.model_config.local_dataset)

            # train a new model if required
            if self.azure_config.is_train:
                with logging_section("Model training"):
                    model_train(self.model_config, run_recovery)
            else:
                self.model_config.write_dataset_files()
                self.create_activation_maps()

            # log the number of epochs used for model training
            RUN_CONTEXT.log(name="Train epochs", value=self.model_config.num_epochs)

        # We specify the ModelProcessing as DEFAULT here even if the run_recovery points to an ensemble run, because
        # the current run is a single one. See the documentation of ModelProcessing for more details.
        self.run_inference_and_register_model(run_recovery, ModelProcessing.DEFAULT)

    def run_inference_and_register_model(self, run_recovery: Optional[RunRecovery],
                                         model_proc: ModelProcessing) -> None:
        """
        Run inference as required, and register the model, but not necessarily in that order:
        if we can identify the epoch to register at without running inference, we register first.
        :param run_recovery: details of run specified by run_recovery_id
        :param model_proc: whether we are running an ensemble model from within a child run with index 0. If we are,
        then outputs will be written to OTHER_RUNS/ENSEMBLE under the main outputs directory.
        """
        registration_epoch = self.decide_registration_epoch_without_evaluating()
        if registration_epoch is not None:
            self.register_model_for_epoch(RUN_CONTEXT, run_recovery, registration_epoch, np.nan, model_proc)
            if self.azure_config.register_model_only_for_epoch is not None:
                return
        # run full image inference on existing or newly trained model on the training, and testing set
        test_metrics, val_metrics, _ = self.model_inference_train_and_test(RUN_CONTEXT, run_recovery, model_proc)
        # register the generated model from the run if we haven't already done so
        if self.model_config.is_segmentation_model and (not self.model_config.is_offline_run):
            if registration_epoch is None:
                if self.should_register_model():
                    assert test_metrics is None or isinstance(test_metrics, InferenceMetricsForSegmentation)
                    assert val_metrics is None or isinstance(val_metrics, InferenceMetricsForSegmentation)
                    self.register_model_for_best_epoch(run_recovery, test_metrics, val_metrics, model_proc)
            self.try_compare_scores_against_baselines(model_proc)
        else:
            logging.warning("Couldn't register model in offline mode")

    def should_register_model(self) -> bool:
        """
        Whether we should register a model at all. If no training has taken place, an equivalent
        model (from the run we recovered) should already have been registered, so we should only
        do so if this run is specifically for that purpose.
        """
        return self.azure_config.is_train or self.azure_config.register_model_only_for_epoch is not None

    def decide_registration_epoch_without_evaluating(self) -> Optional[int]:
        """
        In general we need to do evaluations to discover the best test epoch to register the model
        for. But there are two exceptions, which allow us to register first: (1) the switch
        register_model_only_for_epoch is set; (2) there is only one test epoch.
        :return: the epoch to register, or None if it cannot be decided or if registration is not needed.
        """
        if not self.should_register_model():
            return None
        if self.azure_config.register_model_only_for_epoch is not None:
            return self.azure_config.register_model_only_for_epoch
        candidate_best_epochs = self.model_config.get_test_epochs()
        if len(candidate_best_epochs) == 1:
            return candidate_best_epochs[0]
        return None

    def create_activation_maps(self) -> None:
        if self.model_config.is_segmentation_model and self.model_config.activation_map_layers is not None:
            logging.info("Extracting activation maps for layer")
            activation_maps.extract_activation_maps(self.model_config)
            logging.info("Successfully extracted and saved activation maps")

    def mount_or_download_dataset(self) -> Path:
        """
        Makes the dataset that the model uses available on the executing machine. If the present training run is outside
        of AzureML, it expects that either the model has a `local_dataset` field set, in which case no action will be
        taken. If a dataset is specified in `azure_dataset_id`, it will attempt to download the dataset from Azure
        into the local repository, in the "datasets" folder.
        If the training run is inside of AzureML, the dataset that was specified at job submission time will be
        mounted or downloaded.
        Returns the path of the dataset on the executing machine.
        """
        if is_offline_run_context(RUN_CONTEXT):
            # The present run is outside of AzureML: If local_dataset is set, use that as the path to the data.
            # Otherwise, download the dataset specified by the azure_dataset_id
            return download_dataset(local_dataset=self.model_config.local_dataset,
                                    azure_dataset_id=self.model_config.azure_dataset_id,
                                    target_folder=self.project_root / fixed_paths.DATASETS_DIR_NAME,
                                    workspace=self.azure_config.get_workspace())
        if self.model_config.azure_dataset_id:
            mounted = try_to_mount_input_dataset(RUN_CONTEXT)
            if not mounted:
                raise ValueError(f"Unable to mount or download input dataset.")
            return mounted
        raise ValueError("When running inside of Azure, an `azure_dataset_id` must be specified.")

    def register_model_for_best_epoch(self, run_recovery: Optional[RunRecovery],
                                      test_metrics: Optional[InferenceMetricsForSegmentation],
                                      val_metrics: Optional[InferenceMetricsForSegmentation],
                                      model_proc: ModelProcessing) -> None:
        if val_metrics is not None:
            best_epoch = val_metrics.get_best_epoch()
        elif test_metrics is not None:
            best_epoch = test_metrics.get_best_epoch()
        else:
            best_epoch = self.model_config.get_test_epochs()[-1]
        if test_metrics is not None:
            best_epoch_dice = test_metrics.epochs[best_epoch]
        else:
            best_epoch_dice = 0.0  # dummy value
        assert isinstance(self.model_config, SegmentationModelBase)
        self.register_model_for_epoch(RUN_CONTEXT, run_recovery, best_epoch, best_epoch_dice, model_proc)

    def save_build_info_for_dotnet_consumers(self) -> None:
        results_container = get_results_blob_path(RUN_CONTEXT.id)
        result_location = ExperimentResultLocation(
            azure_job_name=RUN_CONTEXT.id,
            dataset_folder=self.model_config.azure_dataset_id,
            results_container_name=results_container,
            commandline_overrides=str(self.model_config.overrides),
            dataset_uri=self.model_config.azure_dataset_id,
            results_uri="",
        )
        # Fill in the missing information in the build config (everything that is not available at the time
        # of evoking the runner), and then save in the format needed for the .NET consumers
        build_information_to_dot_net_json_file(
            self.azure_config, result_location, folder=self.model_config.outputs_folder)

    def set_multiprocessing_start_method(self) -> None:
        """
        Set the (PyTorch) multiprocessing start method.
        """
        method = self.model_config.multiprocessing_start_method
        if is_windows():
            if method != MultiprocessingStartMethod.spawn:
                logging.warning(f"Cannot set multiprocessing start method to '{method.name}' "
                                "because only 'spawn' is available in Windows")
        else:
            logging.info(f"Setting multiprocessing start method to '{method.name}'")
            torch.multiprocessing.set_start_method(method.name, force=True)

    def register_model_for_epoch(self,
                                 run_context: Run,
                                 run_recovery: Optional[RunRecovery],
                                 best_epoch: int,
                                 best_epoch_dice: float,
                                 model_proc: ModelProcessing) -> None:
        checkpoint_paths = [self.model_config.get_path_to_checkpoint(best_epoch)] if not run_recovery \
            else run_recovery.get_checkpoint_paths(best_epoch)
        if not self.model_config.is_offline_run:
            split_index = run_context.get_tags().get(CROSS_VALIDATION_SPLIT_INDEX_TAG_KEY, None)
            if split_index == DEFAULT_CROSS_VALIDATION_SPLIT_INDEX:
                update_run_tags(run_context, {IS_ENSEMBLE_KEY_NAME: model_proc == ModelProcessing.ENSEMBLE_CREATION})
            elif PARENT_RUN_CONTEXT is not None:
                update_run_tags(run_context, {PARENT_RUN_ID_KEY_NAME: PARENT_RUN_CONTEXT.id})
        # Discard any checkpoint paths that do not exist - they will make registration fail. This can happen
        # when some child runs fail; it may still be worth registering the model.
        valid_checkpoint_paths = []
        for path in checkpoint_paths:
            if path.exists():
                valid_checkpoint_paths.append(path)
            else:
                logging.warning(f"Discarding non-existent checkpoint path {path}")
        if not valid_checkpoint_paths:
            # No point continuing
            logging.warning("Abandoning model registration - no valid checkpoint paths found")
            return
        with logging_section(f"Registering {model_proc.value} model"):
            self.register_segmentation_model(
                run=run_context,
                best_epoch=best_epoch,
                best_epoch_dice=best_epoch_dice,
                checkpoint_paths=valid_checkpoint_paths,
                model_proc=model_proc)

    def try_compare_scores_against_baselines(self, model_proc: ModelProcessing) -> None:
        """
        Attempt comparison of scores against baseline scores and scatterplot creation if possible.
        """
        if not isinstance(self.model_config, SegmentationModelBase):  # keep type checker happy
            return
        try:
            from InnerEye.ML.baselines_util import compare_scores_against_baselines
            with logging_section("Comparing scores against baselines"):
                compare_scores_against_baselines(self.model_config, self.azure_config, model_proc)
        except Exception as ex:
            print_exception(ex, "Model baseline comparison failed.")

    def register_segmentation_model(self,
                                    best_epoch: int,
                                    best_epoch_dice: float,
                                    checkpoint_paths: List[Path],
                                    model_proc: ModelProcessing,
                                    run: Optional[Run] = None,
                                    workspace: Optional[Workspace] = None,
                                    tags: Optional[Dict[str, str]] = None) -> \
            Tuple[Optional[Model], Optional[Path], Any]:
        """
        Registers a new model in the workspace's model registry to be deployed further,
        and creates a model zip for portal deployment (if required). This model, is the
        model checkpoint with the highest test accuracy.
        :param best_epoch: The training epoch that resulted in the highest validation score.
        :param best_epoch_dice: Dice metric for the best epoch
        :param checkpoint_paths: Checkpoint paths to use to upload model checkpoints to AML.
        :param model_proc: whether it's a single or ensemble model.
        :param run: If provided then the run's workspace and tags will be used to register the model.
        :param workspace: If provided, then this workspace will be used to register the model instead of the
        workspace associated with the provided run.
        :param tags: If provided, then these will be used instead of the tags found in the provided run.
        :returns AML model object, the path to the specially-deployed model if any, and a further object
        relating to model deployment; if model_deployment_hook is None, the last two are also None.
        However if a model cannot be registered because the run is an _OfflineRun, or the model_config is not
        for a segmentation model, None is returned instead of a model.
        """
        if not isinstance(self.model_config, SegmentationModelBase):
            logging.warning("Non-segmentation models cannot be registered")
            return None, None, None
        if (run is None) == (workspace is None):
            raise ValueError("Either a run or a workspace must be provided but not both")
        elif run:
            if not hasattr(run, 'experiment'):
                logging.warning("Not registering a model, because the run has no associated experiment")
                return None, None, None
            workspace = run.experiment.workspace
            tags = run.get_tags()

        relative_checkpoint_paths = [x.relative_to(self.project_root) if x.is_absolute() else x for x in
                                     checkpoint_paths]
        model_inference_config = ModelInferenceConfig(model_name=self.model_config.model_name,
                                                      structure_names=self.model_config.ground_truth_ids_display_names,
                                                      colours=self.model_config.colours,
                                                      fill_holes=self.model_config.fill_holes,
                                                      model_configs_namespace=self.model_config.__class__.__module__,
                                                      checkpoint_paths=list(map(str, relative_checkpoint_paths)))
        full_path_to_config = self.project_root / fixed_paths.MODEL_INFERENCE_JSON_FILE_NAME
        full_path_to_config.write_text(model_inference_config.to_json(), encoding='utf-8')  # type: ignore
        relative_child_paths = self.get_child_paths(checkpoint_paths)

        # Add experiment and run ID to tags
        if run is not None:
            tags = self.tags_with_run_information(run, tags)
        model = Model.register(
            workspace=workspace,
            model_path=str(self.project_root),
            child_paths=relative_child_paths,
            model_name=self.model_config.model_name,
            tags=tags,
            description="Best epoch: {}, Accuracy : {}".format(best_epoch, best_epoch_dice)
        )
        logging.info(f"Registered {model_proc.value} model: {model.name}, with Id: {model.id}")

        # update the run's tags with the registered model information
        if not self.model_config.is_offline_run:
            update_run_tags(run, {MODEL_ID_KEY_NAME: model.id})

        # create a version of the model for deployment if the hook is provided
        if self.model_deployment_hook is not None:
            assert isinstance(self.model_config, SegmentationModelBase)
            deployment_model_path, deployment_model_spec = self.model_deployment_hook(
                self.model_config, self.azure_config, model, model_proc)
            return model, deployment_model_path, deployment_model_spec
        return model, None, None

    @staticmethod
    def tags_with_run_information(run: Run, tags: Optional[Dict[str, Any]]) -> Dict[str, Any]:
        extra_tags = {"experiment_name": run.experiment.name,
                      "run_id": run.id,
                      "run_number": run.number}
        # Let values already in tags take priority:
        return {**extra_tags, **(tags or {})}

    def get_child_paths(self, checkpoint_paths: List[Path]) -> List[str]:
        """
        Gets the files that are required to register a model for inference
        :param checkpoint_paths: Path(s) to checkpoint (multiple if model is an ensemble).
        These need to be under path_to_current_model
        :return: a list of relative paths to the model directory to register the model
        """
        path_to_current_model = self.project_root
        extra_code_directory = Path(
            self.azure_config.extra_code_directory) if self.azure_config.extra_code_directory else None
        model_name = self.model_config.model_name
        full_child_paths_package = list((path_to_current_model / INNEREYE_PACKAGE_NAME).rglob('*.py'))
        submodule_path: Optional[Path] = None
        submodule_package_path: Optional[Path] = None
        if self.innereye_submodule_name is not None:
            submodule_path = path_to_current_model / self.innereye_submodule_name
            submodule_package_path = submodule_path / INNEREYE_PACKAGE_NAME
            # Paths under submodule/InnerEye
            full_child_paths_submodule = list(submodule_package_path.rglob('*.py'))
            # Paths matching submodule/*.py
            full_child_paths_submodule += list(submodule_path.glob('*.py'))
            # submodule/environment.yml
            full_child_paths_submodule += [submodule_path / ENVIRONMENT_YAML_FILE_NAME]
        else:
            full_child_paths_submodule = []
        if extra_code_directory not in [None, Path(INNEREYE_PACKAGE_NAME), submodule_package_path]:
            full_child_paths_extra = list((path_to_current_model / extra_code_directory).rglob('*.py'))  # type: ignore
        else:
            full_child_paths_extra = []
        full_child_paths = (full_child_paths_package + full_child_paths_submodule + full_child_paths_extra
                            + checkpoint_paths)
        full_child_paths.append(path_to_current_model / Path(fixed_paths.ENVIRONMENT_YAML_FILE_NAME))
        full_child_paths.append(path_to_current_model / Path(fixed_paths.MODEL_INFERENCE_JSON_FILE_NAME))
        top_level_paths = list(path_to_current_model.glob("*.py"))
        full_child_paths += top_level_paths
        relative_child_path_names = [str(x.relative_to(path_to_current_model)) if x.is_absolute()
                                     else str(x) for x in full_child_paths]
        logging.info(f"Registering model {model_name} with {len(relative_child_path_names)} paths")
        logging.info(f"  {len(full_child_paths_package)} of the paths are under {INNEREYE_PACKAGE_NAME}/")
        logging.info(f"  {len(full_child_paths_submodule)} of the paths are under {submodule_path}/")
        if extra_code_directory:
            logging.info(f"  {len(full_child_paths_extra)} of the paths are under {extra_code_directory}/")
        else:
            logging.info("   Parameter extra_code_directory is unset, so no paths there")
        logging.info(f"  {len(top_level_paths)} of the paths are *.py files at top level")
        logging.debug("The paths are:")
        for path_name in relative_child_path_names:
            logging.debug(f"  {path_name}")
        return relative_child_path_names

    def model_inference_train_and_test(self, run_context: Optional[Run] = None,
                                       run_recovery: Optional[RunRecovery] = None,
                                       model_proc: ModelProcessing = ModelProcessing.DEFAULT) -> \
            Tuple[Optional[InferenceMetrics], Optional[InferenceMetrics], Optional[InferenceMetrics]]:
        train_metrics = None
        val_metrics = None
        test_metrics = None

        config = self.model_config

        def run_model_test(data_split: ModelExecutionMode) -> Optional[InferenceMetrics]:
            return model_test(config, data_split=data_split, run_recovery=run_recovery, model_proc=model_proc)

        if config.perform_validation_and_test_set_inference:
            # perform inference on test set
            test_metrics = run_model_test(ModelExecutionMode.TEST)
            # perform inference on validation set
            val_metrics = run_model_test(ModelExecutionMode.VAL)

        if config.perform_training_set_inference:
            # perform inference on training set if required
            train_metrics = run_model_test(ModelExecutionMode.TRAIN)

        # log the metrics to AzureML experiment if possible
        if config.is_segmentation_model and run_context is not None:
            log_metrics(val_metrics=val_metrics, test_metrics=test_metrics,  # type: ignore
                        train_metrics=train_metrics, run_context=run_context)  # type: ignore

<<<<<<< HEAD
        return test_metrics, val_metrics, train_metrics
=======
        return test_metrics, val_metrics, train_metrics


def download_dataset_via_blobxfer(dataset_id: str,
                                  azure_config: AzureConfig,
                                  target_folder: Path) -> Optional[Path]:
    """
    Attempts to downloads a dataset from the Azure storage account for datasets, with download happening via
    blobxfer. This is only possible if the datasets storage account and keyword are present in the `azure_config`.
    The function returns None if the required settings were not present.
    :param dataset_id: The folder of the dataset, expected in the container given by azure_config.datasets_container.
    :param azure_config: The object with all Azure-related settings.
    :param target_folder: The local folder into which the dataset should be downloaded.
    :return: The folder that contains the downloaded dataset. Returns None if the datasets account name or password
    were not present.
    """
    datasets_account_key = azure_config.get_dataset_storage_account_key()
    if not datasets_account_key:
        logging.info("No account key for the dataset storage account was found.")
        logging.info(f"We checked in environment variables and in the file {PROJECT_SECRETS_FILE}")
        return None
    if (not azure_config.datasets_container) or (not azure_config.datasets_storage_account):
        logging.info("Datasets storage account or container missing.")
        return None
    target_folder.mkdir(exist_ok=True)
    result_folder = target_folder / dataset_id
    # only download if hasn't already been downloaded
    if result_folder.is_dir():
        logging.info(f"Folder already exists, skipping download: {result_folder}")
        return result_folder
    with logging_section(f"Downloading dataset {dataset_id}"):
        download_blobs(
            account=azure_config.datasets_storage_account,
            account_key=datasets_account_key,
            # When specifying the blobs root path, ensure that there is a slash at the end, otherwise
            # all datasets with that dataset_id as a prefix get downloaded.
            blobs_root_path=f"{azure_config.datasets_container}/{dataset_id}/",
            destination=result_folder
        )
    return result_folder
>>>>>>> d4e02114
<|MERGE_RESOLUTION|>--- conflicted
+++ resolved
@@ -21,22 +21,14 @@
     EFFECTIVE_RANDOM_SEED_KEY_NAME, \
     IS_ENSEMBLE_KEY_NAME, MODEL_ID_KEY_NAME, NUMBER_OF_CROSS_VALIDATION_SPLITS_PER_FOLD_KEY_NAME, PARENT_RUN_CONTEXT, \
     PARENT_RUN_ID_KEY_NAME, RUN_CONTEXT, RUN_RECOVERY_FROM_ID_KEY_NAME, RUN_RECOVERY_ID_KEY_NAME, \
-<<<<<<< HEAD
     create_run_recovery_id, get_results_blob_path, has_input_datasets, is_offline_run_context, \
     storage_account_from_full_name, update_run_tags
-from InnerEye.Common import fixed_paths
-from InnerEye.Common.build_config import ExperimentResultLocation, build_information_to_dot_net_json_file
-from InnerEye.Common.common_util import ModelProcessing, is_windows, logging_section, print_exception
-from InnerEye.Common.fixed_paths import ENVIRONMENT_YAML_FILE_NAME, INNEREYE_PACKAGE_NAME
-from InnerEye.ML.common import DATASET_CSV_FILE_NAME, ModelExecutionMode
-=======
     create_run_recovery_id, get_results_blob_path, has_input_datasets, update_run_tags
 from InnerEye.Common import fixed_paths
 from InnerEye.Common.build_config import ExperimentResultLocation, build_information_to_dot_net_json_file
 from InnerEye.Common.common_util import ModelProcessing, is_windows, logging_section, print_exception
 from InnerEye.Common.fixed_paths import ENVIRONMENT_YAML_FILE_NAME, INNEREYE_PACKAGE_NAME, PROJECT_SECRETS_FILE
-from InnerEye.ML.common import ModelExecutionMode
->>>>>>> d4e02114
+from InnerEye.ML.common import DATASET_CSV_FILE_NAME, ModelExecutionMode
 from InnerEye.ML.config import SegmentationModelBase
 from InnerEye.ML.deep_learning_config import MultiprocessingStartMethod
 from InnerEye.ML.metrics import InferenceMetrics, InferenceMetricsForSegmentation
@@ -622,9 +614,6 @@
             log_metrics(val_metrics=val_metrics, test_metrics=test_metrics,  # type: ignore
                         train_metrics=train_metrics, run_context=run_context)  # type: ignore
 
-<<<<<<< HEAD
-        return test_metrics, val_metrics, train_metrics
-=======
         return test_metrics, val_metrics, train_metrics
 
 
@@ -664,5 +653,4 @@
             blobs_root_path=f"{azure_config.datasets_container}/{dataset_id}/",
             destination=result_folder
         )
-    return result_folder
->>>>>>> d4e02114
+    return result_folder