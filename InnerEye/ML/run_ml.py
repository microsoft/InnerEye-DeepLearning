#  ------------------------------------------------------------------------------------------
#  Copyright (c) Microsoft Corporation. All rights reserved.
#  Licensed under the MIT License (MIT). See LICENSE in the repo root for license information.
#  ------------------------------------------------------------------------------------------
import copy
import logging
import shutil
import time
from pathlib import Path
from typing import Any, Dict, List, Optional, Tuple

import pandas as pd
import stopit
import torch.multiprocessing
from azureml._restclient.constants import RunStatus
from azureml.core import Environment, Run
from azureml.core.model import Model
from azureml.data import FileDataset

from InnerEye.Azure import azure_util
from InnerEye.Azure.azure_config import AzureConfig
from InnerEye.Azure.azure_runner import ENVIRONMENT_VERSION, INPUT_DATA_KEY, get_or_create_dataset
from InnerEye.Azure.azure_util import CROSS_VALIDATION_SPLIT_INDEX_TAG_KEY, \
    DEFAULT_CROSS_VALIDATION_SPLIT_INDEX, EFFECTIVE_RANDOM_SEED_KEY_NAME, IS_ENSEMBLE_KEY_NAME, \
    MODEL_ID_KEY_NAME, PARENT_RUN_CONTEXT, PARENT_RUN_ID_KEY_NAME, RUN_CONTEXT, RUN_RECOVERY_FROM_ID_KEY_NAME, \
    RUN_RECOVERY_ID_KEY_NAME, create_run_recovery_id, get_results_blob_path, merge_conda_files
from InnerEye.Common import fixed_paths
from InnerEye.Common.build_config import ExperimentResultLocation, build_information_to_dot_net_json_file
from InnerEye.Common.common_util import BASELINE_COMPARISONS_FOLDER, BASELINE_WILCOXON_RESULTS_FILE, \
    CROSSVAL_RESULTS_FOLDER, ENSEMBLE_SPLIT_NAME, FULL_METRICS_DATAFRAME_FILE, METRICS_AGGREGATES_FILE, ModelProcessing, \
    OTHER_RUNS_SUBDIR_NAME, SCATTERPLOTS_SUBDIR_NAME, SUBJECT_METRICS_FILE_NAME, \
    get_best_epoch_results_path, is_windows, logging_section, print_exception, remove_file_or_directory
from InnerEye.Common.fixed_paths import INNEREYE_PACKAGE_NAME, PYTHON_ENVIRONMENT_NAME
from InnerEye.ML.common import ModelExecutionMode
from InnerEye.ML.config import SegmentationModelBase
from InnerEye.ML.deep_learning_config import CHECKPOINT_FOLDER, FINAL_ENSEMBLE_MODEL_FOLDER, FINAL_MODEL_FOLDER, \
    ModelCategory, MultiprocessingStartMethod
from InnerEye.ML.metrics import InferenceMetrics, InferenceMetricsForSegmentation
from InnerEye.ML.model_config_base import ModelConfigBase
from InnerEye.ML.model_inference_config import ModelInferenceConfig
from InnerEye.ML.model_testing import model_test
from InnerEye.ML.model_training import model_train
from InnerEye.ML.reports.notebook_report import get_ipynb_report_name, generate_classification_crossval_notebook, \
    generate_classification_multilabel_notebook, generate_classification_notebook, generate_segmentation_notebook, \
    reports_folder
from InnerEye.ML.runner import ModelDeploymentHookSignature, PostCrossValidationHookSignature, get_all_environment_files
from InnerEye.ML.scalar_config import ScalarModelBase
from InnerEye.ML.sequence_config import SequenceModelBase
from InnerEye.ML.utils import ml_util
from InnerEye.ML.utils.checkpoint_handling import CheckpointHandler
from InnerEye.ML.visualizers import activation_maps
from InnerEye.ML.visualizers.plot_cross_validation import \
    get_config_and_results_for_offline_runs, plot_cross_validation_from_files


def try_to_mount_input_dataset() -> Optional[Path]:
    """
    Checks if the AzureML run context has a field for input datasets. If yes, the dataset stored there is
    returned as a Path. Returns None if no input datasets was found.
    """
    if hasattr(RUN_CONTEXT, "input_datasets"):
        try:
            return Path(RUN_CONTEXT.input_datasets[INPUT_DATA_KEY])
        except KeyError:
            logging.warning(f"Run context field input_datasets has no {INPUT_DATA_KEY} entry.")
    return None


def download_dataset(azure_dataset_id: str,
                     target_folder: Path,
                     dataset_csv: str,
                     azure_config: AzureConfig) -> Path:
    """
    Downloads or checks for an existing dataset on the executing machine. If a local_dataset is supplied and the
    directory is present, return that. Otherwise, download the dataset specified by the azure_dataset_id from the
    AzureML dataset attached to the given AzureML workspace. The dataset is downloaded into the `target_folder`,
    in a subfolder that has the same name as the dataset. If there already appears to be such a folder, and the folder
    contains a dataset csv file, no download is started.
    :param azure_dataset_id: The name of a dataset that is registered in the AzureML workspace.
    :param target_folder: The folder in which to download the dataset from Azure.
    :param dataset_csv: Name of the csv file describing the dataset.
    :param azure_config: All Azure-related configuration options.
    :return: A path on the local machine that contains the dataset.
    """
    logging.info("Trying to download dataset via AzureML datastore now.")
    azure_dataset = get_or_create_dataset(azure_config, azure_dataset_id)
    if not isinstance(azure_dataset, FileDataset):
        raise ValueError(f"Expected to get a FileDataset, but got {type(azure_dataset)}")
    # The downloaded dataset may already exist from a previous run.
    expected_dataset_path = target_folder / azure_dataset_id
    expected_dataset_file = expected_dataset_path / dataset_csv
    logging.info(f"Model training will use dataset '{azure_dataset_id}' in Azure.")
    if expected_dataset_path.is_dir() and expected_dataset_file.is_file():
        logging.info(f"The dataset appears to be downloaded already in {expected_dataset_path}. Skipping.")
        return expected_dataset_path
    logging.info("Starting to download the dataset - WARNING, this could take very long!")
    with logging_section("Downloading dataset"):
        t0 = time.perf_counter()
        azure_dataset.download(target_path=str(expected_dataset_path), overwrite=False)
        t1 = time.perf_counter() - t0
        logging.info(f"Azure dataset '{azure_dataset_id}' downloaded in {t1} seconds")
    logging.info(f"Azure dataset '{azure_dataset_id}' is now available in {expected_dataset_path}")
    return expected_dataset_path


def log_metrics(val_metrics: Optional[InferenceMetricsForSegmentation],
                test_metrics: Optional[InferenceMetricsForSegmentation],
                train_metrics: Optional[InferenceMetricsForSegmentation],
                run_context: Run) -> None:
    """
    Log metrics for each split to the provided run, or the current run context if None provided
    :param val_metrics: Inference results for the validation split
    :param test_metrics: Inference results for the test split
    :param train_metrics: Inference results for the train split
    :param run_context: Run for which to log the metrics to, use the current run context if None provided
    """
    for split in [x for x in [val_metrics, test_metrics, train_metrics] if x]:
        split.log_metrics(run_context)


class MLRunner:

    def __init__(self,
                 model_config: ModelConfigBase,
                 azure_config: Optional[AzureConfig] = None,
                 project_root: Optional[Path] = None,
                 post_cross_validation_hook: Optional[PostCrossValidationHookSignature] = None,
                 model_deployment_hook: Optional[ModelDeploymentHookSignature] = None) -> None:
        """
        Driver class to run a ML experiment. Note that the project root argument MUST be supplied when using InnerEye
        as a package!
        :param model_config: Model related configurations
        :param azure_config: Azure related configurations
        :param project_root: Project root. This should only be omitted if calling run_ml from the test suite. Supplying
        it is crucial when using InnerEye as a package or submodule!
        :param post_cross_validation_hook: A function to call after waiting for completion of cross validation runs.
        The function is called with the model configuration and the path to the downloaded and merged metrics files.
        :param model_deployment_hook: an optional function for deploying a model in an application-specific way.
        If present, it should take a model config (SegmentationModelBase), an AzureConfig, and an AzureML
        Model as arguments, and return an optional Path and a further object of any type.
        """
        self.model_config = model_config
        self.azure_config: AzureConfig = azure_config or AzureConfig()
        self.project_root: Path = project_root or fixed_paths.repository_root_directory()
        self.post_cross_validation_hook = post_cross_validation_hook
        self.model_deployment_hook = model_deployment_hook

    def is_offline_cross_val_parent_run(self) -> bool:
        """
        Returns true if the current run is an offline run with cross validation splits > 0
        and cross_validation_split_index == DEFAULT_CROSS_VALIDATION_SPLIT_INDEX (ie: a parent)
        """
        return self.model_config.cross_validation_split_index == DEFAULT_CROSS_VALIDATION_SPLIT_INDEX and \
               self.model_config.perform_cross_validation and self.model_config.is_offline_run

    def spawn_offline_cross_val_classification_child_runs(self) -> None:
        """
        Trains and Tests k models based on their respective data splits sequentially.
        Stores the results on the Validation set to the outputs directory of the parent run.
        """
        _config = self.model_config
        assert isinstance(_config, ScalarModelBase)
        parent_run_file_system = _config.file_system_config

        def _spawn_run(cross_val_split_index: int) -> None:
            split_model_config = copy.deepcopy(_config)
            assert isinstance(split_model_config, ScalarModelBase)
            split_model_config.cross_validation_split_index = cross_val_split_index

            _local_split_folder_name = str(cross_val_split_index)
            split_model_config.file_system_config = parent_run_file_system.add_subfolder(_local_split_folder_name)

            logging.info(f"Running model train and test on cross validation split: {cross_val_split_index}")
            split_ml_runner = MLRunner(model_config=split_model_config,
                                       azure_config=self.azure_config,
                                       project_root=self.project_root,
                                       post_cross_validation_hook=self.post_cross_validation_hook,
                                       model_deployment_hook=self.model_deployment_hook)
            split_ml_runner.run()

        for i in range(_config.number_of_cross_validation_splits):
            _spawn_run(i)

        config_and_files = get_config_and_results_for_offline_runs(self.model_config)
        plot_cross_validation_from_files(config_and_files, Path(config_and_files.config.outputs_directory))

    def set_run_tags_from_parent(self) -> None:
        """
        Set metadata for the run
        """
        assert PARENT_RUN_CONTEXT, "This function should only be called in a Hyperdrive run."
        run_tags_parent = PARENT_RUN_CONTEXT.get_tags()
        tags_to_copy = [
            "tag",
            "model_name",
            "execution_mode",
            "recovered_from",
            "friendly_name",
            "build_number",
            "build_user",
            "source_repository",
            "source_branch",
            "source_id",
            "source_message",
            "source_author",
            "source_dirty",
            RUN_RECOVERY_FROM_ID_KEY_NAME
        ]
        new_tags = {tag: run_tags_parent.get(tag, "") for tag in tags_to_copy}
        new_tags[RUN_RECOVERY_ID_KEY_NAME] = create_run_recovery_id(run=RUN_CONTEXT)
        new_tags[CROSS_VALIDATION_SPLIT_INDEX_TAG_KEY] = str(self.model_config.cross_validation_split_index)
        new_tags[EFFECTIVE_RANDOM_SEED_KEY_NAME] = str(self.model_config.get_effective_random_seed())
        RUN_CONTEXT.set_tags(new_tags)

    def run(self) -> None:
        """
        Driver function to run a ML experiment. If an offline cross validation run is requested, then
        this function is recursively called for each cross validation split.
        """
        if self.is_offline_cross_val_parent_run():
            if self.model_config.is_segmentation_model:
                raise NotImplementedError("Offline cross validation is only supported for classification models.")
            self.spawn_offline_cross_val_classification_child_runs()
            return

        # Get the AzureML context in which the script is running
        if not self.model_config.is_offline_run and PARENT_RUN_CONTEXT is not None:
            logging.info("Setting tags from parent run.")
            self.set_run_tags_from_parent()

        self.save_build_info_for_dotnet_consumers()

        # Set data loader start method
        self.set_multiprocessing_start_method()

        # configure recovery container if provided
        checkpoint_handler = CheckpointHandler(model_config=self.model_config,
                                               azure_config=self.azure_config,
                                               project_root=self.project_root,
                                               run_context=RUN_CONTEXT)
        checkpoint_handler.download_recovery_checkpoints_or_weights()
        # do training and inference, unless the "only register" switch is set (which requires a run_recovery
        # to be valid).
        if not self.azure_config.only_register_model:
            # Set local_dataset to the mounted path specified in azure_runner.py, if any, or download it if that fails
            # and config.local_dataset was not already set.
            self.model_config.local_dataset = self.mount_or_download_dataset()
            # Check for existing dataset.csv file in the correct locations. Skip that if a dataset has already been
            # loaded (typically only during tests)
            if self.model_config.dataset_data_frame is None:
                assert self.model_config.local_dataset is not None
                ml_util.validate_dataset_paths(
                    self.model_config.local_dataset,
                    self.model_config.dataset_csv)

            # train a new model if required
            if self.azure_config.train:
                with logging_section("Model training"):
                    model_train(self.model_config, checkpoint_handler, num_nodes=self.azure_config.num_nodes)
            else:
                self.model_config.write_dataset_files()
                self.create_activation_maps()

            # log the number of epochs used for model training
            RUN_CONTEXT.log(name="Train epochs", value=self.model_config.num_epochs)

        # We specify the ModelProcessing as DEFAULT here even if the run_recovery points to an ensemble run, because
        # the current run is a single one. See the documentation of ModelProcessing for more details.
        self.run_inference_and_register_model(checkpoint_handler, ModelProcessing.DEFAULT)

        if self.model_config.generate_report:
            self.generate_report(ModelProcessing.DEFAULT)

        # If this is an cross validation run, and the present run is child run 0, then wait for the sibling runs,
        # build the ensemble model, and write a report for that.
        if self.model_config.number_of_cross_validation_splits > 0:
            if self.model_config.should_wait_for_other_cross_val_child_runs():
                self.wait_for_runs_to_finish()
                self.create_ensemble_model()

    def run_inference_and_register_model(self, checkpoint_handler: CheckpointHandler,
                                         model_proc: ModelProcessing) -> None:
        """
        Run inference as required, and register the model, but not necessarily in that order:
        if we can identify the epoch to register at without running inference, we register first.
        :param checkpoint_handler: Checkpoint handler object to find checkpoint paths for model initialization
        :param model_proc: whether we are running an ensemble model from within a child run with index 0. If we are,
        then outputs will be written to OTHER_RUNS/ENSEMBLE under the main outputs directory.
        """

        if self.should_register_model():
            checkpoint_paths = checkpoint_handler.get_checkpoints_to_test()
            if not checkpoint_paths:
                raise ValueError("Model registration failed: No checkpoints found")

            model_description = "Registering model."
            checkpoint_paths = checkpoint_paths
            self.register_model(checkpoint_paths, model_description, model_proc)

        if not self.azure_config.only_register_model:
            # run full image inference on existing or newly trained model on the training, and testing set
            test_metrics, val_metrics, _ = self.model_inference_train_and_test(checkpoint_handler=checkpoint_handler,
                                                                               model_proc=model_proc)

            self.try_compare_scores_against_baselines(model_proc)

    def should_register_model(self) -> bool:
        """
        Returns True if we should register a model at all. No models should be registered when running outside
        AzureML. Inside AzureML, if no training has taken place, an equivalent
        model (from the run we recovered) should already have been registered, so we should only
        do so if this run is specifically for that purpose.
        """
        if self.model_config.is_offline_run:
            return False
        return self.azure_config.train or self.azure_config.only_register_model

    def create_activation_maps(self) -> None:
        if self.model_config.is_segmentation_model and self.model_config.activation_map_layers is not None:
            logging.info("Extracting activation maps for layer")
            activation_maps.extract_activation_maps(self.model_config)
            logging.info("Successfully extracted and saved activation maps")

    def mount_or_download_dataset(self) -> Path:
        """
        Makes the dataset that the model uses available on the executing machine. If the present training run is outside
        of AzureML, it expects that either the model has a `local_dataset` field set, in which case no action will be
        taken. If a dataset is specified in `azure_dataset_id`, it will attempt to download the dataset from Azure
        into the local repository, in the "datasets" folder.
        If the training run is inside of AzureML, the dataset that was specified at job submission time will be
        mounted or downloaded.
        Returns the path of the dataset on the executing machine.
        """
        azure_dataset_id = self.model_config.azure_dataset_id

        if self.model_config.is_offline_run:
            # The present run is outside of AzureML: If local_dataset is set, use that as the path to the data.
            # Otherwise, download the dataset specified by the azure_dataset_id
            local_dataset = self.model_config.local_dataset
            if (not azure_dataset_id) and (local_dataset is None):
                raise ValueError("The model must contain either local_dataset or azure_dataset_id.")
            if local_dataset:
                expected_dir = Path(local_dataset)
                if not expected_dir.is_dir():
                    raise FileNotFoundError(f"The model uses a dataset in {expected_dir}, but that does not exist.")
                logging.info(f"Model training will use the local dataset provided in {expected_dir}")
                return expected_dir
            return download_dataset(azure_dataset_id=azure_dataset_id,
                                    target_folder=self.project_root / fixed_paths.DATASETS_DIR_NAME,
                                    dataset_csv=self.model_config.dataset_csv,
                                    azure_config=self.azure_config)

        # Inside of AzureML, datasets can be either mounted or downloaded.
        if not azure_dataset_id:
            raise ValueError("The model must contain azure_dataset_id for running on AML")
        mounted = try_to_mount_input_dataset()
        if not mounted:
            raise ValueError("Unable to mount or download input dataset.")
        return mounted

    def save_build_info_for_dotnet_consumers(self) -> None:
        results_container = get_results_blob_path(RUN_CONTEXT.id)
        result_location = ExperimentResultLocation(
            azure_job_name=RUN_CONTEXT.id,
            dataset_folder=self.model_config.azure_dataset_id,
            results_container_name=results_container,
            commandline_overrides=str(self.model_config.overrides),
            dataset_uri=self.model_config.azure_dataset_id,
            results_uri="",
        )
        # Fill in the missing information in the build config (everything that is not available at the time
        # of evoking the runner), and then save in the format needed for the .NET consumers
        build_information_to_dot_net_json_file(
            self.azure_config, result_location, folder=self.model_config.outputs_folder)

    def set_multiprocessing_start_method(self) -> None:
        """
        Set the (PyTorch) multiprocessing start method.
        """
        method = self.model_config.multiprocessing_start_method
        if is_windows():
            if method != MultiprocessingStartMethod.spawn:
                logging.warning(f"Cannot set multiprocessing start method to '{method.name}' "
                                "because only 'spawn' is available in Windows")
        else:
            logging.info(f"Setting multiprocessing start method to '{method.name}'")
            torch.multiprocessing.set_start_method(method.name, force=True)

    def register_model(self,
                       checkpoint_paths: List[Path],
                       model_description: str,
                       model_proc: ModelProcessing) -> None:
        """
        Registers the model in AzureML, with the given set of checkpoints. The AzureML run's tags are updated
        to describe with information about ensemble creation and the parent run ID.
        :param checkpoint_paths: The set of Pytorch checkpoints that should be included.
        :param model_description: A string description of the model, usually containing accuracy numbers.
        :param model_proc: The type of model that is registered (single or ensemble)
        """
        if not checkpoint_paths:
            # No point continuing, since no checkpoints were found
            logging.warning("Abandoning model registration - no valid checkpoint paths found")
            return

        if not self.model_config.is_offline_run:
            split_index = RUN_CONTEXT.get_tags().get(CROSS_VALIDATION_SPLIT_INDEX_TAG_KEY, None)
            if split_index == DEFAULT_CROSS_VALIDATION_SPLIT_INDEX:
                RUN_CONTEXT.tag(IS_ENSEMBLE_KEY_NAME, str(model_proc == ModelProcessing.ENSEMBLE_CREATION))
            elif PARENT_RUN_CONTEXT is not None:
                RUN_CONTEXT.tag(PARENT_RUN_ID_KEY_NAME, str(PARENT_RUN_CONTEXT.id))
        if isinstance(self.model_config, SegmentationModelBase):
            with logging_section(f"Registering {model_proc.value} model"):
                self.register_segmentation_model(
                    checkpoint_paths=checkpoint_paths,
                    model_description=model_description,
                    model_proc=model_proc)
        else:
            logging.info(f"No deployment done for this type of model: {type(self.model_config)}")

    def try_compare_scores_against_baselines(self, model_proc: ModelProcessing) -> None:
        """
        Attempt comparison of scores against baseline scores and scatterplot creation if possible.
        """
        if not isinstance(self.model_config, SegmentationModelBase):  # keep type checker happy
            return
        from InnerEye.ML.baselines_util import compare_scores_against_baselines
        with logging_section("Comparing scores against baselines"):
            compare_scores_against_baselines(self.model_config, self.azure_config, model_proc)

    def register_segmentation_model(self,
                                    checkpoint_paths: List[Path],
                                    model_description: str,
                                    model_proc: ModelProcessing) -> Tuple[Model, Any]:
        """
        Registers a new model in the workspace's model registry to be deployed further,
        and creates a model zip for portal deployment (if required).
        :param model_description: A string description that is added to the deployed model. It would usually contain
        the test set performance and information at which epoch the result was achieved.
        :param checkpoint_paths: Checkpoint paths to use to upload model checkpoints to AML.
        :param model_proc: whether it's a single or ensemble model.
        :returns Tuple element 1: AML model object, or None if no model could be registered.
        Tuple element 2: The result of running the model_deployment_hook, or None if no hook was supplied.
        """
        # The files for the final model can't live in the outputs folder. If they do: when registering the model,
        # the files may not yet uploaded by hosttools, and that may (or not) cause errors. Hence, place the folder
        # for the final models outside of "outputs", and upload manually.
        model_subfolder = FINAL_MODEL_FOLDER if model_proc == ModelProcessing.DEFAULT else FINAL_ENSEMBLE_MODEL_FOLDER
        # This is the path under which AzureML will know the files: Either "final_model" or "final_ensemble_model"
        artifacts_path = model_subfolder
        final_model_folder = self.model_config.file_system_config.run_folder / model_subfolder
        # Copy all code from project and InnerEye into the model folder, and copy over checkpoints.
        # This increases the size of the data stored for the run. The other option would be to store all checkpoints
        # right in the final model folder - however, then that would also contain any other checkpoints that the model
        # produced or downloaded for recovery, bloating the final model file.
        self.copy_child_paths_to_folder(final_model_folder, checkpoint_paths)
        # If the present run is a child run of a Hyperdrive parent run, and we are building an ensemble model,
        # register it the model on the parent run.
        if PARENT_RUN_CONTEXT and model_proc == ModelProcessing.ENSEMBLE_CREATION:
            run_to_register_on = PARENT_RUN_CONTEXT
            logging.info(f"Registering the model on the parent run {run_to_register_on.id}")
        else:
            run_to_register_on = RUN_CONTEXT
            logging.info(f"Registering the model on the current run {run_to_register_on.id}")
        logging.info(f"Uploading files in {final_model_folder} with prefix '{artifacts_path}'")
        final_model_folder_relative = final_model_folder.relative_to(Path.cwd())
        run_to_register_on.upload_folder(name=artifacts_path, path=str(final_model_folder_relative))
        # When registering the model on the run, we need to provide a relative path inside of the run's output
        # folder in `model_path`
        model = run_to_register_on.register_model(
            model_name=self.model_config.model_name,
            model_path=artifacts_path,
            tags=RUN_CONTEXT.get_tags(),
            description=model_description
        )
        # Add the name of the Python environment as a model tag, because we need it when running inference
        # on the model. We could add that as an immutable property, but with tags we have the option to modify
        # to a custom environment later.
        python_environment = RUN_CONTEXT.get_environment()
        assert python_environment.version == ENVIRONMENT_VERSION, \
            f"Expected all Python environments to have version '{ENVIRONMENT_VERSION}', but got: " \
            f"'{python_environment.version}"
        model.add_tags({PYTHON_ENVIRONMENT_NAME: python_environment.name})
        # update the run's tags with the registered model information
        run_to_register_on.tag(MODEL_ID_KEY_NAME, model.id)

        deployment_result = None
        logging.info(f"Registered {model_proc.value} model: {model.name}, with Id: {model.id}")
        # create a version of the model for deployment if the hook is provided
        if self.model_deployment_hook is not None:
            assert isinstance(self.model_config, SegmentationModelBase)
            deployment_result = self.model_deployment_hook(
                self.model_config, self.azure_config, model, model_proc)
        return model, deployment_result

    @staticmethod
    def tags_with_run_information(run: Run, tags: Optional[Dict[str, Any]]) -> Dict[str, Any]:
        extra_tags = {"experiment_name": run.experiment.name,
                      "run_id": run.id,
                      "run_number": run.number}
        # Let values already in tags take priority:
        return {**extra_tags, **(tags or {})}

    def copy_child_paths_to_folder(self,
                                   model_folder: Path,
                                   checkpoint_paths: List[Path],
                                   python_environment: Optional[Environment] = None) -> None:
        """
        Gets the files that are required to register a model for inference. The necessary files are copied from
        the current folder structure into the given temporary folder.
        The folder will contain all source code in the InnerEye folder, possibly additional source code from the
        extra_code_directory, and all checkpoints in a newly created "checkpoints" folder inside the model.
        In addition, the name of the present AzureML Python environment will be written to a file, for later use
        in the inference code.
        :param model_folder: The folder into which all files should be copied.
        :param checkpoint_paths: A list with absolute paths to checkpoint files. They are expected to be
        inside of the model's checkpoint folder.
        :param python_environment: The Python environment that is used in the present AzureML run.
        """

        def copy_folder(source_folder: Path, destination_folder: str = "") -> None:
            logging.info(f"Copying folder for registration: {source_folder}")
            destination_folder = destination_folder or source_folder.name
            shutil.copytree(str(source_folder), str(model_folder / destination_folder),
                            ignore=shutil.ignore_patterns('*.pyc'))

        def copy_file(source: Path, destination_file: str) -> None:
            logging.info(f"Copying file for registration: {source} to {destination_file}")
            destination = model_folder / destination_file
            if destination.is_file():
                # This could happen if there is score.py inside of the InnerEye package and also inside the calling
                # project. The latter will have precedence
                logging.warning(f"Overwriting existing {source.name} with {source}")
            destination.parent.mkdir(parents=True, exist_ok=True)
            shutil.copy(str(source), str(destination))

        relative_checkpoint_paths = []
        for checkpoint in checkpoint_paths:
            if checkpoint.is_absolute():
                try:
                    # Checkpoints live in a folder structure in the checkpoint folder. There can be multiple of
                    # them, with identical names, coming from an ensemble run. Hence, preserve their folder structure.
                    checkpoint_relative = checkpoint.relative_to(self.model_config.checkpoint_folder)
                except ValueError:
                    raise ValueError(f"Checkpoint file {checkpoint} was expected to be in a subfolder of "
                                     f"{self.model_config.checkpoint_folder}")
                # Checkpoints go into a newly created folder "checkpoints" inside of the model folder
                relative_checkpoint_paths.append(str(Path(CHECKPOINT_FOLDER) / checkpoint_relative))
            else:
                raise ValueError(f"Expected an absolute path to a checkpoint file, but got: {checkpoint}")
        model_folder.mkdir(parents=True, exist_ok=True)
        model_inference_config = ModelInferenceConfig(model_name=self.model_config.model_name,
                                                      model_configs_namespace=self.model_config.__class__.__module__,
                                                      checkpoint_paths=relative_checkpoint_paths)
        # Inference configuration must live in the root folder of the registered model
        full_path_to_config = model_folder / fixed_paths.MODEL_INFERENCE_JSON_FILE_NAME
        full_path_to_config.write_text(model_inference_config.to_json(), encoding='utf-8')  # type: ignore
        # Merge the conda files into one merged environment file at the root of the model
        merged_conda_file = model_folder / fixed_paths.ENVIRONMENT_YAML_FILE_NAME
        merge_conda_files(get_all_environment_files(self.project_root), result_file=merged_conda_file)
        # InnerEye package: This can be either in Python's package folder, or a plain folder. In both cases,
        # we can identify it by going up the folder structure off a known file (repository_root does exactly that)
        repository_root = fixed_paths.repository_root_directory()
        copy_folder(repository_root / INNEREYE_PACKAGE_NAME)
        # Extra code directory is expected to be relative to the project root folder.
        if self.azure_config.extra_code_directory:
            extra_code_folder = self.project_root / self.azure_config.extra_code_directory
            if extra_code_folder.is_dir():
                copy_folder(extra_code_folder)
            else:
                logging.warning(f"The `extra_code_directory` is set to '{self.azure_config.extra_code_directory}', "
                                "but this folder does not exist in the project root folder.")
        # All files at project root should be copied as-is. Those should be essential things like score.py that
        # are needed for inference to run. First try to find them at repository root (but they might not be there
        # if InnerEye is used as a package), then at project root.
        files_to_copy = list(repository_root.glob("*.py"))
        if repository_root != self.project_root:
            files_to_copy.extend(self.project_root.glob("*.py"))
        for f in files_to_copy:
            copy_file(f, destination_file=f.name)
        for (checkpoint_source, checkpoint_destination) in zip(checkpoint_paths, relative_checkpoint_paths):
            if checkpoint_source.is_file():
                copy_file(checkpoint_source, destination_file=str(checkpoint_destination))
            else:
                raise ValueError(f"Checkpoint file {checkpoint_source} does not exist")

    def model_inference_train_and_test(self,
                                       checkpoint_handler: CheckpointHandler,
                                       model_proc: ModelProcessing = ModelProcessing.DEFAULT) -> \
            Tuple[Optional[InferenceMetrics], Optional[InferenceMetrics], Optional[InferenceMetrics]]:
        train_metrics = None
        val_metrics = None
        test_metrics = None

        config = self.model_config

        def run_model_test(data_split: ModelExecutionMode) -> Optional[InferenceMetrics]:
            return model_test(config, data_split=data_split, checkpoint_handler=checkpoint_handler,
                              model_proc=model_proc)
        if config.perform_validation_and_test_set_inference:
            # perform inference on test set
            test_metrics = run_model_test(ModelExecutionMode.TEST)
            # perform inference on validation set (not for ensemble as current val is in the training fold
            # for at least one of the models).
            if model_proc != ModelProcessing.ENSEMBLE_CREATION:
                val_metrics = run_model_test(ModelExecutionMode.VAL)

        if config.perform_training_set_inference:
            # perform inference on training set if required
            train_metrics = run_model_test(ModelExecutionMode.TRAIN)

        # log the metrics to AzureML experiment if possible. When doing ensemble runs, log to the Hyperdrive parent run,
        # so that we get the metrics of child run 0 and the ensemble separated.
        if config.is_segmentation_model and not config.is_offline_run:
            run_for_logging = PARENT_RUN_CONTEXT if model_proc.ENSEMBLE_CREATION else RUN_CONTEXT
            log_metrics(val_metrics=val_metrics, test_metrics=test_metrics,  # type: ignore
                        train_metrics=train_metrics, run_context=run_for_logging)  # type: ignore

        return test_metrics, val_metrics, train_metrics

    @stopit.threading_timeoutable()
    def wait_for_runs_to_finish(self, delay: int = 60) -> None:
        """
        Wait for cross val runs (apart from the current one) to finish and then aggregate results of all.
        :param delay: How long to wait between polls to AML to get status of child runs
        """
        with logging_section("Waiting for sibling runs"):
            while not self.are_sibling_runs_finished():
                time.sleep(delay)

    def are_sibling_runs_finished(self) -> bool:
        """
        Checks if all child runs (except the current run) of the current run's parent are completed or failed.
        :return: True if all sibling runs of the current run have finished (they either completed successfully,
        or failed). False if any of them is still pending (running or queued).
        """
        if (not self.model_config.is_offline_run) \
                and (azure_util.is_cross_validation_child_run(RUN_CONTEXT)):
            n_splits = self.model_config.get_total_number_of_cross_validation_runs()
            child_runs = azure_util.fetch_child_runs(PARENT_RUN_CONTEXT,
                                                     expected_number_cross_validation_splits=n_splits)
            pending_runs = [x.id for x in child_runs
                            if (x.id != RUN_CONTEXT.id)
                            and (x.get_status() not in [RunStatus.COMPLETED, RunStatus.FAILED])]
            all_runs_finished = len(pending_runs) == 0
            if not all_runs_finished:
                logging.info(f"Waiting for sibling run(s) to finish: {pending_runs}")
            return all_runs_finished
        else:
            raise NotImplementedError("are_sibling_runs_finished only works for cross validation runs in AzureML.")

    def create_ensemble_model(self) -> None:
        """
        Create an ensemble model from the results of the sibling runs of the present run. The present run here will
        be cross validation child run 0.
        """
        assert PARENT_RUN_CONTEXT, "This function should only be called in a Hyperdrive run"
        with logging_section("Downloading checkpoints from sibling runs"):
            checkpoint_handler = CheckpointHandler(model_config=self.model_config,
                                                   azure_config=self.azure_config,
                                                   project_root=self.project_root,
                                                   run_context=PARENT_RUN_CONTEXT)
            checkpoint_handler.download_checkpoints_from_hyperdrive_child_runs(PARENT_RUN_CONTEXT)

        self.run_inference_and_register_model(checkpoint_handler=checkpoint_handler,
                                              model_proc=ModelProcessing.ENSEMBLE_CREATION)

        crossval_dir = self.plot_cross_validation_and_upload_results()
        if self.model_config.generate_report:
            self.generate_report(ModelProcessing.ENSEMBLE_CREATION)
        # CrossValResults should have been uploaded to the parent run, so we don't need it here.
        remove_file_or_directory(crossval_dir)
        # We can also remove OTHER_RUNS under the root, as it is no longer useful and only contains copies of files
        # available elsewhere. However, first we need to upload relevant parts of OTHER_RUNS/ENSEMBLE.
        other_runs_dir = self.model_config.outputs_folder / OTHER_RUNS_SUBDIR_NAME
        other_runs_ensemble_dir = other_runs_dir / ENSEMBLE_SPLIT_NAME
        if PARENT_RUN_CONTEXT is not None:
            if other_runs_ensemble_dir.exists():
                # Only keep baseline Wilcoxon results and scatterplots and reports
                for subdir in other_runs_ensemble_dir.glob("*"):
                    if subdir.name not in [BASELINE_WILCOXON_RESULTS_FILE,
                                           SCATTERPLOTS_SUBDIR_NAME,
                                           reports_folder]:
                        remove_file_or_directory(subdir)
                PARENT_RUN_CONTEXT.upload_folder(name=BASELINE_COMPARISONS_FOLDER, path=str(other_runs_ensemble_dir))
            else:
                logging.warning(f"Directory not found for upload: {other_runs_ensemble_dir}")
        remove_file_or_directory(other_runs_dir)

    def plot_cross_validation_and_upload_results(self) -> Path:
        from InnerEye.ML.visualizers.plot_cross_validation import crossval_config_from_model_config, \
            plot_cross_validation, unroll_aggregate_metrics
        # perform aggregation as cross val splits are now ready
        plot_crossval_config = crossval_config_from_model_config(self.model_config)
        plot_crossval_config.run_recovery_id = PARENT_RUN_CONTEXT.tags[RUN_RECOVERY_ID_KEY_NAME]
        plot_crossval_config.outputs_directory = self.model_config.outputs_folder
        plot_crossval_config.azure_config = self.azure_config
<<<<<<< HEAD
        cross_val_results_root = plot_cross_validation(plot_crossval_config, is_ensemble_run=True)
        if isinstance(self.model_config, ScalarModelBase) and not isinstance(self.model_config, SequenceModelBase):
            notebook_path = cross_val_results_root / get_ipynb_report_name("classification_crossval")
            full_metrics_csv = cross_val_results_root / FULL_METRICS_DATAFRAME_FILE
            generate_classification_crossval_notebook(notebook_path, self.model_config, full_metrics_csv)
=======
        cross_val_results_root = plot_cross_validation(plot_crossval_config)
>>>>>>> 28404f09
        if self.post_cross_validation_hook:
            self.post_cross_validation_hook(self.model_config, cross_val_results_root)
        # upload results to the parent run's outputs so that the files are visible inside the AzureML UI.
        PARENT_RUN_CONTEXT.upload_folder(name=CROSSVAL_RESULTS_FOLDER, path=str(cross_val_results_root))
        if self.model_config.is_scalar_model:
            try:
                aggregates = pd.read_csv(cross_val_results_root / METRICS_AGGREGATES_FILE)
                unrolled_aggregate_metrics = unroll_aggregate_metrics(aggregates)
                for m in unrolled_aggregate_metrics:
                    PARENT_RUN_CONTEXT.log(m.metric_name, m.metric_value)
            except Exception as ex:
                print_exception(ex, "Unable to log metrics to Hyperdrive parent run.", logger_fn=logging.warning)
        return cross_val_results_root

    def generate_report(self, model_proc: ModelProcessing) -> None:
        config = self.model_config
        if config.model_category not in [ModelCategory.Segmentation, ModelCategory.Classification]:
            logging.info(f"No reporting available for a model with category {config.model_category}")
            return
        logging.info("Saving report in HTML")
        try:
            def get_epoch_path(mode: ModelExecutionMode) -> Path:
                p = get_best_epoch_results_path(mode=mode, model_proc=model_proc)
                return config.outputs_folder / p / SUBJECT_METRICS_FILE_NAME

            path_to_best_epoch_train = get_epoch_path(ModelExecutionMode.TRAIN)
            path_to_best_epoch_val = get_epoch_path(ModelExecutionMode.VAL)
            path_to_best_epoch_test = get_epoch_path(ModelExecutionMode.TEST)

            output_dir = config.outputs_folder / OTHER_RUNS_SUBDIR_NAME / ENSEMBLE_SPLIT_NAME \
                if model_proc == ModelProcessing.ENSEMBLE_CREATION else config.outputs_folder

            reports_dir = output_dir / reports_folder
            if not reports_dir.exists():
                reports_dir.mkdir(exist_ok=False)

            if config.model_category == ModelCategory.Segmentation:
                generate_segmentation_notebook(
                    result_notebook=reports_dir / get_ipynb_report_name(config.model_category.value),
                    train_metrics=path_to_best_epoch_train,
                    val_metrics=path_to_best_epoch_val,
                    test_metrics=path_to_best_epoch_test)
            else:
                if isinstance(config, ScalarModelBase) and not isinstance(config, SequenceModelBase):
                    generate_classification_notebook(
                        result_notebook=reports_dir / get_ipynb_report_name(config.model_category.value),
                        config=config,
                        train_metrics=path_to_best_epoch_train,
                        val_metrics=path_to_best_epoch_val,
                        test_metrics=path_to_best_epoch_test)

                    if len(config.class_names) > 1:
                        generate_classification_multilabel_notebook(
                            result_notebook=reports_dir / get_ipynb_report_name(f"{config.model_category.value}_multilabel"),
                            config=config,
                            train_metrics=path_to_best_epoch_train,
                            val_metrics=path_to_best_epoch_val,
                            test_metrics=path_to_best_epoch_test)
                else:
                    logging.info(f"Cannot create report for config of type {type(config)}.")
        except Exception as ex:
            print_exception(ex, "Failed to generated reporting notebook.")
            raise<|MERGE_RESOLUTION|>--- conflicted
+++ resolved
@@ -694,15 +694,11 @@
         plot_crossval_config.run_recovery_id = PARENT_RUN_CONTEXT.tags[RUN_RECOVERY_ID_KEY_NAME]
         plot_crossval_config.outputs_directory = self.model_config.outputs_folder
         plot_crossval_config.azure_config = self.azure_config
-<<<<<<< HEAD
-        cross_val_results_root = plot_cross_validation(plot_crossval_config, is_ensemble_run=True)
+        cross_val_results_root = plot_cross_validation(plot_crossval_config)
         if isinstance(self.model_config, ScalarModelBase) and not isinstance(self.model_config, SequenceModelBase):
             notebook_path = cross_val_results_root / get_ipynb_report_name("classification_crossval")
             full_metrics_csv = cross_val_results_root / FULL_METRICS_DATAFRAME_FILE
             generate_classification_crossval_notebook(notebook_path, self.model_config, full_metrics_csv)
-=======
-        cross_val_results_root = plot_cross_validation(plot_crossval_config)
->>>>>>> 28404f09
         if self.post_cross_validation_hook:
             self.post_cross_validation_hook(self.model_config, cross_val_results_root)
         # upload results to the parent run's outputs so that the files are visible inside the AzureML UI.
