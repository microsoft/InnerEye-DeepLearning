#  ------------------------------------------------------------------------------------------
#  Copyright (c) Microsoft Corporation. All rights reserved.
#  Licensed under the MIT License (MIT). See LICENSE in the repo root for license information.
#  ------------------------------------------------------------------------------------------
import copy
import logging
import shutil
import time
from pathlib import Path
from typing import Any, Dict, List, Optional, Tuple

import pandas as pd
import stopit
import torch.multiprocessing
from azureml._restclient.constants import RunStatus
from azureml.core import Environment, Run
from azureml.core.model import Model
from azureml.data import FileDataset
from pytorch_lightning import LightningModule, Trainer, seed_everything
from pytorch_lightning.utilities.cloud_io import load as pl_load
from torch.utils.data import DataLoader

from InnerEye.Azure import azure_util
from InnerEye.Azure.azure_config import AzureConfig
from InnerEye.Azure.azure_runner import ENVIRONMENT_VERSION, INPUT_DATA_KEY, get_or_create_dataset
from InnerEye.Azure.azure_util import CROSS_VALIDATION_SPLIT_INDEX_TAG_KEY, \
    DEFAULT_CROSS_VALIDATION_SPLIT_INDEX, EFFECTIVE_RANDOM_SEED_KEY_NAME, IS_ENSEMBLE_KEY_NAME, \
    MODEL_ID_KEY_NAME, PARENT_RUN_CONTEXT, PARENT_RUN_ID_KEY_NAME, RUN_CONTEXT, RUN_RECOVERY_FROM_ID_KEY_NAME, \
    RUN_RECOVERY_ID_KEY_NAME, create_run_recovery_id, get_all_environment_files, is_offline_run_context, \
    merge_conda_files
from InnerEye.Common import fixed_paths
from InnerEye.Common.common_util import BASELINE_COMPARISONS_FOLDER, BASELINE_WILCOXON_RESULTS_FILE, \
    CROSSVAL_RESULTS_FOLDER, ENSEMBLE_SPLIT_NAME, METRICS_AGGREGATES_FILE, ModelProcessing, \
    OTHER_RUNS_SUBDIR_NAME, SCATTERPLOTS_SUBDIR_NAME, SUBJECT_METRICS_FILE_NAME, \
<<<<<<< HEAD
    change_working_directory, get_epoch_results_path, is_windows, logging_section, logging_to_file, print_exception, \
    remove_file_or_directory
from InnerEye.Common.fixed_paths import INNEREYE_PACKAGE_NAME, LOG_FILE_NAME, PYTHON_ENVIRONMENT_NAME
=======
    get_best_epoch_results_path, is_windows, logging_section, print_exception, remove_file_or_directory
from InnerEye.Common.fixed_paths import INNEREYE_PACKAGE_NAME, PYTHON_ENVIRONMENT_NAME
>>>>>>> 28404f09
from InnerEye.ML.common import ModelExecutionMode
from InnerEye.ML.config import ModelDeploymentHookSignature, PostCrossValidationHookSignature, SegmentationModelBase
from InnerEye.ML.deep_learning_config import CHECKPOINT_FOLDER, DeepLearningConfig, FINAL_ENSEMBLE_MODEL_FOLDER, \
    FINAL_MODEL_FOLDER, ModelCategory, MultiprocessingStartMethod
from InnerEye.ML.lightning_base import InnerEyeContainer
from InnerEye.ML.lightning_container import LightningContainer, InnerEyeInference
from InnerEye.ML.metrics import InferenceMetrics, InferenceMetricsForSegmentation
from InnerEye.ML.model_config_base import ModelConfigBase
from InnerEye.ML.model_inference_config import ModelInferenceConfig
from InnerEye.ML.model_testing import model_test
from InnerEye.ML.model_training import create_lightning_trainer, model_train
from InnerEye.ML.reports.notebook_report import generate_classification_multilabel_notebook, \
    generate_classification_notebook, generate_segmentation_notebook, get_ipynb_report_name, reports_folder
from InnerEye.ML.scalar_config import ScalarModelBase
from InnerEye.ML.sequence_config import SequenceModelBase
from InnerEye.ML.utils.checkpoint_handling import CheckpointHandler
from InnerEye.ML.visualizers import activation_maps
from InnerEye.ML.visualizers.plot_cross_validation import \
    get_config_and_results_for_offline_runs, plot_cross_validation_from_files


def try_to_mount_input_dataset() -> Optional[Path]:
    """
    Checks if the AzureML run context has a field for input datasets. If yes, the dataset stored there is
    returned as a Path. Returns None if no input datasets was found.
    """
    if hasattr(RUN_CONTEXT, "input_datasets"):
        try:
            return Path(RUN_CONTEXT.input_datasets[INPUT_DATA_KEY])
        except KeyError:
            logging.warning(f"Run context field input_datasets has no {INPUT_DATA_KEY} entry.")
    return None


def download_dataset(azure_dataset_id: str,
                     target_folder: Path,
                     dataset_csv: str,
                     azure_config: AzureConfig) -> Path:
    """
    Downloads or checks for an existing dataset on the executing machine. If a local_dataset is supplied and the
    directory is present, return that. Otherwise, download the dataset specified by the azure_dataset_id from the
    AzureML dataset attached to the given AzureML workspace. The dataset is downloaded into the `target_folder`,
    in a subfolder that has the same name as the dataset. If there already appears to be such a folder, and the folder
    contains a dataset csv file, no download is started.
    :param azure_dataset_id: The name of a dataset that is registered in the AzureML workspace.
    :param target_folder: The folder in which to download the dataset from Azure.
    :param dataset_csv: Name of the csv file describing the dataset. This is only used to check if the dataset has been
    downloaded already.
    :param azure_config: All Azure-related configuration options.
    :return: A path on the local machine that contains the dataset.
    """
    logging.info("Trying to download dataset via AzureML datastore now.")
    azure_dataset = get_or_create_dataset(azure_config, azure_dataset_id)
    if not isinstance(azure_dataset, FileDataset):
        raise ValueError(f"Expected to get a FileDataset, but got {type(azure_dataset)}")
    # The downloaded dataset may already exist from a previous run.
    expected_dataset_path = target_folder / azure_dataset_id
    logging.info(f"Model training will use dataset '{azure_dataset_id}' in Azure.")
    if expected_dataset_path.is_dir():
        if dataset_csv:
            if (expected_dataset_path / dataset_csv).is_file():
                logging.info(f"The file {dataset_csv} is already downloaded in {expected_dataset_path}. Skipping.")
                return expected_dataset_path
        else:
            existing_files = sum(1 for _ in expected_dataset_path.rglob("*"))
            if existing_files > 1:
                logging.info(f"There are already {existing_files} files in {expected_dataset_path}. Skipping.")
                return expected_dataset_path

    logging.info("Starting to download the dataset - WARNING, this could take very long!")
    with logging_section("Downloading dataset"):
        t0 = time.perf_counter()
        azure_dataset.download(target_path=str(expected_dataset_path), overwrite=False)
        t1 = time.perf_counter() - t0
        logging.info(f"Azure dataset '{azure_dataset_id}' downloaded in {t1} seconds")
    logging.info(f"Azure dataset '{azure_dataset_id}' is now available in {expected_dataset_path}")
    return expected_dataset_path


def log_metrics(val_metrics: Optional[InferenceMetricsForSegmentation],
                test_metrics: Optional[InferenceMetricsForSegmentation],
                train_metrics: Optional[InferenceMetricsForSegmentation],
                run_context: Run) -> None:
    """
    Log metrics for each split to the provided run, or the current run context if None provided
    :param val_metrics: Inference results for the validation split
    :param test_metrics: Inference results for the test split
    :param train_metrics: Inference results for the train split
    :param run_context: Run for which to log the metrics to, use the current run context if None provided
    """
    for split in [x for x in [val_metrics, test_metrics, train_metrics] if x]:
        split.log_metrics(run_context)


class MLRunner:

    def __init__(self,
                 model_config: Optional[DeepLearningConfig] = None,
                 container: Optional[LightningContainer] = None,
                 azure_config: Optional[AzureConfig] = None,
                 project_root: Optional[Path] = None,
                 post_cross_validation_hook: Optional[PostCrossValidationHookSignature] = None,
                 model_deployment_hook: Optional[ModelDeploymentHookSignature] = None,
                 output_subfolder: str = "") -> None:
        """
        Driver class to run a ML experiment. Note that the project root argument MUST be supplied when using InnerEye
        as a package!
        :param model_config: If None, run the training as per the `container` argument (bring-your-own-model). If not
        None, this is the model configuration for a built-in InnerEye model.
        :param container: The LightningContainer object to use for training. If None, assume that the training is
        for a built-in InnerEye model.
        :param azure_config: Azure related configurations
        :param project_root: Project root. This should only be omitted if calling run_ml from the test suite. Supplying
        it is crucial when using InnerEye as a package or submodule!
        :param post_cross_validation_hook: A function to call after waiting for completion of cross validation runs.
        The function is called with the model configuration and the path to the downloaded and merged metrics files.
        :param model_deployment_hook: an optional function for deploying a model in an application-specific way.
        If present, it should take a model config (SegmentationModelBase), an AzureConfig, and an AzureML
        Model as arguments, and return an optional Path and a further object of any type.
        :param output_subfolder: If provided, the output folder structure will have an additional subfolder,
        when running outside AzureML.
        """
        if model_config is not None and container is not None:
            raise ValueError("Only one of the two arguments 'model_config', 'container' must be provided.")
        self.model_config = model_config
        if container is None:
            assert isinstance(model_config, ModelConfigBase), \
                "When using a built-in InnerEye model, the configuration should be an instance of ModelConfigBase"
            container = InnerEyeContainer(model_config)
        self.container = container
        self.azure_config: AzureConfig = azure_config or AzureConfig()
        self.project_root: Path = project_root or fixed_paths.repository_root_directory()
        self.post_cross_validation_hook = post_cross_validation_hook
        self.model_deployment_hook = model_deployment_hook
        self.output_subfolder = output_subfolder
        self._has_setup_run = False

    def setup(self, use_mount_or_download_dataset: bool = True) -> None:
        """
        If the present object is using one of the InnerEye built-in models, create a (fake) container for it
        and call the setup method. It sets the random seeds, and then creates the actual Lightning modules.
        :param use_mount_or_download_dataset: If True, try to download or mount the dataset that is used by the model.
        If False, assume that the dataset is already available (this should only be used for unit tests).
        """
        if self._has_setup_run:
            return
        if (not self.azure_config.only_register_model) and use_mount_or_download_dataset:
            # Set local_dataset to the mounted path specified in azure_runner.py, if any, or download it if that fails
            # and config.local_dataset was not already set.
            # This must happen before container setup because that could already read datasets.
            self.container.local_dataset = self.mount_or_download_dataset()
        # Ensure that we use fixed seeds before initializing the PyTorch models
        seed_everything(self.container.get_effective_random_seed())
        # Creating the folder structure must happen before the LightningModule is created, because the output
        # parameters of the container will be copied into the module.
        if self.output_subfolder:
            # This codepath is only executed for cross validation runs outside AzureML: The folder structure
            # uses an existing folder structure set by the caller, and just a subfolder is added.
            self.container.file_system_config = self.container.file_system_config.add_subfolder(self.output_subfolder)
        else:
            self.container.create_filesystem(self.project_root)
        # A lot of the code for the built-in InnerEye models expects the output paths directly in the config files.
        if isinstance(self.container, InnerEyeContainer):
            self.container.config.local_dataset = self.container.local_dataset
            self.container.config.file_system_config = self.container.file_system_config
        self.container.setup()
        self.container.create_lightning_module_and_store()
        self._has_setup_run = True

    @property
    def is_offline_run(self) -> bool:
        """
        Returns True if the present run is outside of AzureML, and False if it is inside of AzureML.
        :return:
        """
        return is_offline_run_context(RUN_CONTEXT)

    @property
    def innereye_config(self) -> DeepLearningConfig:
        """
        Gets the model configuration object for all built-in InnerEye models. Raises an exception if the present
        object trains a LightningContainer that is not a built-in InnerEye model.
        """
        if self.model_config is None or not isinstance(self.model_config, DeepLearningConfig):
            raise ValueError("This property should only be used with built-in InnerEye models, but model "
                             f"configuration is of type {type(self.model_config)}")
        return self.model_config

    def start_logging_to_file(self) -> None:
        if self.container is None:
            self.setup()
        logging_to_file(self.container.logs_folder / LOG_FILE_NAME)

    def is_offline_cross_val_parent_run(self) -> bool:
        """
        Returns true if the current run is an offline run with cross validation splits > 0
        and cross_validation_split_index == DEFAULT_CROSS_VALIDATION_SPLIT_INDEX (ie: a parent)
        """
        return self.container.cross_validation_split_index == DEFAULT_CROSS_VALIDATION_SPLIT_INDEX and \
               self.container.perform_cross_validation and self.is_offline_run

    def spawn_offline_cross_val_classification_child_runs(self) -> None:
        """
        Trains and Tests k models based on their respective data splits sequentially.
        Stores the results on the Validation set to the outputs directory of the parent run.
        """
        assert isinstance(self.innereye_config, ScalarModelBase)

        def _spawn_run(cross_val_split_index: int) -> None:
            split_config = copy.deepcopy(self.innereye_config)
            split_config.cross_validation_split_index = cross_val_split_index
            logging.info(f"Running model train and test on cross validation split: {cross_val_split_index}")
            split_ml_runner = MLRunner(model_config=split_config,
                                       container=None,
                                       azure_config=self.azure_config,
                                       project_root=self.project_root,
                                       post_cross_validation_hook=self.post_cross_validation_hook,
                                       model_deployment_hook=self.model_deployment_hook,
                                       output_subfolder=str(cross_val_split_index))
            split_ml_runner.run()

        for i in range(self.innereye_config.number_of_cross_validation_splits):
            _spawn_run(i)

        config_and_files = get_config_and_results_for_offline_runs(self.innereye_config)
        plot_cross_validation_from_files(config_and_files, Path(config_and_files.config.outputs_directory))

    def set_run_tags_from_parent(self) -> None:
        """
        Set metadata for the run
        """
        assert PARENT_RUN_CONTEXT, "This function should only be called in a Hyperdrive run."
        run_tags_parent = PARENT_RUN_CONTEXT.get_tags()
        tags_to_copy = [
            "tag",
            "model_name",
            "execution_mode",
            "recovered_from",
            "friendly_name",
            "build_number",
            "build_user",
            "source_repository",
            "source_branch",
            "source_id",
            "source_message",
            "source_author",
            "source_dirty",
            RUN_RECOVERY_FROM_ID_KEY_NAME
        ]
        new_tags = {tag: run_tags_parent.get(tag, "") for tag in tags_to_copy}
        new_tags[RUN_RECOVERY_ID_KEY_NAME] = create_run_recovery_id(run=RUN_CONTEXT)
        new_tags[CROSS_VALIDATION_SPLIT_INDEX_TAG_KEY] = str(self.container.cross_validation_split_index)
        new_tags[EFFECTIVE_RANDOM_SEED_KEY_NAME] = str(self.container.get_effective_random_seed())
        RUN_CONTEXT.set_tags(new_tags)

    def run(self) -> None:
        """
        Driver function to run a ML experiment. If an offline cross validation run is requested, then
        this function is recursively called for each cross validation split.
        """
        self.setup()
        if self.is_offline_cross_val_parent_run():
            if self.innereye_config.is_segmentation_model:
                raise NotImplementedError("Offline cross validation is only supported for classification models.")
            self.spawn_offline_cross_val_classification_child_runs()
            return

        # Get the AzureML context in which the script is running
        if not self.is_offline_run and PARENT_RUN_CONTEXT is not None:
            logging.info("Setting tags from parent run.")
            self.set_run_tags_from_parent()

        # Set data loader start method
        self.set_multiprocessing_start_method()

        # configure recovery container if provided
        checkpoint_handler = CheckpointHandler(container=self.container,
                                               azure_config=self.azure_config,
                                               project_root=self.project_root,
                                               run_context=RUN_CONTEXT)
        checkpoint_handler.download_recovery_checkpoints_or_weights()
        trainer: Optional[Trainer] = None
        # do training and inference, unless the "only register" switch is set (which requires a run_recovery
        # to be valid).
        if not self.azure_config.only_register_model:
            # train a new model if required
            if self.azure_config.train:
                with logging_section("Model training"):
                    trainer, _ = model_train(checkpoint_handler,
                                             container=self.container,
                                             num_nodes=self.azure_config.num_nodes)
                # log the number of epochs used for model training
                RUN_CONTEXT.log(name="Train epochs", value=self.container.num_epochs)
            elif isinstance(self.container, InnerEyeContainer):
                self.innereye_config.write_dataset_files()
                self.create_activation_maps()

        if isinstance(self.container, InnerEyeContainer):
            # Inference for the InnerEye built-in models
            # We specify the ModelProcessing as DEFAULT here even if the run_recovery points to an ensemble run, because
            # the current run is a single one. See the documentation of ModelProcessing for more details.
            self.run_inference_and_register_model(checkpoint_handler, ModelProcessing.DEFAULT)

            if self.container.generate_report:
                self.generate_report(ModelProcessing.DEFAULT)

            # If this is an cross validation run, and the present run is child run 0, then wait for the sibling runs,
            # build the ensemble model, and write a report for that.
            if self.container.number_of_cross_validation_splits > 0:
                should_wait_for_other_child_runs = (not self.is_offline_run) and \
                                                   self.container.cross_validation_split_index == 0
                if should_wait_for_other_child_runs:
                    self.wait_for_runs_to_finish()
                    self.create_ensemble_model_and_run_inference()
        else:
            # Inference for all models that are specified via LightningContainers.
            self.run_inference_for_lightning_models(checkpoint_handler.get_checkpoints_to_test(), trainer)
            # We can't enforce that files are written to the output folder, hence change the working directory manually
            with change_working_directory(self.container.outputs_folder):
                self.container.create_report()

    def run_inference_for_lightning_models(self, checkpoint_paths: List[Path], trainer: Optional[Trainer]) -> None:
        """
        Run inference on the test set for all models that are specified via a LightningContainer.
        """
        if len(checkpoint_paths) != 1:
            raise ValueError(f"This method expects exactly 1 checkpoint for inference, but got {len(checkpoint_paths)}")
        lightning_model = self.container.model
        # Run the customized inference code only if the the "inference" step has been overridden
        if isinstance(lightning_model, InnerEyeInference) and \
                type(lightning_model).inference_step != InnerEyeInference.inference_step:
            logging.info("Running inference via the InnerEyeInference.inference_step method")
            # Read the data modules before changing the working directory, in case the code relies on relative paths
            data = self.container.get_inference_data_module()
            dataloaders: List[Tuple[DataLoader, ModelExecutionMode]] = []
            if self.container.perform_validation_and_test_set_inference:
                dataloaders.append((data.test_dataloader(), ModelExecutionMode.TEST))  # type: ignore
                dataloaders.append((data.val_dataloader(), ModelExecutionMode.VAL))  # type: ignore
            if self.container.perform_training_set_inference:
                dataloaders.append((data.train_dataloader(), ModelExecutionMode.TRAIN))  # type: ignore
            map_location = "gpu" if self.container.use_gpu else "cpu"
            checkpoint = pl_load(checkpoint_paths[0], map_location=map_location)
            lightning_model.load_state_dict(checkpoint['state_dict'])
            lightning_model.eval()
            with change_working_directory(self.container.outputs_folder):
                lightning_model.on_inference_start()
                for loader, split in dataloaders:
                    logging.info(f"Starting inference on {split.value} set")
                    lightning_model.on_inference_epoch_start(dataset_split=split, is_ensemble_model=False)
                    for batch_idx, item in enumerate(loader):
                        model_output = lightning_model.forward(item[0])
                        lightning_model.inference_step(item, batch_idx, model_output=model_output)
                    lightning_model.on_inference_epoch_end()
                lightning_model.on_inference_end()
        elif type(lightning_model).test_step != LightningModule.test_step:
            # Run Lightning's built-in test procedure if the `test_step` method has been overridden
            logging.info("Running inference via the LightningModule.test_step method")
            trainer = trainer or create_lightning_trainer(self.container)[0]
            # When training models that are not built-in InnerEye models, we have no guarantee that they write
            # files to the right folder. Best guess is to change the current working directory to where files should go.
            with change_working_directory(self.container.outputs_folder):
                trainer.test(self.container.model,
                             test_dataloaders=self.container.get_data_module().test_dataloader(),
                             ckpt_path=str(checkpoint_paths[0]))
            logging.info("Finished inference.")
        else:
            logging.warning("None of the suitable test methods is overridden. Skipping inference completely.")

    def run_inference_and_register_model(self, checkpoint_handler: CheckpointHandler,
                                         model_proc: ModelProcessing) -> None:
        """
        Run inference as required, and register the model, but not necessarily in that order:
        if we can identify the epoch to register at without running inference, we register first.
        :param checkpoint_handler: Checkpoint handler object to find checkpoint paths for model initialization
        :param model_proc: whether we are running an ensemble model from within a child run with index 0. If we are,
        then outputs will be written to OTHER_RUNS/ENSEMBLE under the main outputs directory.
        """

        if self.should_register_model():
            checkpoint_paths = checkpoint_handler.get_checkpoints_to_test()
            if not checkpoint_paths:
                raise ValueError("Model registration failed: No checkpoints found")

            model_description = "Registering model."
            checkpoint_paths = checkpoint_paths
            self.register_model(checkpoint_paths, model_description, model_proc)

        if not self.azure_config.only_register_model:
            # run full image inference on existing or newly trained model on the training, and testing set
            test_metrics, val_metrics, _ = self.model_inference_train_and_test(checkpoint_handler=checkpoint_handler,
                                                                               model_proc=model_proc)

            self.try_compare_scores_against_baselines(model_proc)

    def should_register_model(self) -> bool:
        """
        Returns True if we should register a model at all. No models should be registered when running outside
        AzureML. Inside AzureML, if no training has taken place, an equivalent
        model (from the run we recovered) should already have been registered, so we should only
        do so if this run is specifically for that purpose.
        """
        if self.is_offline_run:
            return False
        return self.azure_config.train or self.azure_config.only_register_model

    def create_activation_maps(self) -> None:
        if self.innereye_config.is_segmentation_model and self.innereye_config.activation_map_layers is not None:
            logging.info("Extracting activation maps for layer")
            activation_maps.extract_activation_maps(self.innereye_config)  # type: ignore
            logging.info("Successfully extracted and saved activation maps")

    def mount_or_download_dataset(self) -> Optional[Path]:
        """
        Makes the dataset that the model uses available on the executing machine. If the present training run is outside
        of AzureML, it expects that either the model has a `local_dataset` field set, in which case no action will be
        taken. If a dataset is specified in `azure_dataset_id`, it will attempt to download the dataset from Azure
        into the local repository, in the "datasets" folder.
        If the training run is inside of AzureML, the dataset that was specified at job submission time will be
        mounted or downloaded.
        Returns the path of the dataset on the executing machine.
        """
        azure_dataset_id = self.container.azure_dataset_id
        local_dataset = self.container.local_dataset
        if self.is_offline_run:
            # A dataset, either local or in Azure, is required for the built-in InnerEye models. When models are
            # specified via a LightningContainer, these dataset fields are optional, because the container datasets
            # could be downloaded even from the web.
            is_dataset_required = isinstance(self.container, InnerEyeContainer)
            # The present run is outside of AzureML: If local_dataset is set, use that as the path to the data.
            # Otherwise, download the dataset specified by the azure_dataset_id
            if is_dataset_required:
                if (not azure_dataset_id) and (local_dataset is None):
                    raise ValueError("The model must contain either local_dataset or azure_dataset_id.")
            if local_dataset:
                expected_dir = Path(local_dataset)
                if not expected_dir.is_dir():
                    raise FileNotFoundError(f"The model uses a dataset in {expected_dir}, but that does not exist.")
                logging.info(f"Model training will use the local dataset provided in {expected_dir}")
                return expected_dir
            if azure_dataset_id:
                dataset_csv = ""
                if isinstance(self.model_config, DeepLearningConfig):
                    dataset_csv = self.model_config.dataset_csv
                return download_dataset(azure_dataset_id=azure_dataset_id,
                                        target_folder=self.project_root / fixed_paths.DATASETS_DIR_NAME,
                                        dataset_csv=dataset_csv, azure_config=self.azure_config)
            return None

        # Inside of AzureML, datasets can be either mounted or downloaded.
        if azure_dataset_id:
            mounted = try_to_mount_input_dataset()
            if not mounted:
                raise ValueError("Unable to mount or download input dataset.")
            return mounted
        return None

    def set_multiprocessing_start_method(self) -> None:
        """
        Set the (PyTorch) multiprocessing start method.
        """
        method = self.container.multiprocessing_start_method
        if is_windows():
            if method != MultiprocessingStartMethod.spawn:
                logging.warning(f"Cannot set multiprocessing start method to '{method.name}' "
                                "because only 'spawn' is available in Windows")
        else:
            logging.info(f"Setting multiprocessing start method to '{method.name}'")
            torch.multiprocessing.set_start_method(method.name, force=True)

    def register_model(self,
                       checkpoint_paths: List[Path],
                       model_description: str,
                       model_proc: ModelProcessing) -> None:
        """
        Registers the model in AzureML, with the given set of checkpoints. The AzureML run's tags are updated
        to describe with information about ensemble creation and the parent run ID.
        :param checkpoint_paths: The set of Pytorch checkpoints that should be included.
        :param model_description: A string description of the model, usually containing accuracy numbers.
        :param model_proc: The type of model that is registered (single or ensemble)
        """
        if not checkpoint_paths:
            # No point continuing, since no checkpoints were found
            logging.warning("Abandoning model registration - no valid checkpoint paths found")
            return

        if not self.is_offline_run:
            split_index = RUN_CONTEXT.get_tags().get(CROSS_VALIDATION_SPLIT_INDEX_TAG_KEY, None)
            if split_index == DEFAULT_CROSS_VALIDATION_SPLIT_INDEX:
                RUN_CONTEXT.tag(IS_ENSEMBLE_KEY_NAME, str(model_proc == ModelProcessing.ENSEMBLE_CREATION))
            elif PARENT_RUN_CONTEXT is not None:
                RUN_CONTEXT.tag(PARENT_RUN_ID_KEY_NAME, str(PARENT_RUN_CONTEXT.id))
        if isinstance(self.model_config, SegmentationModelBase):
            with logging_section(f"Registering {model_proc.value} model"):
                self.register_segmentation_model(
                    checkpoint_paths=checkpoint_paths,
                    model_description=model_description,
                    model_proc=model_proc)
        else:
            logging.info(f"No deployment done for this type of model: {type(self.model_config)}")

    def try_compare_scores_against_baselines(self, model_proc: ModelProcessing) -> None:
        """
        Attempt comparison of scores against baseline scores and scatterplot creation if possible.
        """
        if not isinstance(self.model_config, SegmentationModelBase):  # keep type checker happy
            return
        from InnerEye.ML.baselines_util import compare_scores_against_baselines
        with logging_section("Comparing scores against baselines"):
            compare_scores_against_baselines(self.model_config, self.azure_config, model_proc)

    def register_segmentation_model(self,
                                    checkpoint_paths: List[Path],
                                    model_description: str,
                                    model_proc: ModelProcessing) -> Tuple[Model, Any]:
        """
        Registers a new model in the workspace's model registry to be deployed further,
        and creates a model zip for portal deployment (if required).
        :param model_description: A string description that is added to the deployed model. It would usually contain
        the test set performance and information at which epoch the result was achieved.
        :param checkpoint_paths: Checkpoint paths to use to upload model checkpoints to AML.
        :param model_proc: whether it's a single or ensemble model.
        :returns Tuple element 1: AML model object, or None if no model could be registered.
        Tuple element 2: The result of running the model_deployment_hook, or None if no hook was supplied.
        """
        # The files for the final model can't live in the outputs folder. If they do: when registering the model,
        # the files may not yet uploaded by hosttools, and that may (or not) cause errors. Hence, place the folder
        # for the final models outside of "outputs", and upload manually.
        model_subfolder = FINAL_MODEL_FOLDER if model_proc == ModelProcessing.DEFAULT else FINAL_ENSEMBLE_MODEL_FOLDER
        # This is the path under which AzureML will know the files: Either "final_model" or "final_ensemble_model"
        artifacts_path = model_subfolder
        final_model_folder = self.innereye_config.file_system_config.run_folder / model_subfolder
        # Copy all code from project and InnerEye into the model folder, and copy over checkpoints.
        # This increases the size of the data stored for the run. The other option would be to store all checkpoints
        # right in the final model folder - however, then that would also contain any other checkpoints that the model
        # produced or downloaded for recovery, bloating the final model file.
        self.copy_child_paths_to_folder(final_model_folder, checkpoint_paths)
        # If the present run is a child run of a Hyperdrive parent run, and we are building an ensemble model,
        # register it the model on the parent run.
        if PARENT_RUN_CONTEXT and model_proc == ModelProcessing.ENSEMBLE_CREATION:
            run_to_register_on = PARENT_RUN_CONTEXT
            logging.info(f"Registering the model on the parent run {run_to_register_on.id}")
        else:
            run_to_register_on = RUN_CONTEXT
            logging.info(f"Registering the model on the current run {run_to_register_on.id}")
        logging.info(f"Uploading files in {final_model_folder} with prefix '{artifacts_path}'")
        final_model_folder_relative = final_model_folder.relative_to(Path.cwd())
        run_to_register_on.upload_folder(name=artifacts_path, path=str(final_model_folder_relative))
        # When registering the model on the run, we need to provide a relative path inside of the run's output
        # folder in `model_path`
        model = run_to_register_on.register_model(
            model_name=self.innereye_config.model_name,
            model_path=artifacts_path,
            tags=RUN_CONTEXT.get_tags(),
            description=model_description
        )
        # Add the name of the Python environment as a model tag, because we need it when running inference
        # on the model. We could add that as an immutable property, but with tags we have the option to modify
        # to a custom environment later.
        python_environment = RUN_CONTEXT.get_environment()
        assert python_environment.version == ENVIRONMENT_VERSION, \
            f"Expected all Python environments to have version '{ENVIRONMENT_VERSION}', but got: " \
            f"'{python_environment.version}"
        model.add_tags({PYTHON_ENVIRONMENT_NAME: python_environment.name})
        # update the run's tags with the registered model information
        run_to_register_on.tag(MODEL_ID_KEY_NAME, model.id)

        deployment_result = None
        logging.info(f"Registered {model_proc.value} model: {model.name}, with Id: {model.id}")
        # create a version of the model for deployment if the hook is provided
        if self.model_deployment_hook is not None:
            assert isinstance(self.innereye_config, SegmentationModelBase)
            deployment_result = self.model_deployment_hook(
                self.innereye_config, self.azure_config, model, model_proc)
        return model, deployment_result

    @staticmethod
    def tags_with_run_information(run: Run, tags: Optional[Dict[str, Any]]) -> Dict[str, Any]:
        extra_tags = {"experiment_name": run.experiment.name,
                      "run_id": run.id,
                      "run_number": run.number}
        # Let values already in tags take priority:
        return {**extra_tags, **(tags or {})}

    def copy_child_paths_to_folder(self,
                                   model_folder: Path,
                                   checkpoint_paths: List[Path],
                                   python_environment: Optional[Environment] = None) -> None:
        """
        Gets the files that are required to register a model for inference. The necessary files are copied from
        the current folder structure into the given temporary folder.
        The folder will contain all source code in the InnerEye folder, possibly additional source code from the
        extra_code_directory, and all checkpoints in a newly created "checkpoints" folder inside the model.
        In addition, the name of the present AzureML Python environment will be written to a file, for later use
        in the inference code.
        :param model_folder: The folder into which all files should be copied.
        :param checkpoint_paths: A list with absolute paths to checkpoint files. They are expected to be
        inside of the model's checkpoint folder.
        :param python_environment: The Python environment that is used in the present AzureML run.
        """

        def copy_folder(source_folder: Path, destination_folder: str = "") -> None:
            logging.info(f"Copying folder for registration: {source_folder}")
            destination_folder = destination_folder or source_folder.name
            shutil.copytree(str(source_folder), str(model_folder / destination_folder),
                            ignore=shutil.ignore_patterns('*.pyc'))

        def copy_file(source: Path, destination_file: str) -> None:
            logging.info(f"Copying file for registration: {source} to {destination_file}")
            destination = model_folder / destination_file
            if destination.is_file():
                # This could happen if there is score.py inside of the InnerEye package and also inside the calling
                # project. The latter will have precedence
                logging.warning(f"Overwriting existing {source.name} with {source}")
            destination.parent.mkdir(parents=True, exist_ok=True)
            shutil.copy(str(source), str(destination))

        relative_checkpoint_paths = []
        for checkpoint in checkpoint_paths:
            if checkpoint.is_absolute():
                try:
                    # Checkpoints live in a folder structure in the checkpoint folder. There can be multiple of
                    # them, with identical names, coming from an ensemble run. Hence, preserve their folder structure.
                    checkpoint_relative = checkpoint.relative_to(self.innereye_config.checkpoint_folder)
                except ValueError:
                    raise ValueError(f"Checkpoint file {checkpoint} was expected to be in a subfolder of "
                                     f"{self.innereye_config.checkpoint_folder}")
                # Checkpoints go into a newly created folder "checkpoints" inside of the model folder
                relative_checkpoint_paths.append(str(Path(CHECKPOINT_FOLDER) / checkpoint_relative))
            else:
                raise ValueError(f"Expected an absolute path to a checkpoint file, but got: {checkpoint}")
        model_folder.mkdir(parents=True, exist_ok=True)
        model_inference_config = ModelInferenceConfig(model_name=self.innereye_config.model_name,
                                                      model_configs_namespace=self.innereye_config.__class__.__module__,
                                                      checkpoint_paths=relative_checkpoint_paths)
        # Inference configuration must live in the root folder of the registered model
        full_path_to_config = model_folder / fixed_paths.MODEL_INFERENCE_JSON_FILE_NAME
        full_path_to_config.write_text(model_inference_config.to_json(), encoding='utf-8')  # type: ignore
        # Merge the conda files into one merged environment file at the root of the model
        merged_conda_file = model_folder / fixed_paths.ENVIRONMENT_YAML_FILE_NAME
        merge_conda_files(get_all_environment_files(self.project_root), result_file=merged_conda_file)
        # InnerEye package: This can be either in Python's package folder, or a plain folder. In both cases,
        # we can identify it by going up the folder structure off a known file (repository_root does exactly that)
        repository_root = fixed_paths.repository_root_directory()
        copy_folder(repository_root / INNEREYE_PACKAGE_NAME)
        # Extra code directory is expected to be relative to the project root folder.
        if self.azure_config.extra_code_directory:
            extra_code_folder = self.project_root / self.azure_config.extra_code_directory
            if extra_code_folder.is_dir():
                copy_folder(extra_code_folder)
            else:
                logging.warning(f"The `extra_code_directory` is set to '{self.azure_config.extra_code_directory}', "
                                "but this folder does not exist in the project root folder.")
        # All files at project root should be copied as-is. Those should be essential things like score.py that
        # are needed for inference to run. First try to find them at repository root (but they might not be there
        # if InnerEye is used as a package), then at project root.
        files_to_copy = list(repository_root.glob("*.py"))
        if repository_root != self.project_root:
            files_to_copy.extend(self.project_root.glob("*.py"))
        for f in files_to_copy:
            copy_file(f, destination_file=f.name)
        for (checkpoint_source, checkpoint_destination) in zip(checkpoint_paths, relative_checkpoint_paths):
            if checkpoint_source.is_file():
                copy_file(checkpoint_source, destination_file=str(checkpoint_destination))
            else:
                raise ValueError(f"Checkpoint file {checkpoint_source} does not exist")

    def model_inference_train_and_test(self,
                                       checkpoint_handler: CheckpointHandler,
                                       model_proc: ModelProcessing = ModelProcessing.DEFAULT) -> \
            Tuple[Optional[InferenceMetrics], Optional[InferenceMetrics], Optional[InferenceMetrics]]:
        train_metrics = None
        val_metrics = None
        test_metrics = None

        config = self.innereye_config

        def run_model_test(data_split: ModelExecutionMode) -> Optional[InferenceMetrics]:
            return model_test(config, data_split=data_split, checkpoint_handler=checkpoint_handler,  # type: ignore
                              model_proc=model_proc)
        if config.perform_validation_and_test_set_inference:
            # perform inference on test set
            test_metrics = run_model_test(ModelExecutionMode.TEST)
            # perform inference on validation set (not for ensemble as current val is in the training fold
            # for at least one of the models).
            if model_proc != ModelProcessing.ENSEMBLE_CREATION:
                val_metrics = run_model_test(ModelExecutionMode.VAL)

        if config.perform_training_set_inference:
            # perform inference on training set if required
            train_metrics = run_model_test(ModelExecutionMode.TRAIN)

        # log the metrics to AzureML experiment if possible. When doing ensemble runs, log to the Hyperdrive parent run,
        # so that we get the metrics of child run 0 and the ensemble separated.
        if config.is_segmentation_model and not self.is_offline_run:
            run_for_logging = PARENT_RUN_CONTEXT if model_proc.ENSEMBLE_CREATION else RUN_CONTEXT
            log_metrics(val_metrics=val_metrics, test_metrics=test_metrics,  # type: ignore
                        train_metrics=train_metrics, run_context=run_for_logging)  # type: ignore

        return test_metrics, val_metrics, train_metrics

    @stopit.threading_timeoutable()
    def wait_for_runs_to_finish(self, delay: int = 60) -> None:
        """
        Wait for cross val runs (apart from the current one) to finish and then aggregate results of all.
        :param delay: How long to wait between polls to AML to get status of child runs
        """
        with logging_section("Waiting for sibling runs"):
            while not self.are_sibling_runs_finished():
                time.sleep(delay)

    def are_sibling_runs_finished(self) -> bool:
        """
        Checks if all child runs (except the current run) of the current run's parent are completed or failed.
        :return: True if all sibling runs of the current run have finished (they either completed successfully,
        or failed). False if any of them is still pending (running or queued).
        """
        if (not self.is_offline_run) \
                and (azure_util.is_cross_validation_child_run(RUN_CONTEXT)):
            n_splits = self.innereye_config.get_total_number_of_cross_validation_runs()
            child_runs = azure_util.fetch_child_runs(PARENT_RUN_CONTEXT,
                                                     expected_number_cross_validation_splits=n_splits)
            pending_runs = [x.id for x in child_runs
                            if (x.id != RUN_CONTEXT.id)
                            and (x.get_status() not in [RunStatus.COMPLETED, RunStatus.FAILED])]
            all_runs_finished = len(pending_runs) == 0
            if not all_runs_finished:
                logging.info(f"Waiting for sibling run(s) to finish: {pending_runs}")
            return all_runs_finished
        else:
            raise NotImplementedError("are_sibling_runs_finished only works for cross validation runs in AzureML.")

    def create_ensemble_model_and_run_inference(self) -> None:
        """
        Create an ensemble model from the results of the sibling runs of the present run. The present run here will
        be cross validation child run 0.
        """
        assert PARENT_RUN_CONTEXT, "This function should only be called in a Hyperdrive run"
        with logging_section("Downloading checkpoints from sibling runs"):
            checkpoint_handler = CheckpointHandler(container=self.container,
                                                   azure_config=self.azure_config,
                                                   project_root=self.project_root,
                                                   run_context=PARENT_RUN_CONTEXT)
            checkpoint_handler.download_checkpoints_from_hyperdrive_child_runs(PARENT_RUN_CONTEXT)

        self.run_inference_and_register_model(checkpoint_handler=checkpoint_handler,
                                              model_proc=ModelProcessing.ENSEMBLE_CREATION)

        crossval_dir = self.plot_cross_validation_and_upload_results()
        if self.innereye_config.generate_report:
            self.generate_report(ModelProcessing.ENSEMBLE_CREATION)
        # CrossValResults should have been uploaded to the parent run, so we don't need it here.
        remove_file_or_directory(crossval_dir)
        # We can also remove OTHER_RUNS under the root, as it is no longer useful and only contains copies of files
        # available elsewhere. However, first we need to upload relevant parts of OTHER_RUNS/ENSEMBLE.
        other_runs_dir = self.innereye_config.outputs_folder / OTHER_RUNS_SUBDIR_NAME
        other_runs_ensemble_dir = other_runs_dir / ENSEMBLE_SPLIT_NAME
        if PARENT_RUN_CONTEXT is not None:
            if other_runs_ensemble_dir.exists():
                # Only keep baseline Wilcoxon results and scatterplots and reports
                for subdir in other_runs_ensemble_dir.glob("*"):
                    if subdir.name not in [BASELINE_WILCOXON_RESULTS_FILE,
                                           SCATTERPLOTS_SUBDIR_NAME,
                                           reports_folder]:
                        remove_file_or_directory(subdir)
                PARENT_RUN_CONTEXT.upload_folder(name=BASELINE_COMPARISONS_FOLDER, path=str(other_runs_ensemble_dir))
            else:
                logging.warning(f"Directory not found for upload: {other_runs_ensemble_dir}")
        remove_file_or_directory(other_runs_dir)

    def plot_cross_validation_and_upload_results(self) -> Path:
        from InnerEye.ML.visualizers.plot_cross_validation import crossval_config_from_model_config, \
            plot_cross_validation, unroll_aggregate_metrics
        # perform aggregation as cross val splits are now ready
        plot_crossval_config = crossval_config_from_model_config(self.innereye_config)
        plot_crossval_config.run_recovery_id = PARENT_RUN_CONTEXT.tags[RUN_RECOVERY_ID_KEY_NAME]
        plot_crossval_config.outputs_directory = self.innereye_config.outputs_folder
        plot_crossval_config.azure_config = self.azure_config
        cross_val_results_root = plot_cross_validation(plot_crossval_config)
        if self.post_cross_validation_hook:
            self.post_cross_validation_hook(self.innereye_config, cross_val_results_root)
        # upload results to the parent run's outputs so that the files are visible inside the AzureML UI.
        PARENT_RUN_CONTEXT.upload_folder(name=CROSSVAL_RESULTS_FOLDER, path=str(cross_val_results_root))
        if self.innereye_config.is_scalar_model:
            try:
                aggregates = pd.read_csv(cross_val_results_root / METRICS_AGGREGATES_FILE)
                unrolled_aggregate_metrics = unroll_aggregate_metrics(aggregates)
                for m in unrolled_aggregate_metrics:
                    PARENT_RUN_CONTEXT.log(m.metric_name, m.metric_value)
            except Exception as ex:
                print_exception(ex, "Unable to log metrics to Hyperdrive parent run.", logger_fn=logging.warning)
        return cross_val_results_root

    def generate_report(self, model_proc: ModelProcessing) -> None:
        config = self.innereye_config
        if config.model_category not in [ModelCategory.Segmentation, ModelCategory.Classification]:
            logging.info(f"No reporting available for a model with category {config.model_category}")
            return
        logging.info("Saving report in HTML")
        try:
            def get_epoch_path(mode: ModelExecutionMode) -> Path:
                p = get_best_epoch_results_path(mode=mode, model_proc=model_proc)
                return config.outputs_folder / p / SUBJECT_METRICS_FILE_NAME

            path_to_best_epoch_train = get_epoch_path(ModelExecutionMode.TRAIN)
            path_to_best_epoch_val = get_epoch_path(ModelExecutionMode.VAL)
            path_to_best_epoch_test = get_epoch_path(ModelExecutionMode.TEST)

            output_dir = config.outputs_folder / OTHER_RUNS_SUBDIR_NAME / ENSEMBLE_SPLIT_NAME \
                if model_proc == ModelProcessing.ENSEMBLE_CREATION else config.outputs_folder

            reports_dir = output_dir / reports_folder
            if not reports_dir.exists():
                reports_dir.mkdir(exist_ok=False)

            if config.model_category == ModelCategory.Segmentation:
                generate_segmentation_notebook(
                    result_notebook=reports_dir / get_ipynb_report_name(config.model_category.value),
                    train_metrics=path_to_best_epoch_train,
                    val_metrics=path_to_best_epoch_val,
                    test_metrics=path_to_best_epoch_test)
            else:
                if isinstance(config, ScalarModelBase) and not isinstance(config, SequenceModelBase):
                    generate_classification_notebook(
                        result_notebook=reports_dir / get_ipynb_report_name(config.model_category.value),
                        config=config,
                        train_metrics=path_to_best_epoch_train,
                        val_metrics=path_to_best_epoch_val,
                        test_metrics=path_to_best_epoch_test)

                    if len(config.class_names) > 1:
                        generate_classification_multilabel_notebook(
                            result_notebook=reports_dir / get_ipynb_report_name(
                                f"{config.model_category.value}_multilabel"),
                            config=config,
                            train_metrics=path_to_best_epoch_train,
                            val_metrics=path_to_best_epoch_val,
                            test_metrics=path_to_best_epoch_test)
                else:
                    logging.info(f"Cannot create report for config of type {type(config)}.")
        except Exception as ex:
            print_exception(ex, "Failed to generated reporting notebook.")
            raise<|MERGE_RESOLUTION|>--- conflicted
+++ resolved
@@ -32,20 +32,15 @@
 from InnerEye.Common.common_util import BASELINE_COMPARISONS_FOLDER, BASELINE_WILCOXON_RESULTS_FILE, \
     CROSSVAL_RESULTS_FOLDER, ENSEMBLE_SPLIT_NAME, METRICS_AGGREGATES_FILE, ModelProcessing, \
     OTHER_RUNS_SUBDIR_NAME, SCATTERPLOTS_SUBDIR_NAME, SUBJECT_METRICS_FILE_NAME, \
-<<<<<<< HEAD
-    change_working_directory, get_epoch_results_path, is_windows, logging_section, logging_to_file, print_exception, \
+    change_working_directory, is_windows, logging_section, logging_to_file, print_exception, \
     remove_file_or_directory
 from InnerEye.Common.fixed_paths import INNEREYE_PACKAGE_NAME, LOG_FILE_NAME, PYTHON_ENVIRONMENT_NAME
-=======
-    get_best_epoch_results_path, is_windows, logging_section, print_exception, remove_file_or_directory
-from InnerEye.Common.fixed_paths import INNEREYE_PACKAGE_NAME, PYTHON_ENVIRONMENT_NAME
->>>>>>> 28404f09
 from InnerEye.ML.common import ModelExecutionMode
 from InnerEye.ML.config import ModelDeploymentHookSignature, PostCrossValidationHookSignature, SegmentationModelBase
 from InnerEye.ML.deep_learning_config import CHECKPOINT_FOLDER, DeepLearningConfig, FINAL_ENSEMBLE_MODEL_FOLDER, \
     FINAL_MODEL_FOLDER, ModelCategory, MultiprocessingStartMethod
 from InnerEye.ML.lightning_base import InnerEyeContainer
-from InnerEye.ML.lightning_container import LightningContainer, InnerEyeInference
+from InnerEye.ML.lightning_container import InnerEyeInference, LightningContainer
 from InnerEye.ML.metrics import InferenceMetrics, InferenceMetricsForSegmentation
 from InnerEye.ML.model_config_base import ModelConfigBase
 from InnerEye.ML.model_inference_config import ModelInferenceConfig
@@ -719,6 +714,7 @@
         def run_model_test(data_split: ModelExecutionMode) -> Optional[InferenceMetrics]:
             return model_test(config, data_split=data_split, checkpoint_handler=checkpoint_handler,  # type: ignore
                               model_proc=model_proc)
+
         if config.perform_validation_and_test_set_inference:
             # perform inference on test set
             test_metrics = run_model_test(ModelExecutionMode.TEST)
