#  ------------------------------------------------------------------------------------------
#  Copyright (c) Microsoft Corporation. All rights reserved.
#  Licensed under the MIT License (MIT). See LICENSE in the repo root for license information.
#  ------------------------------------------------------------------------------------------
import copy
import logging
import shutil
import time
from pathlib import Path
from typing import Any, Dict, List, Optional, Tuple

import pandas as pd
import stopit
import torch.multiprocessing
from azureml._restclient.constants import RunStatus
from azureml.core import Environment, Run
from azureml.core.model import Model
from azureml.data import FileDataset

from InnerEye.Azure import azure_util
from InnerEye.Azure.azure_config import AzureConfig
from InnerEye.Azure.azure_runner import ENVIRONMENT_VERSION, INPUT_DATA_KEY, get_or_create_dataset
from InnerEye.Azure.azure_util import CROSS_VALIDATION_SPLIT_INDEX_TAG_KEY, \
    DEFAULT_CROSS_VALIDATION_SPLIT_INDEX, EFFECTIVE_RANDOM_SEED_KEY_NAME, IS_ENSEMBLE_KEY_NAME, \
    MODEL_ID_KEY_NAME, PARENT_RUN_CONTEXT, PARENT_RUN_ID_KEY_NAME, RUN_CONTEXT, RUN_RECOVERY_FROM_ID_KEY_NAME, \
    RUN_RECOVERY_ID_KEY_NAME, create_run_recovery_id, get_results_blob_path, merge_conda_files
from InnerEye.Common import fixed_paths
from InnerEye.Common.build_config import ExperimentResultLocation, build_information_to_dot_net_json_file
from InnerEye.Common.common_util import BASELINE_COMPARISONS_FOLDER, BASELINE_WILCOXON_RESULTS_FILE, \
    CROSSVAL_RESULTS_FOLDER, ENSEMBLE_SPLIT_NAME, METRICS_AGGREGATES_FILE, ModelProcessing, \
    OTHER_RUNS_SUBDIR_NAME, SCATTERPLOTS_SUBDIR_NAME, SUBJECT_METRICS_FILE_NAME, \
    get_epoch_results_path, is_windows, logging_section, print_exception, remove_file_or_directory
from InnerEye.Common.fixed_paths import INNEREYE_PACKAGE_NAME, PYTHON_ENVIRONMENT_NAME
from InnerEye.ML.common import ModelExecutionMode
from InnerEye.ML.config import SegmentationModelBase
from InnerEye.ML.deep_learning_config import CHECKPOINT_FOLDER, FINAL_ENSEMBLE_MODEL_FOLDER, FINAL_MODEL_FOLDER, \
    ModelCategory, MultiprocessingStartMethod
from InnerEye.ML.metrics import InferenceMetrics, InferenceMetricsForSegmentation
from InnerEye.ML.model_config_base import ModelConfigBase
from InnerEye.ML.model_inference_config import ModelInferenceConfig
from InnerEye.ML.model_testing import model_test
from InnerEye.ML.model_training import model_train
from InnerEye.ML.reports.notebook_report import get_ipynb_report_name, generate_classification_notebook, \
    generate_segmentation_notebook, \
    generate_classification_multilabel_notebook, reports_folder
from InnerEye.ML.runner import ModelDeploymentHookSignature, PostCrossValidationHookSignature, get_all_environment_files
from InnerEye.ML.scalar_config import ScalarModelBase
from InnerEye.ML.sequence_config import SequenceModelBase
from InnerEye.ML.utils import ml_util
from InnerEye.ML.utils.checkpoint_handling import CheckpointHandler
from InnerEye.ML.visualizers import activation_maps
from InnerEye.ML.visualizers.plot_cross_validation import \
    get_config_and_results_for_offline_runs, plot_cross_validation_from_files


def try_to_mount_input_dataset() -> Optional[Path]:
    """
    Checks if the AzureML run context has a field for input datasets. If yes, the dataset stored there is
    returned as a Path. Returns None if no input datasets was found.
    """
    if hasattr(RUN_CONTEXT, "input_datasets"):
        try:
            return Path(RUN_CONTEXT.input_datasets[INPUT_DATA_KEY])
        except KeyError:
            logging.warning(f"Run context field input_datasets has no {INPUT_DATA_KEY} entry.")
    return None


def download_dataset(azure_dataset_id: str,
                     target_folder: Path,
                     dataset_csv: str,
                     azure_config: AzureConfig) -> Path:
    """
    Downloads or checks for an existing dataset on the executing machine. If a local_dataset is supplied and the
    directory is present, return that. Otherwise, download the dataset specified by the azure_dataset_id from the
    AzureML dataset attached to the given AzureML workspace. The dataset is downloaded into the `target_folder`,
    in a subfolder that has the same name as the dataset. If there already appears to be such a folder, and the folder
    contains a dataset csv file, no download is started.
    :param azure_dataset_id: The name of a dataset that is registered in the AzureML workspace.
    :param target_folder: The folder in which to download the dataset from Azure.
    :param dataset_csv: Name of the csv file describing the dataset.
    :param azure_config: All Azure-related configuration options.
    :return: A path on the local machine that contains the dataset.
    """
    logging.info("Trying to download dataset via AzureML datastore now.")
    azure_dataset = get_or_create_dataset(azure_config, azure_dataset_id)
    if not isinstance(azure_dataset, FileDataset):
        raise ValueError(f"Expected to get a FileDataset, but got {type(azure_dataset)}")
    # The downloaded dataset may already exist from a previous run.
    expected_dataset_path = target_folder / azure_dataset_id
    expected_dataset_file = expected_dataset_path / dataset_csv
    logging.info(f"Model training will use dataset '{azure_dataset_id}' in Azure.")
    if expected_dataset_path.is_dir() and expected_dataset_file.is_file():
        logging.info(f"The dataset appears to be downloaded already in {expected_dataset_path}. Skipping.")
        return expected_dataset_path
    logging.info("Starting to download the dataset - WARNING, this could take very long!")
    with logging_section("Downloading dataset"):
        t0 = time.perf_counter()
        azure_dataset.download(target_path=str(expected_dataset_path), overwrite=False)
        t1 = time.perf_counter() - t0
        logging.info(f"Azure dataset '{azure_dataset_id}' downloaded in {t1} seconds")
    logging.info(f"Azure dataset '{azure_dataset_id}' is now available in {expected_dataset_path}")
    return expected_dataset_path


def log_metrics(val_metrics: Optional[InferenceMetricsForSegmentation],
                test_metrics: Optional[InferenceMetricsForSegmentation],
                train_metrics: Optional[InferenceMetricsForSegmentation],
                run_context: Run) -> None:
    """
    Log metrics for each split to the provided run, or the current run context if None provided
    :param val_metrics: Inference results for the validation split
    :param test_metrics: Inference results for the test split
    :param train_metrics: Inference results for the train split
    :param run_context: Run for which to log the metrics to, use the current run context if None provided
    """
    for split in [x for x in [val_metrics, test_metrics, train_metrics] if x]:
        split.log_metrics(run_context)


class MLRunner:

    def __init__(self,
                 model_config: ModelConfigBase,
                 azure_config: Optional[AzureConfig] = None,
                 project_root: Optional[Path] = None,
                 post_cross_validation_hook: Optional[PostCrossValidationHookSignature] = None,
                 model_deployment_hook: Optional[ModelDeploymentHookSignature] = None) -> None:
        """
        Driver class to run a ML experiment. Note that the project root argument MUST be supplied when using InnerEye
        as a package!
        :param model_config: Model related configurations
        :param azure_config: Azure related configurations
        :param project_root: Project root. This should only be omitted if calling run_ml from the test suite. Supplying
        it is crucial when using InnerEye as a package or submodule!
        :param post_cross_validation_hook: A function to call after waiting for completion of cross validation runs.
        The function is called with the model configuration and the path to the downloaded and merged metrics files.
        :param model_deployment_hook: an optional function for deploying a model in an application-specific way.
        If present, it should take a model config (SegmentationModelBase), an AzureConfig, and an AzureML
        Model as arguments, and return an optional Path and a further object of any type.
        """
        self.model_config = model_config
        self.azure_config: AzureConfig = azure_config or AzureConfig()
        self.project_root: Path = project_root or fixed_paths.repository_root_directory()
        self.post_cross_validation_hook = post_cross_validation_hook
        self.model_deployment_hook = model_deployment_hook

    def is_offline_cross_val_parent_run(self) -> bool:
        """
        Returns true if the current run is an offline run with cross validation splits > 0
        and cross_validation_split_index == DEFAULT_CROSS_VALIDATION_SPLIT_INDEX (ie: a parent)
        """
        return self.model_config.cross_validation_split_index == DEFAULT_CROSS_VALIDATION_SPLIT_INDEX and \
               self.model_config.perform_cross_validation and self.model_config.is_offline_run

    def spawn_offline_cross_val_classification_child_runs(self) -> None:
        """
        Trains and Tests k models based on their respective data splits sequentially.
        Stores the results on the Validation set to the outputs directory of the parent run.
        """
        _config = self.model_config
        assert isinstance(_config, ScalarModelBase)
        parent_run_file_system = _config.file_system_config

        def _spawn_run(cross_val_split_index: int) -> None:
            split_model_config = copy.deepcopy(_config)
            assert isinstance(split_model_config, ScalarModelBase)
            split_model_config.cross_validation_split_index = cross_val_split_index

            _local_split_folder_name = str(cross_val_split_index)
            split_model_config.file_system_config = parent_run_file_system.add_subfolder(_local_split_folder_name)

            logging.info(f"Running model train and test on cross validation split: {cross_val_split_index}")
            split_ml_runner = MLRunner(model_config=split_model_config,
                                       azure_config=self.azure_config,
                                       project_root=self.project_root,
                                       post_cross_validation_hook=self.post_cross_validation_hook,
                                       model_deployment_hook=self.model_deployment_hook)
            split_ml_runner.run()

        for i in range(_config.number_of_cross_validation_splits):
            _spawn_run(i)

        config_and_files = get_config_and_results_for_offline_runs(self.model_config)
        plot_cross_validation_from_files(config_and_files, Path(config_and_files.config.outputs_directory))

    def set_run_tags_from_parent(self) -> None:
        """
        Set metadata for the run
        """
        assert PARENT_RUN_CONTEXT, "This function should only be called in a Hyperdrive run."
        run_tags_parent = PARENT_RUN_CONTEXT.get_tags()
        tags_to_copy = [
            "tag",
            "model_name",
            "execution_mode",
            "recovered_from",
            "friendly_name",
            "build_number",
            "build_user",
            "source_repository",
            "source_branch",
            "source_id",
            "source_message",
            "source_author",
            "source_dirty",
            RUN_RECOVERY_FROM_ID_KEY_NAME
        ]
        new_tags = {tag: run_tags_parent.get(tag, "") for tag in tags_to_copy}
        new_tags[RUN_RECOVERY_ID_KEY_NAME] = create_run_recovery_id(run=RUN_CONTEXT)
        new_tags[CROSS_VALIDATION_SPLIT_INDEX_TAG_KEY] = str(self.model_config.cross_validation_split_index)
        new_tags[EFFECTIVE_RANDOM_SEED_KEY_NAME] = str(self.model_config.get_effective_random_seed())
        RUN_CONTEXT.set_tags(new_tags)

    def run(self) -> None:
        """
        Driver function to run a ML experiment. If an offline cross validation run is requested, then
        this function is recursively called for each cross validation split.
        """
        if self.is_offline_cross_val_parent_run():
            if self.model_config.is_segmentation_model:
                raise NotImplementedError("Offline cross validation is only supported for classification models.")
            self.spawn_offline_cross_val_classification_child_runs()
            return

        # Get the AzureML context in which the script is running
        if not self.model_config.is_offline_run and PARENT_RUN_CONTEXT is not None:
            logging.info("Setting tags from parent run.")
            self.set_run_tags_from_parent()

        self.save_build_info_for_dotnet_consumers()

        # Set data loader start method
        self.set_multiprocessing_start_method()

        # configure recovery container if provided
        checkpoint_handler = CheckpointHandler(model_config=self.model_config,
                                               azure_config=self.azure_config,
                                               project_root=self.project_root,
                                               run_context=RUN_CONTEXT)
        checkpoint_handler.download_recovery_checkpoints_or_weights()
        # do training and inference, unless the "only register" switch is set (which requires a run_recovery
        # to be valid).
        if not self.azure_config.only_register_model:
            # Set local_dataset to the mounted path specified in azure_runner.py, if any, or download it if that fails
            # and config.local_dataset was not already set.
            self.model_config.local_dataset = self.mount_or_download_dataset()
            # Check for existing dataset.csv file in the correct locations. Skip that if a dataset has already been
            # loaded (typically only during tests)
            if self.model_config.dataset_data_frame is None:
                assert self.model_config.local_dataset is not None
                ml_util.validate_dataset_paths(
                    self.model_config.local_dataset,
                    self.model_config.dataset_csv)

            # train a new model if required
            if self.azure_config.train:
                with logging_section("Model training"):
                    model_train(self.model_config, checkpoint_handler, num_nodes=self.azure_config.num_nodes)
            else:
                self.model_config.write_dataset_files()
                self.create_activation_maps()

            # log the number of epochs used for model training
            RUN_CONTEXT.log(name="Train epochs", value=self.model_config.num_epochs)

        # We specify the ModelProcessing as DEFAULT here even if the run_recovery points to an ensemble run, because
        # the current run is a single one. See the documentation of ModelProcessing for more details.
        self.run_inference_and_register_model(checkpoint_handler, ModelProcessing.DEFAULT)

        if self.model_config.generate_report:
            self.generate_report(ModelProcessing.DEFAULT)

        # If this is an cross validation run, and the present run is child run 0, then wait for the sibling runs,
        # build the ensemble model, and write a report for that.
        if self.model_config.number_of_cross_validation_splits > 0:
            if self.model_config.should_wait_for_other_cross_val_child_runs():
                self.wait_for_runs_to_finish()
                self.create_ensemble_model()

    def run_inference_and_register_model(self, checkpoint_handler: CheckpointHandler,
                                         model_proc: ModelProcessing) -> None:
        """
        Run inference as required, and register the model, but not necessarily in that order:
        if we can identify the epoch to register at without running inference, we register first.
        :param checkpoint_handler: Checkpoint handler object to find checkpoint paths for model initialization
        :param model_proc: whether we are running an ensemble model from within a child run with index 0. If we are,
        then outputs will be written to OTHER_RUNS/ENSEMBLE under the main outputs directory.
        """

        if self.should_register_model():
            checkpoint_paths = checkpoint_handler.get_checkpoints_to_test()
            if not checkpoint_paths:
                raise ValueError("Model registration failed: No checkpoints found")

            model_description = "Registering model."
            checkpoint_paths = checkpoint_paths
            self.register_model(checkpoint_paths, model_description, model_proc)

        if not self.azure_config.only_register_model:
            # run full image inference on existing or newly trained model on the training, and testing set
            test_metrics, val_metrics, _ = self.model_inference_train_and_test(checkpoint_handler=checkpoint_handler,
                                                                               model_proc=model_proc)

            self.try_compare_scores_against_baselines(model_proc)

    def should_register_model(self) -> bool:
        """
        Returns True if we should register a model at all. No models should be registered when running outside
        AzureML. Inside AzureML, if no training has taken place, an equivalent
        model (from the run we recovered) should already have been registered, so we should only
        do so if this run is specifically for that purpose.
        """
        if self.model_config.is_offline_run:
            return False
        return self.azure_config.train or self.azure_config.only_register_model

    def create_activation_maps(self) -> None:
        if self.model_config.is_segmentation_model and self.model_config.activation_map_layers is not None:
            logging.info("Extracting activation maps for layer")
            activation_maps.extract_activation_maps(self.model_config)
            logging.info("Successfully extracted and saved activation maps")

    def mount_or_download_dataset(self) -> Path:
        """
        Makes the dataset that the model uses available on the executing machine. If the present training run is outside
        of AzureML, it expects that either the model has a `local_dataset` field set, in which case no action will be
        taken. If a dataset is specified in `azure_dataset_id`, it will attempt to download the dataset from Azure
        into the local repository, in the "datasets" folder.
        If the training run is inside of AzureML, the dataset that was specified at job submission time will be
        mounted or downloaded.
        Returns the path of the dataset on the executing machine.
        """
        azure_dataset_id = self.model_config.azure_dataset_id

        if self.model_config.is_offline_run:
            # The present run is outside of AzureML: If local_dataset is set, use that as the path to the data.
            # Otherwise, download the dataset specified by the azure_dataset_id
            local_dataset = self.model_config.local_dataset
            if (not azure_dataset_id) and (local_dataset is None):
                raise ValueError("The model must contain either local_dataset or azure_dataset_id.")
            if local_dataset:
                expected_dir = Path(local_dataset)
                if not expected_dir.is_dir():
                    raise FileNotFoundError(f"The model uses a dataset in {expected_dir}, but that does not exist.")
                logging.info(f"Model training will use the local dataset provided in {expected_dir}")
                return expected_dir
            return download_dataset(azure_dataset_id=azure_dataset_id,
                                    target_folder=self.project_root / fixed_paths.DATASETS_DIR_NAME,
                                    dataset_csv=self.model_config.dataset_csv,
                                    azure_config=self.azure_config)

        # Inside of AzureML, datasets can be either mounted or downloaded.
        if not azure_dataset_id:
            raise ValueError("The model must contain azure_dataset_id for running on AML")
        mounted = try_to_mount_input_dataset()
        if not mounted:
            raise ValueError("Unable to mount or download input dataset.")
        return mounted

    def save_build_info_for_dotnet_consumers(self) -> None:
        results_container = get_results_blob_path(RUN_CONTEXT.id)
        result_location = ExperimentResultLocation(
            azure_job_name=RUN_CONTEXT.id,
            dataset_folder=self.model_config.azure_dataset_id,
            results_container_name=results_container,
            commandline_overrides=str(self.model_config.overrides),
            dataset_uri=self.model_config.azure_dataset_id,
            results_uri="",
        )
        # Fill in the missing information in the build config (everything that is not available at the time
        # of evoking the runner), and then save in the format needed for the .NET consumers
        build_information_to_dot_net_json_file(
            self.azure_config, result_location, folder=self.model_config.outputs_folder)

    def set_multiprocessing_start_method(self) -> None:
        """
        Set the (PyTorch) multiprocessing start method.
        """
        method = self.model_config.multiprocessing_start_method
        if is_windows():
            if method != MultiprocessingStartMethod.spawn:
                logging.warning(f"Cannot set multiprocessing start method to '{method.name}' "
                                "because only 'spawn' is available in Windows")
        else:
            logging.info(f"Setting multiprocessing start method to '{method.name}'")
            torch.multiprocessing.set_start_method(method.name, force=True)

    def register_model(self,
                       checkpoint_paths: List[Path],
                       model_description: str,
                       model_proc: ModelProcessing) -> None:
        """
        Registers the model in AzureML, with the given set of checkpoints. The AzureML run's tags are updated
        to describe with information about ensemble creation and the parent run ID.
        :param checkpoint_paths: The set of Pytorch checkpoints that should be included.
        :param model_description: A string description of the model, usually containing accuracy numbers.
        :param model_proc: The type of model that is registered (single or ensemble)
        """
        if not checkpoint_paths:
            # No point continuing, since no checkpoints were found
            logging.warning("Abandoning model registration - no valid checkpoint paths found")
            return

        if not self.model_config.is_offline_run:
            split_index = RUN_CONTEXT.get_tags().get(CROSS_VALIDATION_SPLIT_INDEX_TAG_KEY, None)
            if split_index == DEFAULT_CROSS_VALIDATION_SPLIT_INDEX:
                RUN_CONTEXT.tag(IS_ENSEMBLE_KEY_NAME, str(model_proc == ModelProcessing.ENSEMBLE_CREATION))
            elif PARENT_RUN_CONTEXT is not None:
                RUN_CONTEXT.tag(PARENT_RUN_ID_KEY_NAME, str(PARENT_RUN_CONTEXT.id))
        if isinstance(self.model_config, SegmentationModelBase):
            with logging_section(f"Registering {model_proc.value} model"):
                self.register_segmentation_model(
                    checkpoint_paths=checkpoint_paths,
                    model_description=model_description,
                    model_proc=model_proc)
        else:
            logging.info(f"No deployment done for this type of model: {type(self.model_config)}")

    def try_compare_scores_against_baselines(self, model_proc: ModelProcessing) -> None:
        """
        Attempt comparison of scores against baseline scores and scatterplot creation if possible.
        """
        if not isinstance(self.model_config, SegmentationModelBase):  # keep type checker happy
            return
        from InnerEye.ML.baselines_util import compare_scores_against_baselines
        with logging_section("Comparing scores against baselines"):
            compare_scores_against_baselines(self.model_config, self.azure_config, model_proc)

    def register_segmentation_model(self,
                                    checkpoint_paths: List[Path],
                                    model_description: str,
                                    model_proc: ModelProcessing) -> Tuple[Model, Any]:
        """
        Registers a new model in the workspace's model registry to be deployed further,
        and creates a model zip for portal deployment (if required).
        :param model_description: A string description that is added to the deployed model. It would usually contain
        the test set performance and information at which epoch the result was achieved.
        :param checkpoint_paths: Checkpoint paths to use to upload model checkpoints to AML.
        :param model_proc: whether it's a single or ensemble model.
        :returns Tuple element 1: AML model object, or None if no model could be registered.
        Tuple element 2: The result of running the model_deployment_hook, or None if no hook was supplied.
        """
        # The files for the final model can't live in the outputs folder. If they do: when registering the model,
        # the files may not yet uploaded by hosttools, and that may (or not) cause errors. Hence, place the folder
        # for the final models outside of "outputs", and upload manually.
        model_subfolder = FINAL_MODEL_FOLDER if model_proc == ModelProcessing.DEFAULT else FINAL_ENSEMBLE_MODEL_FOLDER
        # This is the path under which AzureML will know the files: Either "final_model" or "final_ensemble_model"
        artifacts_path = model_subfolder
        final_model_folder = self.model_config.file_system_config.run_folder / model_subfolder
        # Copy all code from project and InnerEye into the model folder, and copy over checkpoints.
        # This increases the size of the data stored for the run. The other option would be to store all checkpoints
        # right in the final model folder - however, then that would also contain any other checkpoints that the model
        # produced or downloaded for recovery, bloating the final model file.
        self.copy_child_paths_to_folder(final_model_folder, checkpoint_paths)
        # If the present run is a child run of a Hyperdrive parent run, and we are building an ensemble model,
        # register it the model on the parent run.
        if PARENT_RUN_CONTEXT and model_proc == ModelProcessing.ENSEMBLE_CREATION:
            run_to_register_on = PARENT_RUN_CONTEXT
            logging.info(f"Registering the model on the parent run {run_to_register_on.id}")
        else:
            run_to_register_on = RUN_CONTEXT
            logging.info(f"Registering the model on the current run {run_to_register_on.id}")
        logging.info(f"Uploading files in {final_model_folder} with prefix '{artifacts_path}'")
        final_model_folder_relative = final_model_folder.relative_to(Path.cwd())
        run_to_register_on.upload_folder(name=artifacts_path, path=str(final_model_folder_relative))
        # When registering the model on the run, we need to provide a relative path inside of the run's output
        # folder in `model_path`
        model = run_to_register_on.register_model(
            model_name=self.model_config.model_name,
            model_path=artifacts_path,
            tags=RUN_CONTEXT.get_tags(),
            description=model_description
        )
        # Add the name of the Python environment as a model tag, because we need it when running inference
        # on the model. We could add that as an immutable property, but with tags we have the option to modify
        # to a custom environment later.
        python_environment = RUN_CONTEXT.get_environment()
        assert python_environment.version == ENVIRONMENT_VERSION, \
            f"Expected all Python environments to have version '{ENVIRONMENT_VERSION}', but got: " \
            f"'{python_environment.version}"
        model.add_tags({PYTHON_ENVIRONMENT_NAME: python_environment.name})
        # update the run's tags with the registered model information
        run_to_register_on.tag(MODEL_ID_KEY_NAME, model.id)

        deployment_result = None
        logging.info(f"Registered {model_proc.value} model: {model.name}, with Id: {model.id}")
        # create a version of the model for deployment if the hook is provided
        if self.model_deployment_hook is not None:
            assert isinstance(self.model_config, SegmentationModelBase)
            deployment_result = self.model_deployment_hook(
                self.model_config, self.azure_config, model, model_proc)
        return model, deployment_result

    @staticmethod
    def tags_with_run_information(run: Run, tags: Optional[Dict[str, Any]]) -> Dict[str, Any]:
        extra_tags = {"experiment_name": run.experiment.name,
                      "run_id": run.id,
                      "run_number": run.number}
        # Let values already in tags take priority:
        return {**extra_tags, **(tags or {})}

    def copy_child_paths_to_folder(self,
                                   model_folder: Path,
                                   checkpoint_paths: List[Path],
                                   python_environment: Optional[Environment] = None) -> None:
        """
        Gets the files that are required to register a model for inference. The necessary files are copied from
        the current folder structure into the given temporary folder.
        The folder will contain all source code in the InnerEye folder, possibly additional source code from the
        extra_code_directory, and all checkpoints in a newly created "checkpoints" folder inside the model.
        In addition, the name of the present AzureML Python environment will be written to a file, for later use
        in the inference code.
        :param model_folder: The folder into which all files should be copied.
        :param checkpoint_paths: A list with absolute paths to checkpoint files. They are expected to be
        inside of the model's checkpoint folder.
        :param python_environment: The Python environment that is used in the present AzureML run.
        """

        def copy_folder(source_folder: Path, destination_folder: str = "") -> None:
            logging.info(f"Copying folder for registration: {source_folder}")
            destination_folder = destination_folder or source_folder.name
            shutil.copytree(str(source_folder), str(model_folder / destination_folder),
                            ignore=shutil.ignore_patterns('*.pyc'))

        def copy_file(source: Path, destination_file: str) -> None:
            logging.info(f"Copying file for registration: {source} to {destination_file}")
            destination = model_folder / destination_file
            if destination.is_file():
                # This could happen if there is score.py inside of the InnerEye package and also inside the calling
                # project. The latter will have precedence
                logging.warning(f"Overwriting existing {source.name} with {source}")
            destination.parent.mkdir(parents=True, exist_ok=True)
            shutil.copy(str(source), str(destination))

        relative_checkpoint_paths = []
        for checkpoint in checkpoint_paths:
            if checkpoint.is_absolute():
                try:
                    # Checkpoints live in a folder structure in the checkpoint folder. There can be multiple of
                    # them, with identical names, coming from an ensemble run. Hence, preserve their folder structure.
                    checkpoint_relative = checkpoint.relative_to(self.model_config.checkpoint_folder)
                except ValueError:
                    raise ValueError(f"Checkpoint file {checkpoint} was expected to be in a subfolder of "
                                     f"{self.model_config.checkpoint_folder}")
                # Checkpoints go into a newly created folder "checkpoints" inside of the model folder
                relative_checkpoint_paths.append(str(Path(CHECKPOINT_FOLDER) / checkpoint_relative))
            else:
                raise ValueError(f"Expected an absolute path to a checkpoint file, but got: {checkpoint}")
        model_folder.mkdir(parents=True, exist_ok=True)
        model_inference_config = ModelInferenceConfig(model_name=self.model_config.model_name,
                                                      model_configs_namespace=self.model_config.__class__.__module__,
                                                      checkpoint_paths=relative_checkpoint_paths)
        # Inference configuration must live in the root folder of the registered model
        full_path_to_config = model_folder / fixed_paths.MODEL_INFERENCE_JSON_FILE_NAME
        full_path_to_config.write_text(model_inference_config.to_json(), encoding='utf-8')  # type: ignore
        # Merge the conda files into one merged environment file at the root of the model
        merged_conda_file = model_folder / fixed_paths.ENVIRONMENT_YAML_FILE_NAME
        merge_conda_files(get_all_environment_files(self.project_root), result_file=merged_conda_file)
        # InnerEye package: This can be either in Python's package folder, or a plain folder. In both cases,
        # we can identify it by going up the folder structure off a known file (repository_root does exactly that)
        repository_root = fixed_paths.repository_root_directory()
        copy_folder(repository_root / INNEREYE_PACKAGE_NAME)
        # Extra code directory is expected to be relative to the project root folder.
        if self.azure_config.extra_code_directory:
            extra_code_folder = self.project_root / self.azure_config.extra_code_directory
            if extra_code_folder.is_dir():
                copy_folder(extra_code_folder)
            else:
                logging.warning(f"The `extra_code_directory` is set to '{self.azure_config.extra_code_directory}', "
                                "but this folder does not exist in the project root folder.")
        # All files at project root should be copied as-is. Those should be essential things like score.py that
        # are needed for inference to run. First try to find them at repository root (but they might not be there
        # if InnerEye is used as a package), then at project root.
        files_to_copy = list(repository_root.glob("*.py"))
        if repository_root != self.project_root:
            files_to_copy.extend(self.project_root.glob("*.py"))
        for f in files_to_copy:
            copy_file(f, destination_file=f.name)
        for (checkpoint_source, checkpoint_destination) in zip(checkpoint_paths, relative_checkpoint_paths):
            if checkpoint_source.is_file():
                copy_file(checkpoint_source, destination_file=str(checkpoint_destination))
            else:
                raise ValueError(f"Checkpoint file {checkpoint_source} does not exist")

    def model_inference_train_and_test(self,
                                       checkpoint_handler: CheckpointHandler,
                                       model_proc: ModelProcessing = ModelProcessing.DEFAULT) -> \
            Tuple[Optional[InferenceMetrics], Optional[InferenceMetrics], Optional[InferenceMetrics]]:
        train_metrics = None
        val_metrics = None
        test_metrics = None

        config = self.model_config

        def run_model_test(data_split: ModelExecutionMode) -> Optional[InferenceMetrics]:
            return model_test(config, data_split=data_split, checkpoint_handler=checkpoint_handler,
                              model_proc=model_proc)

        if config.perform_validation_and_test_set_inference:
            # perform inference on test set
            test_metrics = run_model_test(ModelExecutionMode.TEST)
            # perform inference on validation set
            val_metrics = run_model_test(ModelExecutionMode.VAL)

        if config.perform_training_set_inference:
            # perform inference on training set if required
            train_metrics = run_model_test(ModelExecutionMode.TRAIN)

        # log the metrics to AzureML experiment if possible. When doing ensemble runs, log to the Hyperdrive parent run,
        # so that we get the metrics of child run 0 and the ensemble separated.
        if config.is_segmentation_model and not config.is_offline_run:
            run_for_logging = PARENT_RUN_CONTEXT if model_proc.ENSEMBLE_CREATION else RUN_CONTEXT
            log_metrics(val_metrics=val_metrics, test_metrics=test_metrics,  # type: ignore
                        train_metrics=train_metrics, run_context=run_for_logging)  # type: ignore

        return test_metrics, val_metrics, train_metrics

    @stopit.threading_timeoutable()
    def wait_for_runs_to_finish(self, delay: int = 60) -> None:
        """
        Wait for cross val runs (apart from the current one) to finish and then aggregate results of all.
        :param delay: How long to wait between polls to AML to get status of child runs
        """
        with logging_section("Waiting for sibling runs"):
            while not self.are_sibling_runs_finished():
                time.sleep(delay)

    def are_sibling_runs_finished(self) -> bool:
        """
        Checks if all child runs (except the current run) of the current run's parent are completed or failed.
        :return: True if all sibling runs of the current run have finished (they either completed successfully,
        or failed). False if any of them is still pending (running or queued).
        """
        if (not self.model_config.is_offline_run) \
                and (azure_util.is_cross_validation_child_run(RUN_CONTEXT)):
            n_splits = self.model_config.get_total_number_of_cross_validation_runs()
            child_runs = azure_util.fetch_child_runs(PARENT_RUN_CONTEXT,
                                                     expected_number_cross_validation_splits=n_splits)
            pending_runs = [x.id for x in child_runs
                            if (x.id != RUN_CONTEXT.id)
                            and (x.get_status() not in [RunStatus.COMPLETED, RunStatus.FAILED])]
            all_runs_finished = len(pending_runs) == 0
            if not all_runs_finished:
                logging.info(f"Waiting for sibling run(s) to finish: {pending_runs}")
            return all_runs_finished
        else:
            raise NotImplementedError("are_sibling_runs_finished only works for cross validation runs in AzureML.")

    def create_ensemble_model(self) -> None:
        """
        Create an ensemble model from the results of the sibling runs of the present run. The present run here will
        be cross validation child run 0.
        """
        assert PARENT_RUN_CONTEXT, "This function should only be called in a Hyperdrive run"
        with logging_section("Downloading checkpoints from sibling runs"):
            checkpoint_handler = CheckpointHandler(model_config=self.model_config,
                                                   azure_config=self.azure_config,
                                                   project_root=self.project_root,
                                                   run_context=PARENT_RUN_CONTEXT)
            checkpoint_handler.download_checkpoints_from_hyperdrive_child_runs(PARENT_RUN_CONTEXT)

        self.run_inference_and_register_model(checkpoint_handler=checkpoint_handler,
                                              model_proc=ModelProcessing.ENSEMBLE_CREATION)

        crossval_dir = self.plot_cross_validation_and_upload_results()
        if self.model_config.generate_report:
            self.generate_report(ModelProcessing.ENSEMBLE_CREATION)
        # CrossValResults should have been uploaded to the parent run, so we don't need it here.
        remove_file_or_directory(crossval_dir)
        # We can also remove OTHER_RUNS under the root, as it is no longer useful and only contains copies of files
        # available elsewhere. However, first we need to upload relevant parts of OTHER_RUNS/ENSEMBLE.
        other_runs_dir = self.model_config.outputs_folder / OTHER_RUNS_SUBDIR_NAME
        other_runs_ensemble_dir = other_runs_dir / ENSEMBLE_SPLIT_NAME
        if PARENT_RUN_CONTEXT is not None:
            if other_runs_ensemble_dir.exists():
                # Only keep baseline Wilcoxon results and scatterplots and reports
                for subdir in other_runs_ensemble_dir.glob("*"):
                    if subdir.name not in [BASELINE_WILCOXON_RESULTS_FILE,
                                           SCATTERPLOTS_SUBDIR_NAME,
                                           reports_folder]:
                        remove_file_or_directory(subdir)
                PARENT_RUN_CONTEXT.upload_folder(name=BASELINE_COMPARISONS_FOLDER, path=str(other_runs_ensemble_dir))
            else:
                logging.warning(f"Directory not found for upload: {other_runs_ensemble_dir}")
        remove_file_or_directory(other_runs_dir)

    def plot_cross_validation_and_upload_results(self) -> Path:
        from InnerEye.ML.visualizers.plot_cross_validation import crossval_config_from_model_config, \
            plot_cross_validation, unroll_aggregate_metrics
        # perform aggregation as cross val splits are now ready
        plot_crossval_config = crossval_config_from_model_config(self.model_config)
        plot_crossval_config.run_recovery_id = PARENT_RUN_CONTEXT.tags[RUN_RECOVERY_ID_KEY_NAME]
        plot_crossval_config.outputs_directory = self.model_config.outputs_folder
        plot_crossval_config.azure_config = self.azure_config
        cross_val_results_root = plot_cross_validation(plot_crossval_config, is_ensemble_run=True)
        if self.post_cross_validation_hook:
            self.post_cross_validation_hook(self.model_config, cross_val_results_root)
        # upload results to the parent run's outputs so that the files are visible inside the AzureML UI.
        PARENT_RUN_CONTEXT.upload_folder(name=CROSSVAL_RESULTS_FOLDER, path=str(cross_val_results_root))
        if self.model_config.is_scalar_model:
            try:
                aggregates = pd.read_csv(cross_val_results_root / METRICS_AGGREGATES_FILE)
                unrolled_aggregate_metrics = unroll_aggregate_metrics(aggregates)
                for m in unrolled_aggregate_metrics:
                    PARENT_RUN_CONTEXT.log(m.metric_name, m.metric_value)
            except Exception as ex:
                print_exception(ex, "Unable to log metrics to Hyperdrive parent run.", logger_fn=logging.warning)
        return cross_val_results_root

    def generate_report(self, model_proc: ModelProcessing) -> None:
        config = self.model_config
        if config.model_category not in [ModelCategory.Segmentation, ModelCategory.Classification]:
            logging.info(f"No reporting available for a model with category {config.model_category}")
            return
        logging.info("Saving report in HTML")
        try:
            def get_epoch_path(mode: ModelExecutionMode) -> Path:
                p = get_epoch_results_path(mode=mode, model_proc=model_proc)
                return config.outputs_folder / p / SUBJECT_METRICS_FILE_NAME

            path_to_best_epoch_train = get_epoch_path(ModelExecutionMode.TRAIN)
            path_to_best_epoch_val = get_epoch_path(ModelExecutionMode.VAL)
            path_to_best_epoch_test = get_epoch_path(ModelExecutionMode.TEST)

            output_dir = config.outputs_folder / OTHER_RUNS_SUBDIR_NAME / ENSEMBLE_SPLIT_NAME \
                if model_proc == ModelProcessing.ENSEMBLE_CREATION else config.outputs_folder

            reports_dir = output_dir / reports_folder
            if not reports_dir.exists():
                reports_dir.mkdir(exist_ok=False)

            if config.model_category == ModelCategory.Segmentation:
                generate_segmentation_notebook(
                    result_notebook=reports_dir / get_ipynb_report_name(config.model_category.value),
                    train_metrics=path_to_best_epoch_train,
                    val_metrics=path_to_best_epoch_val,
                    test_metrics=path_to_best_epoch_test)
            else:
                if isinstance(config, ScalarModelBase) and not isinstance(config, SequenceModelBase):
<<<<<<< HEAD
                    generate_classification_notebook(
                        result_notebook=reports_dir / get_ipynb_report_name(config.model_category.value),
                        config=config,
                        train_metrics=path_to_best_epoch_train,
                        val_metrics=path_to_best_epoch_val,
                        test_metrics=path_to_best_epoch_test)

                    if len(config.class_names) > 1:
                        generate_classification_multilabel_notebook(
                            result_notebook=reports_dir / get_ipynb_report_name(f"{config.model_category.value}_multilabel"),
                            config=config,
                            train_metrics=path_to_best_epoch_train,
                            val_metrics=path_to_best_epoch_val,
                            test_metrics=path_to_best_epoch_test)
=======
                    dataset_csv_path = config.local_dataset / config.dataset_csv if config.local_dataset else None
                    generate_classification_notebook(result_notebook=output_dir / REPORT_IPYNB,
                                                     train_metrics=path_to_best_epoch_train,
                                                     val_metrics=path_to_best_epoch_val,
                                                     test_metrics=path_to_best_epoch_test,
                                                     dataset_csv_path=dataset_csv_path,
                                                     dataset_subject_column=config.subject_column,
                                                     dataset_file_column=config.image_file_column)
>>>>>>> 36f5b13e
                else:
                    logging.info(f"Cannot create report for config of type {type(config)}.")
        except Exception as ex:
            print_exception(ex, "Failed to generated reporting notebook.")
            raise<|MERGE_RESOLUTION|>--- conflicted
+++ resolved
@@ -738,7 +738,6 @@
                     test_metrics=path_to_best_epoch_test)
             else:
                 if isinstance(config, ScalarModelBase) and not isinstance(config, SequenceModelBase):
-<<<<<<< HEAD
                     generate_classification_notebook(
                         result_notebook=reports_dir / get_ipynb_report_name(config.model_category.value),
                         config=config,
@@ -753,16 +752,6 @@
                             train_metrics=path_to_best_epoch_train,
                             val_metrics=path_to_best_epoch_val,
                             test_metrics=path_to_best_epoch_test)
-=======
-                    dataset_csv_path = config.local_dataset / config.dataset_csv if config.local_dataset else None
-                    generate_classification_notebook(result_notebook=output_dir / REPORT_IPYNB,
-                                                     train_metrics=path_to_best_epoch_train,
-                                                     val_metrics=path_to_best_epoch_val,
-                                                     test_metrics=path_to_best_epoch_test,
-                                                     dataset_csv_path=dataset_csv_path,
-                                                     dataset_subject_column=config.subject_column,
-                                                     dataset_file_column=config.image_file_column)
->>>>>>> 36f5b13e
                 else:
                     logging.info(f"Cannot create report for config of type {type(config)}.")
         except Exception as ex:
