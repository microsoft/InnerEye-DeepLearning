--- conflicted
+++ resolved
@@ -26,11 +26,7 @@
 from InnerEye.Azure.azure_util import CROSS_VALIDATION_SPLIT_INDEX_TAG_KEY, \
     DEFAULT_CROSS_VALIDATION_SPLIT_INDEX, EFFECTIVE_RANDOM_SEED_KEY_NAME, IS_ENSEMBLE_KEY_NAME, \
     MODEL_ID_KEY_NAME, PARENT_RUN_CONTEXT, PARENT_RUN_ID_KEY_NAME, RUN_CONTEXT, RUN_RECOVERY_FROM_ID_KEY_NAME, \
-<<<<<<< HEAD
-    RUN_RECOVERY_ID_KEY_NAME, create_run_recovery_id, get_all_environment_files, is_offline_run_context, \
-=======
     RUN_RECOVERY_ID_KEY_NAME, create_run_recovery_id, is_offline_run_context, \
->>>>>>> f421234c
     merge_conda_files
 from InnerEye.Common import fixed_paths
 from InnerEye.Common.common_util import BASELINE_COMPARISONS_FOLDER, BASELINE_WILCOXON_RESULTS_FILE, \
@@ -38,18 +34,10 @@
     ModelProcessing, \
     OTHER_RUNS_SUBDIR_NAME, SCATTERPLOTS_SUBDIR_NAME, SUBJECT_METRICS_FILE_NAME, \
     change_working_directory, get_best_epoch_results_path, is_windows, logging_section, logging_to_file, \
-<<<<<<< HEAD
-    print_exception, \
-    remove_file_or_directory
-from InnerEye.Common.fixed_paths import INNEREYE_PACKAGE_NAME, LOG_FILE_NAME, PYTHON_ENVIRONMENT_NAME
-from InnerEye.ML.common import ModelExecutionMode
-from InnerEye.ML.config import ModelDeploymentHookSignature, PostCrossValidationHookSignature, SegmentationModelBase
-=======
     print_exception, remove_file_or_directory
 from InnerEye.Common.fixed_paths import INNEREYE_PACKAGE_NAME, LOG_FILE_NAME, PYTHON_ENVIRONMENT_NAME
 from InnerEye.ML.common import ModelExecutionMode
 from InnerEye.ML.config import SegmentationModelBase
->>>>>>> f421234c
 from InnerEye.ML.deep_learning_config import CHECKPOINT_FOLDER, DeepLearningConfig, FINAL_ENSEMBLE_MODEL_FOLDER, \
     FINAL_MODEL_FOLDER, ModelCategory, MultiprocessingStartMethod
 from InnerEye.ML.lightning_base import InnerEyeContainer
@@ -59,15 +47,10 @@
 from InnerEye.ML.model_inference_config import ModelInferenceConfig
 from InnerEye.ML.model_testing import model_test
 from InnerEye.ML.model_training import create_lightning_trainer, model_train
-<<<<<<< HEAD
-from InnerEye.ML.reports.notebook_report import generate_classification_multilabel_notebook, \
-    generate_classification_notebook, generate_segmentation_notebook, get_ipynb_report_name, reports_folder
-=======
 from InnerEye.ML.reports.notebook_report import generate_classification_crossval_notebook, \
     generate_classification_multilabel_notebook, generate_classification_notebook, generate_segmentation_notebook, \
     get_ipynb_report_name, reports_folder
 from InnerEye.ML.runner import ModelDeploymentHookSignature, PostCrossValidationHookSignature, get_all_environment_files
->>>>>>> f421234c
 from InnerEye.ML.scalar_config import ScalarModelBase
 from InnerEye.ML.sequence_config import SequenceModelBase
 from InnerEye.ML.utils.checkpoint_handling import CheckpointHandler
@@ -207,7 +190,6 @@
             # Set local_dataset to the mounted path specified in azure_runner.py, if any, or download it if that fails
             # and config.local_dataset was not already set.
             # This must happen before container setup because that could already read datasets.
-<<<<<<< HEAD
             self.container.local_dataset = self.mount_or_download_dataset(self.container.azure_dataset_id,
                                                                           self.container.local_dataset)
             if not isinstance(self.container, InnerEyeContainer):
@@ -228,9 +210,6 @@
                         extra_locals.append(self.mount_or_download_dataset(azure_id, None, idx=i))
                 self.container.extra_local_dataset_paths = extra_locals
 
-=======
-            self.container.local_dataset = self.mount_or_download_dataset()
->>>>>>> f421234c
         # Ensure that we use fixed seeds before initializing the PyTorch models
         seed_everything(self.container.get_effective_random_seed())
         # Creating the folder structure must happen before the LightningModule is created, because the output
@@ -241,7 +220,6 @@
             self.container.file_system_config = self.container.file_system_config.add_subfolder(self.output_subfolder)
         else:
             self.container.create_filesystem(self.project_root)
-<<<<<<< HEAD
 
         # configure recovery container if provided
         self.checkpoint_handler = CheckpointHandler(container=self.container,
@@ -252,16 +230,11 @@
         # Needed because AML is not fast enough to download
         time.sleep(120)
 
-=======
->>>>>>> f421234c
         # A lot of the code for the built-in InnerEye models expects the output paths directly in the config files.
         if isinstance(self.container, InnerEyeContainer):
             self.container.config.local_dataset = self.container.local_dataset
             self.container.config.file_system_config = self.container.file_system_config
-<<<<<<< HEAD
             self.container.config.extra_downloaded_run_id = self.container.extra_downloaded_run_id
-=======
->>>>>>> f421234c
         self.container.setup()
         self.container.create_lightning_module_and_store()
         self._has_setup_run = True
@@ -372,15 +345,6 @@
         # Set data loader start method
         self.set_multiprocessing_start_method()
 
-<<<<<<< HEAD
-=======
-        # configure recovery container if provided
-        checkpoint_handler = CheckpointHandler(container=self.container,
-                                               azure_config=self.azure_config,
-                                               project_root=self.project_root,
-                                               run_context=RUN_CONTEXT)
-        checkpoint_handler.download_recovery_checkpoints_or_weights()
->>>>>>> f421234c
         trainer: Optional[Trainer] = None
         # do training and inference, unless the "only register" switch is set (which requires a run_recovery
         # to be valid).
@@ -388,11 +352,7 @@
             # train a new model if required
             if self.azure_config.train:
                 with logging_section("Model training"):
-<<<<<<< HEAD
                     trainer, _ = model_train(self.checkpoint_handler,
-=======
-                    trainer, _ = model_train(checkpoint_handler,
->>>>>>> f421234c
                                              container=self.container,
                                              num_nodes=self.azure_config.num_nodes)
                 # log the number of epochs used for model training
@@ -405,11 +365,7 @@
             # Inference for the InnerEye built-in models
             # We specify the ModelProcessing as DEFAULT here even if the run_recovery points to an ensemble run, because
             # the current run is a single one. See the documentation of ModelProcessing for more details.
-<<<<<<< HEAD
             self.run_inference_and_register_model(self.checkpoint_handler, ModelProcessing.DEFAULT)
-=======
-            self.run_inference_and_register_model(checkpoint_handler, ModelProcessing.DEFAULT)
->>>>>>> f421234c
 
             if self.container.generate_report:
                 self.generate_report(ModelProcessing.DEFAULT)
@@ -424,11 +380,7 @@
                     self.create_ensemble_model_and_run_inference()
         else:
             # Inference for all models that are specified via LightningContainers.
-<<<<<<< HEAD
             self.run_inference_for_lightning_models(self.checkpoint_handler.get_checkpoints_to_test(), trainer)
-=======
-            self.run_inference_for_lightning_models(checkpoint_handler.get_checkpoints_to_test(), trainer)
->>>>>>> f421234c
             # We can't enforce that files are written to the output folder, hence change the working directory manually
             with change_working_directory(self.container.outputs_folder):
                 self.container.create_report()
@@ -452,11 +404,7 @@
                 dataloaders.append((data.val_dataloader(), ModelExecutionMode.VAL))  # type: ignore
             if self.container.perform_training_set_inference:
                 dataloaders.append((data.train_dataloader(), ModelExecutionMode.TRAIN))  # type: ignore
-<<<<<<< HEAD
-            map_location = lambda storage, loc: storage
-=======
             map_location = "gpu" if self.container.use_gpu else "cpu"
->>>>>>> f421234c
             checkpoint = pl_load(checkpoint_paths[0], map_location=map_location)
             lightning_model.load_state_dict(checkpoint['state_dict'])
             lightning_model.eval()
@@ -527,11 +475,7 @@
             activation_maps.extract_activation_maps(self.innereye_config)  # type: ignore
             logging.info("Successfully extracted and saved activation maps")
 
-<<<<<<< HEAD
     def mount_or_download_dataset(self, azure_dataset_id, local_dataset, idx: int = 0) -> Optional[Path]:
-=======
-    def mount_or_download_dataset(self) -> Optional[Path]:
->>>>>>> f421234c
         """
         Makes the dataset that the model uses available on the executing machine. If the present training run is outside
         of AzureML, it expects that either the model has a `local_dataset` field set, in which case no action will be
@@ -570,11 +514,7 @@
 
         # Inside of AzureML, datasets can be either mounted or downloaded.
         if azure_dataset_id:
-<<<<<<< HEAD
             mounted = try_to_mount_input_dataset(idx)
-=======
-            mounted = try_to_mount_input_dataset()
->>>>>>> f421234c
             if not mounted:
                 raise ValueError("Unable to mount or download input dataset.")
             return mounted
