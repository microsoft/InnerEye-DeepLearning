#  ------------------------------------------------------------------------------------------
#  Copyright (c) Microsoft Corporation. All rights reserved.
#  Licensed under the MIT License (MIT). See LICENSE in the repo root for license information.
#  ------------------------------------------------------------------------------------------
import copy
import logging
import os
import shutil
import time
from pathlib import Path
from typing import Any, Callable, Dict, List, Optional, Tuple

import pandas as pd
from pytorch_lightning.core.datamodule import LightningDataModule
import stopit
import torch.multiprocessing
from azureml._restclient.constants import RunStatus
from azureml.core import Model, Run, model
from azureml.data import FileDataset
from pytorch_lightning import LightningModule, seed_everything
from torch.utils.data import DataLoader

from InnerEye.Azure import azure_util
from InnerEye.Azure.azure_config import AzureConfig, INPUT_DATA_KEY
from InnerEye.Azure.azure_runner import ENVIRONMENT_VERSION, ENV_OMPI_COMM_WORLD_RANK, get_git_tags
from InnerEye.Azure.azure_util import CROSS_VALIDATION_SPLIT_INDEX_TAG_KEY, DEFAULT_CROSS_VALIDATION_SPLIT_INDEX, \
    EFFECTIVE_RANDOM_SEED_KEY_NAME, IS_ENSEMBLE_KEY_NAME, MODEL_ID_KEY_NAME, PARENT_RUN_CONTEXT, \
    PARENT_RUN_ID_KEY_NAME, RUN_CONTEXT, RUN_RECOVERY_FROM_ID_KEY_NAME, RUN_RECOVERY_ID_KEY_NAME, \
    create_run_recovery_id, get_all_environment_files, is_offline_run_context, merge_conda_files
from InnerEye.Common import fixed_paths
from InnerEye.Common.common_util import BASELINE_COMPARISONS_FOLDER, BASELINE_WILCOXON_RESULTS_FILE, \
    CROSSVAL_RESULTS_FOLDER, ENSEMBLE_SPLIT_NAME, FULL_METRICS_DATAFRAME_FILE, METRICS_AGGREGATES_FILE, \
    ModelProcessing, \
    OTHER_RUNS_SUBDIR_NAME, SCATTERPLOTS_SUBDIR_NAME, SUBJECT_METRICS_FILE_NAME, \
    change_working_directory, get_best_epoch_results_path, is_windows, logging_section, logging_to_file, \
    print_exception, remove_file_or_directory
from InnerEye.Common.fixed_paths import INNEREYE_PACKAGE_NAME, LOG_FILE_NAME, PYTHON_ENVIRONMENT_NAME
from InnerEye.ML.baselines_util import compare_folders_and_run_outputs
from InnerEye.ML.common import ModelExecutionMode
from InnerEye.ML.config import SegmentationModelBase
from InnerEye.ML.deep_learning_config import CHECKPOINT_FOLDER, DeepLearningConfig, FINAL_ENSEMBLE_MODEL_FOLDER, \
    FINAL_MODEL_FOLDER, ModelCategory, MultiprocessingStartMethod, load_checkpoint, EXTRA_RUN_SUBFOLDER
from InnerEye.ML.lightning_base import InnerEyeContainer
from InnerEye.ML.lightning_container import InnerEyeInference, LightningContainer
from InnerEye.ML.metrics import InferenceMetrics, InferenceMetricsForSegmentation
from InnerEye.ML.model_config_base import ModelConfigBase
from InnerEye.ML.model_inference_config import ModelInferenceConfig
from InnerEye.ML.model_testing import model_test
from InnerEye.ML.model_training import create_lightning_trainer, is_global_rank_zero, model_train
from InnerEye.ML.reports.notebook_report import generate_classification_crossval_notebook, \
    generate_classification_multilabel_notebook, generate_classification_notebook, generate_segmentation_notebook, \
    get_ipynb_report_name, reports_folder
from InnerEye.ML.scalar_config import ScalarModelBase
from InnerEye.ML.sequence_config import SequenceModelBase
from InnerEye.ML.utils.checkpoint_handling import CheckpointHandler
from InnerEye.ML.utils.run_recovery import RunRecovery
from InnerEye.ML.visualizers import activation_maps
from InnerEye.ML.visualizers.plot_cross_validation import \
    get_config_and_results_for_offline_runs, plot_cross_validation_from_files

ModelDeploymentHookSignature = Callable[[LightningContainer, AzureConfig, Model, ModelProcessing], Any]
PostCrossValidationHookSignature = Callable[[ModelConfigBase, Path], None]


def try_to_mount_input_dataset(dataset_index: int = 0) -> Optional[Path]:
    """
    Checks if the AzureML run context has a field for input datasets. If yes, the dataset stored there is
    returned as a Path. Returns None if no input datasets was found.

    :param dataset_index: suffix of AML dataset name, return path to INPUT_DATA_KEY_idx dataset
    """
    if hasattr(RUN_CONTEXT, "input_datasets"):
        try:
            return Path(RUN_CONTEXT.input_datasets[f"{INPUT_DATA_KEY}_{dataset_index}"])
        except KeyError:
            logging.warning(f"Run context field input_datasets has no {INPUT_DATA_KEY}_{dataset_index} entry.")
    return None


def download_dataset(azure_dataset_id: str,
                     target_folder: Path,
                     dataset_csv: str,
                     azure_config: AzureConfig) -> Path:
    """
    Downloads or checks for an existing dataset on the executing machine. If a local_dataset is supplied and the
    directory is present, return that. Otherwise, download the dataset specified by the azure_dataset_id from the
    AzureML dataset attached to the given AzureML workspace. The dataset is downloaded into the `target_folder`,
    in a subfolder that has the same name as the dataset. If there already appears to be such a folder, and the folder
    contains a dataset csv file, no download is started.
    :param azure_dataset_id: The name of a dataset that is registered in the AzureML workspace.
    :param target_folder: The folder in which to download the dataset from Azure.
    :param dataset_csv: Name of the csv file describing the dataset. This is only used to check if the dataset has been
    downloaded already.
    :param azure_config: All Azure-related configuration options.
    :return: A path on the local machine that contains the dataset.
    """
    logging.info("Trying to download dataset via AzureML datastore now.")
    azure_dataset = azure_config.get_or_create_dataset(azure_dataset_id)
    if not isinstance(azure_dataset, FileDataset):
        raise ValueError(f"Expected to get a FileDataset, but got {type(azure_dataset)}")
    # The downloaded dataset may already exist from a previous run.
    expected_dataset_path = target_folder / azure_dataset_id
    logging.info(f"Model training will use dataset '{azure_dataset_id}' in Azure.")
    if expected_dataset_path.is_dir():
        if dataset_csv:
            if (expected_dataset_path / dataset_csv).is_file():
                logging.info(f"The file {dataset_csv} is already downloaded in {expected_dataset_path}. Skipping.")
                return expected_dataset_path
        else:
            existing_files = sum(1 for _ in expected_dataset_path.rglob("*"))
            if existing_files > 1:
                logging.info(f"There are already {existing_files} files in {expected_dataset_path}. Skipping.")
                return expected_dataset_path

    logging.info("Starting to download the dataset - WARNING, this could take very long!")
    with logging_section("Downloading dataset"):
        t0 = time.perf_counter()
        azure_dataset.download(target_path=str(expected_dataset_path), overwrite=False)
        t1 = time.perf_counter() - t0
        logging.info(f"Azure dataset '{azure_dataset_id}' downloaded in {t1} seconds")
    logging.info(f"Azure dataset '{azure_dataset_id}' is now available in {expected_dataset_path}")
    return expected_dataset_path


def log_metrics(metrics: Dict[ModelExecutionMode, InferenceMetrics],
                run_context: Run) -> None:
    """
    Log metrics for each split to the provided run, or the current run context if None provided
    :param metrics: Dictionary of inference results for each split.
    :param run_context: Run for which to log the metrics to, use the current run context if None provided
    """
    for split in metrics.values():
        if isinstance(split, InferenceMetricsForSegmentation):
            split.log_metrics(run_context)


class MLRunner:

    def __init__(self,
                 model_config: Optional[DeepLearningConfig] = None,
                 container: Optional[LightningContainer] = None,
                 azure_config: Optional[AzureConfig] = None,
                 project_root: Optional[Path] = None,
                 post_cross_validation_hook: Optional[PostCrossValidationHookSignature] = None,
                 model_deployment_hook: Optional[ModelDeploymentHookSignature] = None,
                 output_subfolder: str = "") -> None:
        """
        Driver class to run a ML experiment. Note that the project root argument MUST be supplied when using InnerEye
        as a package!
        :param model_config: If None, run the training as per the `container` argument (bring-your-own-model). If not
        None, this is the model configuration for a built-in InnerEye model.
        :param container: The LightningContainer object to use for training. If None, assume that the training is
        for a built-in InnerEye model.
        :param azure_config: Azure related configurations
        :param project_root: Project root. This should only be omitted if calling run_ml from the test suite. Supplying
        it is crucial when using InnerEye as a package or submodule!
        :param post_cross_validation_hook: A function to call after waiting for completion of cross validation runs.
        The function is called with the model configuration and the path to the downloaded and merged metrics files.
        :param model_deployment_hook: an optional function for deploying a model in an application-specific way.
        If present, it should take a LightningContainer, an AzureConfig, an AzureML Model and a ModelProcessing object
        as arguments, and return an object of any type.
        :param output_subfolder: If provided, the output folder structure will have an additional subfolder,
        when running outside AzureML.
        """
        self.model_config = model_config
        if container is None:
            assert isinstance(model_config, ModelConfigBase), \
                "When using a built-in InnerEye model, the configuration should be an instance of ModelConfigBase"
            container = InnerEyeContainer(model_config)
        self.container = container
        self.azure_config: AzureConfig = azure_config or AzureConfig()
        self.container.num_nodes = self.azure_config.num_nodes
        self.project_root: Path = project_root or fixed_paths.repository_root_directory()
        self.post_cross_validation_hook = post_cross_validation_hook
        self.model_deployment_hook = model_deployment_hook
        self.output_subfolder = output_subfolder
        self._has_setup_run = False

    def setup(self, use_mount_or_download_dataset: bool = True) -> None:
        """
        If the present object is using one of the InnerEye built-in models, create a (fake) container for it
        and call the setup method. It sets the random seeds, and then creates the actual Lightning modules.
        :param use_mount_or_download_dataset: If True, try to download or mount the dataset that is used by the model.
        If False, assume that the dataset is already available (this should only be used for unit tests).
        """
        if self._has_setup_run:
            return
        if (not self.azure_config.only_register_model) and use_mount_or_download_dataset:
            # Set local_dataset to the mounted path specified in azure_runner.py, if any, or download it if that fails
            # and config.local_dataset was not already set.
            # This must happen before container setup because that could already read datasets.
            mounted_dataset = self.mount_or_download_dataset(self.container.azure_dataset_id,
                                                             self.container.local_dataset)
            if mounted_dataset is not None:
                self.container.local_dataset = mounted_dataset

            extra_locals = []
            if self.is_offline_run and len(self.container.extra_local_dataset_paths) != 0:
                for local in self.container.extra_local_dataset_paths:
                    extra_local_dataset = self.mount_or_download_dataset(None, local)
                    assert extra_local_dataset is not None  # for mypy
                    extra_locals.append(extra_local_dataset)
            elif len(self.container.extra_azure_dataset_ids) != 0:
                for i, azure_id in enumerate(self.container.extra_azure_dataset_ids, 1):
                    extra_local_dataset = self.mount_or_download_dataset(azure_id, None, dataset_index=i)
                    assert extra_local_dataset is not None  # for mypy
                    extra_locals.append(extra_local_dataset)
            self.container.extra_local_dataset_paths = extra_locals
        # Ensure that we use fixed seeds before initializing the PyTorch models
        seed_everything(self.container.get_effective_random_seed())
        # Creating the folder structure must happen before the LightningModule is created, because the output
        # parameters of the container will be copied into the module.
        if self.output_subfolder:
            # This codepath is only executed for cross validation runs outside AzureML: The folder structure
            # uses an existing folder structure set by the caller, and just a subfolder is added.
            self.container.file_system_config = self.container.file_system_config.add_subfolder(self.output_subfolder)
        else:
            self.container.create_filesystem(self.project_root)

        # configure recovery container if provided
        self.checkpoint_handler = CheckpointHandler(container=self.container,
                                                    azure_config=self.azure_config,
                                                    project_root=self.project_root,
                                                    run_context=RUN_CONTEXT)
        self.checkpoint_handler.download_recovery_checkpoints_or_weights(only_return_path=not is_global_rank_zero())

        if self.azure_config.pretraining_run_recovery_id is not None:
            run_to_recover = self.azure_config.fetch_run(self.azure_config.pretraining_run_recovery_id.strip())
            run_recovery_object = RunRecovery.download_all_checkpoints_from_run(self.container,
                                                                                run_to_recover,
                                                                                EXTRA_RUN_SUBFOLDER,
                                                                                only_return_path=not is_global_rank_zero())
            self.container.extra_downloaded_run_id = run_recovery_object
        else:
            self.container.extra_downloaded_run_id = None

        # A lot of the code for the built-in InnerEye models expects the output paths directly in the config files.
        if isinstance(self.container, InnerEyeContainer):
            self.container.config.local_dataset = self.container.local_dataset
            self.container.config.file_system_config = self.container.file_system_config
            self.container.config.extra_downloaded_run_id = self.container.extra_downloaded_run_id
        self.container.setup()
        self.container.create_lightning_module_and_store()
        self._has_setup_run = True

    @property
    def is_offline_run(self) -> bool:
        """
        Returns True if the present run is outside of AzureML, and False if it is inside of AzureML.
        :return:
        """
        return is_offline_run_context(RUN_CONTEXT)

    @property
    def innereye_config(self) -> DeepLearningConfig:
        """
        Gets the model configuration object for all built-in InnerEye models. Raises an exception if the present
        object trains a LightningContainer that is not a built-in InnerEye model.
        """
        if self.model_config is None or not isinstance(self.model_config, DeepLearningConfig):
            raise ValueError("This property should only be used with built-in InnerEye models, but model "
                             f"configuration is of type {type(self.model_config)}")
        return self.model_config

    @property
    def config_namespace(self) -> str:
        """
        Returns the namespace of the model configuration object, i.e. return the name of the module in which the
        model configuration object or the lightning container object is defined.
        For models defined as lightning containers, this is the namespace of the container class defining the model.
        For legacy InnerEye models, the original config is not a container object, but instead a subclass of
        ModelConfigBase. In this case, return the namespace of the original config class, not the namespace of the
        derived InnerEyeContainer.

        Examples:
        1. For the Lung config class defined in InnerEye/ML/configs/segmentation/Lung.py,
           the namespace is InnerEye.ML.configs.segmentation.Lung
        1. For the HelloContainer container class defined in InnerEye/ML/configs/other/HelloContainer.py,
           the namespace is InnerEye.ML.configs.other.HelloContainer
        """
        if isinstance(self.container, InnerEyeContainer):
            return self.innereye_config.__class__.__module__
        else:
            return self.container.__class__.__module__

    def start_logging_to_file(self) -> None:
        if self.container is None:
            self.setup()
        logging_to_file(self.container.logs_folder / LOG_FILE_NAME)

    def is_offline_cross_val_parent_run(self) -> bool:
        """
        Returns true if the current run is an offline run with cross validation splits > 0
        and cross_validation_split_index == DEFAULT_CROSS_VALIDATION_SPLIT_INDEX (ie: a parent)
        """
        return self.container.cross_validation_split_index == DEFAULT_CROSS_VALIDATION_SPLIT_INDEX and \
               self.container.perform_cross_validation and self.is_offline_run

    def spawn_offline_cross_val_classification_child_runs(self) -> None:
        """
        Trains and Tests k models based on their respective data splits sequentially.
        Stores the results on the Validation set to the outputs directory of the parent run.
        """
        assert isinstance(self.innereye_config, ScalarModelBase)

        def _spawn_run(cross_val_split_index: int) -> None:
            split_config = copy.deepcopy(self.innereye_config)
            split_config.cross_validation_split_index = cross_val_split_index
            logging.info(f"Running model train and test on cross validation split: {cross_val_split_index}")
            split_ml_runner = MLRunner(model_config=split_config,
                                       container=None,
                                       azure_config=self.azure_config,
                                       project_root=self.project_root,
                                       post_cross_validation_hook=self.post_cross_validation_hook,
                                       model_deployment_hook=self.model_deployment_hook,
                                       output_subfolder=str(cross_val_split_index))
            split_ml_runner.run()

        for i in range(self.innereye_config.number_of_cross_validation_splits):
            _spawn_run(i)

        config_and_files = get_config_and_results_for_offline_runs(self.innereye_config)
        plot_cross_validation_from_files(config_and_files, Path(config_and_files.config.outputs_directory))

    def set_run_tags_from_parent(self) -> None:
        """
        Set metadata for the run
        """
        assert PARENT_RUN_CONTEXT, "This function should only be called in a Hyperdrive run."
        run_tags_parent = PARENT_RUN_CONTEXT.get_tags()
        git_tags = get_git_tags(self.azure_config)
        tags_to_copy = [
            "tag",
            "model_name",
            "execution_mode",
            "recovered_from",
            "friendly_name",
            "build_number",
            "build_user",
            *git_tags.keys(),
            RUN_RECOVERY_FROM_ID_KEY_NAME
        ]
        new_tags = {tag: run_tags_parent.get(tag, "") for tag in tags_to_copy}
        new_tags[RUN_RECOVERY_ID_KEY_NAME] = create_run_recovery_id(run=RUN_CONTEXT)
        new_tags[CROSS_VALIDATION_SPLIT_INDEX_TAG_KEY] = str(self.container.cross_validation_split_index)
        new_tags[EFFECTIVE_RANDOM_SEED_KEY_NAME] = str(self.container.get_effective_random_seed())
        RUN_CONTEXT.set_tags(new_tags)

    def run(self) -> None:
        """
        Driver function to run a ML experiment. If an offline cross validation run is requested, then
        this function is recursively called for each cross validation split.
        """
        self.setup()
        if self.is_offline_cross_val_parent_run():
            if self.innereye_config.is_segmentation_model:
                raise NotImplementedError("Offline cross validation is only supported for classification models.")
            self.spawn_offline_cross_val_classification_child_runs()
            return

        # Get the AzureML context in which the script is running
        if not self.is_offline_run and PARENT_RUN_CONTEXT is not None:
            logging.info("Setting tags from parent run.")
            self.set_run_tags_from_parent()

        # Set data loader start method
        self.set_multiprocessing_start_method()

        # do training and inference, unless the "only register" switch is set (which requires a run_recovery
        # to be valid).
        if not self.azure_config.only_register_model:
            # train a new model if required
            if self.azure_config.train:
                with logging_section("Model training"):
                    model_train(self.checkpoint_handler.get_recovery_or_checkpoint_path_train(),
                                container=self.container,
                                num_nodes=self.azure_config.num_nodes)
                # Since we have trained the model further, let the checkpoint_handler object know so it can handle
                # checkpoints correctly.
                self.checkpoint_handler.additional_training_done()
                # log the number of epochs used for model training
                RUN_CONTEXT.log(name="Train epochs", value=self.container.num_epochs)
            elif isinstance(self.container, InnerEyeContainer):
                self.innereye_config.write_dataset_files()
                self.create_activation_maps()

        # Register the model, and then run inference as required. No models should be registered when running outside
        # AzureML.
        if not self.is_offline_run:
            if self.should_register_model():
                self.register_model(self.checkpoint_handler.get_best_checkpoints(), ModelProcessing.DEFAULT)

        if not self.azure_config.only_register_model:
            checkpoint_paths_for_testing = self.checkpoint_handler.get_checkpoints_to_test()
            if isinstance(self.container, InnerEyeContainer):
                # Inference for the InnerEye built-in models
                # We specify the ModelProcessing as DEFAULT here even if the run_recovery points to an ensemble run,
                # because the current run is a single one. See the documentation of ModelProcessing for more details.
                self.run_inference(checkpoint_paths_for_testing, ModelProcessing.DEFAULT)

                if self.container.generate_report:
                    self.generate_report(ModelProcessing.DEFAULT)

                # If this is an cross validation run, and the present run is child run 0, then wait for the sibling
                # runs, build the ensemble model, and write a report for that.
                if self.container.perform_cross_validation:
                    should_wait_for_other_child_runs = (not self.is_offline_run) and \
                                                       self.container.cross_validation_split_index == 0
                    if should_wait_for_other_child_runs:
                        self.wait_for_runs_to_finish()
                        self.create_ensemble_model_and_run_inference()
            else:
                # Inference for all models that are specified via LightningContainers.
                with logging_section("Model inference"):
                    self.run_inference_for_lightning_models(checkpoint_paths_for_testing)
                # We can't enforce that files are written to the output folder, hence change the working directory
                # manually
                with change_working_directory(self.container.outputs_folder):
                    self.container.create_report()

        if self.container.regression_test_folder:
            # Comparison with stored results for cross-validation runs only operates on child run 0. This run
            # has usually already downloaded the results for the other runs, and uploaded files to the parent
            # run context.
            logging.info("Comparing the current results against stored results")
            if self.is_normal_run_or_crossval_child_0():
                compare_folders_and_run_outputs(expected=self.container.regression_test_folder,
                                                actual=self.container.outputs_folder)
            else:
                logging.info("Skipping because this is not cross-validation child run 0.")

    def is_normal_run_or_crossval_child_0(self) -> bool:
        """
        Returns True if the present run is a non-crossvalidation run, or child run 0 of a crossvalidation run.
        """
        if self.container.perform_cross_validation:
            return self.container.cross_validation_split_index == 0
        return True

    @staticmethod
    def lightning_data_module_dataloaders(data: LightningDataModule) -> Dict[ModelExecutionMode, Callable]:
        """
        Given a lightning data module, return a dictionary of dataloader for each model execution mode.

        :param data: Lightning data module.
        :return: Data loader for each model execution mode.
        """
        return {
            ModelExecutionMode.TEST: data.test_dataloader,
            ModelExecutionMode.VAL: data.val_dataloader,
            ModelExecutionMode.TRAIN: data.train_dataloader
        }

    def run_inference_for_lightning_models(self, checkpoint_paths: List[Path]) -> None:
        """
        Run inference on the test set for all models that are specified via a LightningContainer.
        :param checkpoint_paths: The path to the checkpoint that should be used for inference.
        """
        if len(checkpoint_paths) != 1:
            raise ValueError(f"This method expects exactly 1 checkpoint for inference, but got {len(checkpoint_paths)}")
        lightning_model = self.container.model
        # Run the customized inference code only if the the "inference" step has been overridden
        if isinstance(lightning_model, InnerEyeInference) and \
                type(lightning_model).inference_step != InnerEyeInference.inference_step:
            logging.info("Running inference via the InnerEyeInference.inference_step method")
            # Read the data modules before changing the working directory, in case the code relies on relative paths
            data = self.container.get_inference_data_module()
            dataloaders: List[Tuple[DataLoader, ModelExecutionMode]] = []
            data_dataloaders = MLRunner.lightning_data_module_dataloaders(data)
            for data_split, dataloader in data_dataloaders.items():
                if self.container.inference_on_set(ModelProcessing.DEFAULT, data_split):
                    dataloaders.append((dataloader(), data_split))
            checkpoint = load_checkpoint(checkpoint_paths[0], use_gpu=self.container.use_gpu)
            lightning_model.load_state_dict(checkpoint['state_dict'])
            lightning_model.eval()
            with change_working_directory(self.container.outputs_folder):
                lightning_model.on_inference_start()
                for loader, split in dataloaders:
                    logging.info(f"Starting inference on {split.value} set")
                    lightning_model.on_inference_epoch_start(dataset_split=split, is_ensemble_model=False)
                    for batch_idx, item in enumerate(loader):
                        model_output = lightning_model.forward(item[0])
                        lightning_model.inference_step(item, batch_idx, model_output=model_output)
                    lightning_model.on_inference_epoch_end()
                lightning_model.on_inference_end()
        elif type(lightning_model).test_step != LightningModule.test_step:
            # Run Lightning's built-in test procedure if the `test_step` method has been overridden
            logging.info("Running inference via the LightningModule.test_step method")
            # Lightning does not cope with having two calls to .fit or .test in the same script. As a workaround for
            # now, restrict number of GPUs to 1, meaning that it will not start DDP.
            self.container.max_num_gpus = 1
            # Without this, the trainer will think it should still operate in multi-node mode, and wrongly start
            # searching for Horovod
            if ENV_OMPI_COMM_WORLD_RANK in os.environ:
                del os.environ[ENV_OMPI_COMM_WORLD_RANK]
            # From the training setup, torch still thinks that it should run in a distributed manner,
            # and would block on some GPU operations. Hence, clean up distributed training.
            if torch.distributed.is_initialized():
                torch.distributed.destroy_process_group()
            trainer, _ = create_lightning_trainer(self.container, num_nodes=1)
            self.container._model = type(self.container.model).load_from_checkpoint(checkpoint_path=str(checkpoint_paths[0]))
            # When training models that are not built-in InnerEye models, we have no guarantee that they write
            # files to the right folder. Best guess is to change the current working directory to where files should go.
            with change_working_directory(self.container.outputs_folder):
                trainer.test(self.container.model,
                             test_dataloaders=self.container.get_data_module().test_dataloader())
        else:
            logging.warning("None of the suitable test methods is overridden. Skipping inference completely.")

    def run_inference(self, checkpoint_paths: List[Path],
                      model_proc: ModelProcessing) -> None:
        """
        Run inference on InnerEyeContainer models
        :param checkpoint_paths: Checkpoint paths to initialize model
        :param model_proc: whether we are running an ensemble model from within a child run with index 0. If we are,
        then outputs will be written to OTHER_RUNS/ENSEMBLE under the main outputs directory.
        """

        # run full image inference on existing or newly trained model on the training, and testing set
<<<<<<< HEAD
        test_metrics, val_metrics, _ = self.model_inference_train_and_test(checkpoint_paths=checkpoint_paths,
                                                                           model_proc=model_proc)
=======
        self.model_inference_train_and_test(checkpoint_handler=checkpoint_handler,
                                            model_proc=model_proc)
>>>>>>> 30d515b5

        self.try_compare_scores_against_baselines(model_proc)

    def should_register_model(self) -> bool:
        """
        Returns True if we should register a model at all. If no training has taken place, an equivalent
        model (from the run we recovered) should already have been registered, so we should only
        do so if this run is specifically for that purpose.
        """
        return self.azure_config.train or self.azure_config.only_register_model

    def create_activation_maps(self) -> None:
        if self.innereye_config.is_segmentation_model and self.innereye_config.activation_map_layers is not None:
            logging.info("Extracting activation maps for layer")
            activation_maps.extract_activation_maps(self.innereye_config)  # type: ignore
            logging.info("Successfully extracted and saved activation maps")

    def mount_or_download_dataset(self,
                                  azure_dataset_id: Optional[str],
                                  local_dataset: Optional[Path],
                                  dataset_index: int = 0) -> Optional[Path]:
        """
        Makes the dataset that the model uses available on the executing machine. If the present training run is outside
        of AzureML, it expects that either the model has a `local_dataset` field set, in which case no action will be
        taken. If a dataset is specified in `azure_dataset_id`, it will attempt to download the dataset from Azure
        into the local repository, in the "datasets" folder.
        If the training run is inside of AzureML, the dataset that was specified at job submission time will be
        mounted or downloaded.
        :param azure_dataset_id: id of the dataset in AML workspace
        :param local_dataset: alternatively local path for this dataset
        :param index of the dataset processed
        :returns: the path of the dataset on the executing machine.
        """
        if self.is_offline_run:
            # A dataset, either local or in Azure, is required for the built-in InnerEye models. When models are
            # specified via a LightningContainer, these dataset fields are optional, because the container datasets
            # could be downloaded even from the web.
            is_dataset_required = isinstance(self.container, InnerEyeContainer)
            # The present run is outside of AzureML: If local_dataset is set, use that as the path to the data.
            # Otherwise, download the dataset specified by the azure_dataset_id
            if is_dataset_required:
                if (not azure_dataset_id) and (local_dataset is None):
                    raise ValueError("The model must contain either local_dataset or azure_dataset_id.")
            if local_dataset:
                expected_dir = Path(local_dataset)
                if not expected_dir.is_dir():
                    raise FileNotFoundError(f"The model uses a dataset in {expected_dir}, but that does not exist.")
                logging.info(f"Model training will use the local dataset provided in {expected_dir}")
                return expected_dir
            if azure_dataset_id:
                dataset_csv = ""
                if isinstance(self.model_config, DeepLearningConfig):
                    dataset_csv = self.model_config.dataset_csv
                return download_dataset(azure_dataset_id=azure_dataset_id,
                                        target_folder=self.project_root / fixed_paths.DATASETS_DIR_NAME,
                                        dataset_csv=dataset_csv, azure_config=self.azure_config)
            return None

        # Inside of AzureML, datasets can be either mounted or downloaded.
        if azure_dataset_id:
            mounted = try_to_mount_input_dataset(dataset_index)
            if not mounted:
                raise ValueError("Unable to mount or download input dataset.")
            return mounted
        return None

    def set_multiprocessing_start_method(self) -> None:
        """
        Set the (PyTorch) multiprocessing start method.
        """
        method = self.container.multiprocessing_start_method
        if is_windows():
            if method != MultiprocessingStartMethod.spawn:
                logging.warning(f"Cannot set multiprocessing start method to '{method.name}' "
                                "because only 'spawn' is available in Windows")
        else:
            logging.info(f"Setting multiprocessing start method to '{method.name}'")
            torch.multiprocessing.set_start_method(method.name, force=True)

    def try_compare_scores_against_baselines(self, model_proc: ModelProcessing) -> None:
        """
        Attempt comparison of scores against baseline scores and scatterplot creation if possible.
        """
        if not isinstance(self.model_config, SegmentationModelBase):  # keep type checker happy
            return
        from InnerEye.ML.baselines_util import compare_scores_against_baselines
        with logging_section("Comparing scores against baselines"):
            compare_scores_against_baselines(self.model_config, self.azure_config, model_proc)

    def register_model(self,
                       checkpoint_paths: List[Path],
                       model_proc: ModelProcessing) -> Tuple[model.Model, Any]:
        """
        Registers a new model in the workspace's model registry on AzureML to be deployed further.
        The AzureML run's tags are updated to describe with information about ensemble creation and the parent run ID.
        :param checkpoint_path: Checkpoint paths to register.
        :param model_proc: whether it's a single or ensemble model.
        :returns Tuple element 1: AML model object, or None if no model could be registered.
        Tuple element 2: The result of running the model_deployment_hook, or None if no hook was supplied.
        """
        if self.is_offline_run:
            raise ValueError("Cannot register models when InnerEye is running outside of AzureML.")

        if not checkpoint_paths:
            raise ValueError("Model registration failed: No checkpoints found")

        split_index = RUN_CONTEXT.get_tags().get(CROSS_VALIDATION_SPLIT_INDEX_TAG_KEY, None)
        if split_index == DEFAULT_CROSS_VALIDATION_SPLIT_INDEX:
            RUN_CONTEXT.tag(IS_ENSEMBLE_KEY_NAME, str(model_proc == ModelProcessing.ENSEMBLE_CREATION))
        elif PARENT_RUN_CONTEXT is not None:
            RUN_CONTEXT.tag(PARENT_RUN_ID_KEY_NAME, str(PARENT_RUN_CONTEXT.id))

        with logging_section(f"Registering {model_proc.value} model"):
            # The files for the final model can't live in the outputs folder. If they do: when registering the model,
            # the files may not yet uploaded by hosttools, and that may (or not) cause errors. Hence, place the folder
            # for the final models outside of "outputs", and upload manually.
            model_subfolder = FINAL_MODEL_FOLDER if model_proc == ModelProcessing.DEFAULT \
                else FINAL_ENSEMBLE_MODEL_FOLDER
            # This is the path under which AzureML will know the files: Either "final_model" or "final_ensemble_model"
            artifacts_path = model_subfolder
            final_model_folder = self.container.file_system_config.run_folder / model_subfolder
            # Copy all code from project and InnerEye into the model folder, and copy over checkpoints.
            # This increases the size of the data stored for the run. The other option would be to store all checkpoints
            # right in the final model folder - however, then that would also contain any other checkpoints that the
            # model produced or downloaded for recovery, bloating the final model file.
            self.copy_child_paths_to_folder(final_model_folder, checkpoint_paths)
            # If the present run is a child run of a Hyperdrive parent run, and we are building an ensemble model,
            # register it the model on the parent run.
            if PARENT_RUN_CONTEXT and model_proc == ModelProcessing.ENSEMBLE_CREATION:
                run_to_register_on = PARENT_RUN_CONTEXT
                logging.info(f"Registering the model on the parent run {run_to_register_on.id}")
            else:
                run_to_register_on = RUN_CONTEXT
                logging.info(f"Registering the model on the current run {run_to_register_on.id}")
            logging.info(f"Uploading files in {final_model_folder} with prefix '{artifacts_path}'")
            final_model_folder_relative = final_model_folder.relative_to(Path.cwd())
            run_to_register_on.upload_folder(name=artifacts_path, path=str(final_model_folder_relative))
            # When registering the model on the run, we need to provide a relative path inside of the run's output
            # folder in `model_path`
            model = run_to_register_on.register_model(
                model_name=self.container.model_name,
                model_path=artifacts_path,
                tags=RUN_CONTEXT.get_tags()
            )
            # Add the name of the Python environment as a model tag, because we need it when running inference
            # on the model. We could add that as an immutable property, but with tags we have the option to modify
            # to a custom environment later.
            python_environment = RUN_CONTEXT.get_environment()
            assert python_environment.version == ENVIRONMENT_VERSION, \
                f"Expected all Python environments to have version '{ENVIRONMENT_VERSION}', but got: " \
                f"'{python_environment.version}"
            model.add_tags({PYTHON_ENVIRONMENT_NAME: python_environment.name})
            # update the run's tags with the registered model information
            run_to_register_on.tag(MODEL_ID_KEY_NAME, model.id)

            deployment_result = None
            logging.info(f"Registered {model_proc.value} model: {model.name}, with Id: {model.id}")
            # create a version of the model for deployment if the hook is provided
            if self.model_deployment_hook is not None:
                deployment_result = self.model_deployment_hook(
                    self.container, self.azure_config, model, model_proc)
            return model, deployment_result

    @staticmethod
    def tags_with_run_information(run: Run, tags: Optional[Dict[str, Any]]) -> Dict[str, Any]:
        extra_tags = {"experiment_name": run.experiment.name,
                      "run_id": run.id,
                      "run_number": run.number}
        # Let values already in tags take priority:
        return {**extra_tags, **(tags or {})}

    def copy_child_paths_to_folder(self,
                                   model_folder: Path,
                                   checkpoint_paths: List[Path]) -> None:
        """
        Gets the files that are required to register a model for inference. The necessary files are copied from
        the current folder structure into the given temporary folder.
        The folder will contain all source code in the InnerEye folder, possibly additional source code from the
        extra_code_directory, and all checkpoints in a newly created "checkpoints" folder inside the model.
        In addition, the name of the present AzureML Python environment will be written to a file, for later use
        in the inference code.
        :param model_folder: The folder into which all files should be copied.
        :param checkpoint_paths: A list with absolute paths to checkpoint files. They are expected to be
        inside of the model's checkpoint folder.
        :param python_environment: The Python environment that is used in the present AzureML run.
        """

        def copy_folder(source_folder: Path, destination_folder: str = "") -> None:
            logging.info(f"Copying folder for registration: {source_folder}")
            destination_folder = destination_folder or source_folder.name
            shutil.copytree(str(source_folder), str(model_folder / destination_folder),
                            ignore=shutil.ignore_patterns('*.pyc'))

        def copy_file(source: Path, destination_file: str) -> None:
            logging.info(f"Copying file for registration: {source} to {destination_file}")
            destination = model_folder / destination_file
            if destination.is_file():
                # This could happen if there is score.py inside of the InnerEye package and also inside the calling
                # project. The latter will have precedence
                logging.warning(f"Overwriting existing {source.name} with {source}")
            destination.parent.mkdir(parents=True, exist_ok=True)
            shutil.copy(str(source), str(destination))

        relative_checkpoint_paths = []
        for checkpoint in checkpoint_paths:
            if checkpoint.is_absolute():
                try:
                    # Checkpoints live in a folder structure in the checkpoint folder. There can be multiple of
                    # them, with identical names, coming from an ensemble run. Hence, preserve their folder structure.
                    checkpoint_relative = checkpoint.relative_to(self.container.checkpoint_folder)
                except ValueError:
                    raise ValueError(f"Checkpoint file {checkpoint} was expected to be in a subfolder of "
                                     f"{self.container.checkpoint_folder}")
                # Checkpoints go into a newly created folder "checkpoints" inside of the model folder
                relative_checkpoint_paths.append(str(Path(CHECKPOINT_FOLDER) / checkpoint_relative))
            else:
                raise ValueError(f"Expected an absolute path to a checkpoint file, but got: {checkpoint}")
        model_folder.mkdir(parents=True, exist_ok=True)
        # For reproducibility of the files used in regression tests, checkpoint paths need to be sorted.
        checkpoints_sorted = sorted(relative_checkpoint_paths)
        model_inference_config = ModelInferenceConfig(model_name=self.container.model_name,
                                                      model_configs_namespace=self.config_namespace,
                                                      checkpoint_paths=checkpoints_sorted)
        # Inference configuration must live in the root folder of the registered model
        full_path_to_config = model_folder / fixed_paths.MODEL_INFERENCE_JSON_FILE_NAME
        full_path_to_config.write_text(model_inference_config.to_json(), encoding='utf-8')  # type: ignore
        # Merge the conda files into one merged environment file at the root of the model
        merged_conda_file = model_folder / fixed_paths.ENVIRONMENT_YAML_FILE_NAME
        merge_conda_files(get_all_environment_files(self.project_root), result_file=merged_conda_file)
        # InnerEye package: This can be either in Python's package folder, or a plain folder. In both cases,
        # we can identify it by going up the folder structure off a known file (repository_root does exactly that)
        repository_root = fixed_paths.repository_root_directory()
        copy_folder(repository_root / INNEREYE_PACKAGE_NAME)
        # Extra code directory is expected to be relative to the project root folder.
        if self.azure_config.extra_code_directory:
            extra_code_folder = self.project_root / self.azure_config.extra_code_directory
            if extra_code_folder.is_dir():
                copy_folder(extra_code_folder)
            else:
                logging.warning(f"The `extra_code_directory` is set to '{self.azure_config.extra_code_directory}', "
                                "but this folder does not exist in the project root folder.")
        # All files at project root should be copied as-is. Those should be essential things like score.py that
        # are needed for inference to run. First try to find them at repository root (but they might not be there
        # if InnerEye is used as a package), then at project root.
        files_to_copy = list(repository_root.glob("*.py"))
        if repository_root != self.project_root:
            files_to_copy.extend(self.project_root.glob("*.py"))
        for f in files_to_copy:
            copy_file(f, destination_file=f.name)
        for (checkpoint_source, checkpoint_destination) in zip(checkpoint_paths, relative_checkpoint_paths):
            if checkpoint_source.is_file():
                copy_file(checkpoint_source, destination_file=str(checkpoint_destination))
            else:
                raise ValueError(f"Checkpoint file {checkpoint_source} does not exist")

    def model_inference_train_and_test(self,
                                       checkpoint_paths: List[Path],
                                       model_proc: ModelProcessing = ModelProcessing.DEFAULT) -> \
            Dict[ModelExecutionMode, InferenceMetrics]:
        metrics: Dict[ModelExecutionMode, InferenceMetrics] = {}

        config = self.innereye_config

<<<<<<< HEAD
        def run_model_test(data_split: ModelExecutionMode) -> Optional[InferenceMetrics]:
            return model_test(config, data_split=data_split, checkpoint_paths=checkpoint_paths,  # type: ignore
                              model_proc=model_proc)

        if config.perform_validation_and_test_set_inference:
            # perform inference on test set
            test_metrics = run_model_test(ModelExecutionMode.TEST)
            # perform inference on validation set (not for ensemble as current val is in the training fold
            # for at least one of the models).
            if model_proc != ModelProcessing.ENSEMBLE_CREATION:
                val_metrics = run_model_test(ModelExecutionMode.VAL)

        if config.perform_training_set_inference:
            # perform inference on training set if required
            train_metrics = run_model_test(ModelExecutionMode.TRAIN)
=======
        for data_split in ModelExecutionMode:
            if self.container.inference_on_set(model_proc, data_split):
                opt_metrics = model_test(config, data_split=data_split, checkpoint_handler=checkpoint_handler,
                                         model_proc=model_proc)
                if opt_metrics is not None:
                    metrics[data_split] = opt_metrics
>>>>>>> 30d515b5

        # log the metrics to AzureML experiment if possible. When doing ensemble runs, log to the Hyperdrive parent run,
        # so that we get the metrics of child run 0 and the ensemble separated.
        if config.is_segmentation_model and not self.is_offline_run:
            run_for_logging = PARENT_RUN_CONTEXT if model_proc.ENSEMBLE_CREATION else RUN_CONTEXT
            log_metrics(metrics=metrics, run_context=run_for_logging)  # type: ignore

        return metrics

    @stopit.threading_timeoutable()
    def wait_for_runs_to_finish(self, delay: int = 60) -> None:
        """
        Wait for cross val runs (apart from the current one) to finish and then aggregate results of all.
        :param delay: How long to wait between polls to AML to get status of child runs
        """
        with logging_section("Waiting for sibling runs"):
            while not self.are_sibling_runs_finished():
                time.sleep(delay)

    def are_sibling_runs_finished(self) -> bool:
        """
        Checks if all child runs (except the current run) of the current run's parent are completed or failed.
        :return: True if all sibling runs of the current run have finished (they either completed successfully,
        or failed). False if any of them is still pending (running or queued).
        """
        if (not self.is_offline_run) \
                and (azure_util.is_cross_validation_child_run(RUN_CONTEXT)):
            n_splits = self.innereye_config.number_of_cross_validation_splits
            child_runs = azure_util.fetch_child_runs(PARENT_RUN_CONTEXT,
                                                     expected_number_cross_validation_splits=n_splits)
            pending_runs = [x.id for x in child_runs
                            if (x.id != RUN_CONTEXT.id)
                            and (x.get_status() not in [RunStatus.COMPLETED, RunStatus.FAILED])]
            all_runs_finished = len(pending_runs) == 0
            if not all_runs_finished:
                logging.info(f"Waiting for sibling run(s) to finish: {pending_runs}")
            return all_runs_finished
        else:
            raise NotImplementedError("are_sibling_runs_finished only works for cross validation runs in AzureML.")

    def create_ensemble_model_and_run_inference(self) -> None:
        """
        Create an ensemble model from the results of the sibling runs of the present run. The present run here will
        be cross validation child run 0.
        """
        assert PARENT_RUN_CONTEXT, "This function should only be called in a Hyperdrive run"
        with logging_section("Downloading checkpoints from sibling runs"):
            checkpoint_handler = CheckpointHandler(container=self.container,
                                                   azure_config=self.azure_config,
                                                   project_root=self.project_root,
                                                   run_context=PARENT_RUN_CONTEXT)
            checkpoint_handler.download_checkpoints_from_hyperdrive_child_runs(PARENT_RUN_CONTEXT)

        # Register the model, and then run inference as required. No models should be registered when running outside
        # AzureML.
        if not self.is_offline_run:
            if self.should_register_model():
                self.register_model(checkpoint_handler.get_best_checkpoints(), ModelProcessing.ENSEMBLE_CREATION)

        if not self.azure_config.only_register_model:
            self.run_inference(checkpoint_paths=checkpoint_handler.get_checkpoints_to_test(),
                               model_proc=ModelProcessing.ENSEMBLE_CREATION)

        crossval_dir = self.plot_cross_validation_and_upload_results()
        if self.innereye_config.generate_report:
            self.generate_report(ModelProcessing.ENSEMBLE_CREATION)
        # CrossValResults should have been uploaded to the parent run, so we don't need it here.
        remove_file_or_directory(crossval_dir)
        # We can also remove OTHER_RUNS under the root, as it is no longer useful and only contains copies of files
        # available elsewhere. However, first we need to upload relevant parts of OTHER_RUNS/ENSEMBLE.
        other_runs_dir = self.innereye_config.outputs_folder / OTHER_RUNS_SUBDIR_NAME
        other_runs_ensemble_dir = other_runs_dir / ENSEMBLE_SPLIT_NAME
        if PARENT_RUN_CONTEXT is not None:
            if other_runs_ensemble_dir.exists():
                # Only keep baseline Wilcoxon results and scatterplots and reports
                for subdir in other_runs_ensemble_dir.glob("*"):
                    if subdir.name not in [BASELINE_WILCOXON_RESULTS_FILE,
                                           SCATTERPLOTS_SUBDIR_NAME,
                                           reports_folder]:
                        remove_file_or_directory(subdir)
                PARENT_RUN_CONTEXT.upload_folder(name=BASELINE_COMPARISONS_FOLDER, path=str(other_runs_ensemble_dir))
            else:
                logging.warning(f"Directory not found for upload: {other_runs_ensemble_dir}")
        remove_file_or_directory(other_runs_dir)

    def plot_cross_validation_and_upload_results(self) -> Path:
        from InnerEye.ML.visualizers.plot_cross_validation import crossval_config_from_model_config, \
            plot_cross_validation, unroll_aggregate_metrics
        # perform aggregation as cross val splits are now ready
        plot_crossval_config = crossval_config_from_model_config(self.innereye_config)
        plot_crossval_config.run_recovery_id = PARENT_RUN_CONTEXT.tags[RUN_RECOVERY_ID_KEY_NAME]
        plot_crossval_config.outputs_directory = self.innereye_config.outputs_folder
        plot_crossval_config.azure_config = self.azure_config
        cross_val_results_root = plot_cross_validation(plot_crossval_config)
        if isinstance(self.model_config, ScalarModelBase) and not isinstance(self.model_config, SequenceModelBase):
            crossval_report_name = f"{ModelCategory.Classification.value}_crossval"
            notebook_path = cross_val_results_root / get_ipynb_report_name(crossval_report_name)
            full_metrics_csv = cross_val_results_root / FULL_METRICS_DATAFRAME_FILE
            generate_classification_crossval_notebook(notebook_path, self.model_config, full_metrics_csv)
        if self.post_cross_validation_hook:
            self.post_cross_validation_hook(self.innereye_config, cross_val_results_root)
        # upload results to the parent run's outputs so that the files are visible inside the AzureML UI.
        PARENT_RUN_CONTEXT.upload_folder(name=CROSSVAL_RESULTS_FOLDER, path=str(cross_val_results_root))
        if self.innereye_config.is_scalar_model:
            try:
                aggregates = pd.read_csv(cross_val_results_root / METRICS_AGGREGATES_FILE)
                unrolled_aggregate_metrics = unroll_aggregate_metrics(aggregates)
                for m in unrolled_aggregate_metrics:
                    PARENT_RUN_CONTEXT.log(m.metric_name, m.metric_value)
            except Exception as ex:
                print_exception(ex, "Unable to log metrics to Hyperdrive parent run.", logger_fn=logging.warning)
        return cross_val_results_root

    def generate_report(self, model_proc: ModelProcessing) -> None:
        config = self.innereye_config
        if config.model_category not in [ModelCategory.Segmentation, ModelCategory.Classification]:
            logging.info(f"No reporting available for a model with category {config.model_category}")
            return
        logging.info("Saving report in HTML")
        try:
            def get_epoch_path(mode: ModelExecutionMode) -> Path:
                p = get_best_epoch_results_path(mode=mode, model_proc=model_proc)
                return config.outputs_folder / p / SUBJECT_METRICS_FILE_NAME

            path_to_best_epoch_train = get_epoch_path(ModelExecutionMode.TRAIN)
            path_to_best_epoch_val = get_epoch_path(ModelExecutionMode.VAL)
            path_to_best_epoch_test = get_epoch_path(ModelExecutionMode.TEST)

            output_dir = config.outputs_folder / OTHER_RUNS_SUBDIR_NAME / ENSEMBLE_SPLIT_NAME \
                if model_proc == ModelProcessing.ENSEMBLE_CREATION else config.outputs_folder

            reports_dir = output_dir / reports_folder
            if not reports_dir.exists():
                reports_dir.mkdir(exist_ok=False)

            if config.model_category == ModelCategory.Segmentation:
                generate_segmentation_notebook(
                    result_notebook=reports_dir / get_ipynb_report_name(config.model_category.value),
                    train_metrics=path_to_best_epoch_train,
                    val_metrics=path_to_best_epoch_val,
                    test_metrics=path_to_best_epoch_test)
            else:
                if isinstance(config, ScalarModelBase) and not isinstance(config, SequenceModelBase):
                    generate_classification_notebook(
                        result_notebook=reports_dir / get_ipynb_report_name(config.model_category.value),
                        config=config,
                        train_metrics=path_to_best_epoch_train,
                        val_metrics=path_to_best_epoch_val,
                        test_metrics=path_to_best_epoch_test)

                    if config.should_generate_multilabel_report():
                        generate_classification_multilabel_notebook(
                            result_notebook=reports_dir / get_ipynb_report_name(
                                f"{config.model_category.value}_multilabel"),
                            config=config,
                            train_metrics=path_to_best_epoch_train,
                            val_metrics=path_to_best_epoch_val,
                            test_metrics=path_to_best_epoch_test)
                else:
                    logging.info(f"Cannot create report for config of type {type(config)}.")

            config.generate_custom_report(report_dir=reports_dir, model_proc=model_proc)
        except Exception as ex:
            print_exception(ex, "Failed to generate reporting notebook.")
            raise<|MERGE_RESOLUTION|>--- conflicted
+++ resolved
@@ -517,13 +517,8 @@
         """
 
         # run full image inference on existing or newly trained model on the training, and testing set
-<<<<<<< HEAD
-        test_metrics, val_metrics, _ = self.model_inference_train_and_test(checkpoint_paths=checkpoint_paths,
-                                                                           model_proc=model_proc)
-=======
-        self.model_inference_train_and_test(checkpoint_handler=checkpoint_handler,
+        self.model_inference_train_and_test(checkpoint_paths=checkpoint_paths,
                                             model_proc=model_proc)
->>>>>>> 30d515b5
 
         self.try_compare_scores_against_baselines(model_proc)
 
@@ -787,30 +782,12 @@
 
         config = self.innereye_config
 
-<<<<<<< HEAD
-        def run_model_test(data_split: ModelExecutionMode) -> Optional[InferenceMetrics]:
-            return model_test(config, data_split=data_split, checkpoint_paths=checkpoint_paths,  # type: ignore
-                              model_proc=model_proc)
-
-        if config.perform_validation_and_test_set_inference:
-            # perform inference on test set
-            test_metrics = run_model_test(ModelExecutionMode.TEST)
-            # perform inference on validation set (not for ensemble as current val is in the training fold
-            # for at least one of the models).
-            if model_proc != ModelProcessing.ENSEMBLE_CREATION:
-                val_metrics = run_model_test(ModelExecutionMode.VAL)
-
-        if config.perform_training_set_inference:
-            # perform inference on training set if required
-            train_metrics = run_model_test(ModelExecutionMode.TRAIN)
-=======
         for data_split in ModelExecutionMode:
             if self.container.inference_on_set(model_proc, data_split):
-                opt_metrics = model_test(config, data_split=data_split, checkpoint_handler=checkpoint_handler,
+                opt_metrics = model_test(config, data_split=data_split, checkpoint_paths=checkpoint_paths,
                                          model_proc=model_proc)
                 if opt_metrics is not None:
                     metrics[data_split] = opt_metrics
->>>>>>> 30d515b5
 
         # log the metrics to AzureML experiment if possible. When doing ensemble runs, log to the Hyperdrive parent run,
         # so that we get the metrics of child run 0 and the ensemble separated.
