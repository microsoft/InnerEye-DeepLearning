#  ------------------------------------------------------------------------------------------
#  Copyright (c) Microsoft Corporation. All rights reserved.
#  Licensed under the MIT License (MIT). See LICENSE in the repo root for license information.
#  ------------------------------------------------------------------------------------------
import math
from dataclasses import dataclass
from enum import Enum
from pathlib import Path
from typing import Any, Callable, Dict, List, Optional, Sequence, Tuple

import matplotlib.pyplot as plt
import numpy as np
import pandas as pd
import torch
from IPython.display import display
from PIL import Image
from matplotlib.axes import Axes
from sklearn.metrics import auc, precision_recall_curve, recall_score, roc_auc_score, roc_curve

from InnerEye.Common.common_util import BEST_EPOCH_FOLDER_NAME
from InnerEye.Common.metrics_constants import LoggingColumns
from InnerEye.ML.common import ModelExecutionMode
from InnerEye.ML.dataset.scalar_dataset import ScalarDataset
from InnerEye.ML.metrics_dict import MetricsDict, binary_classification_accuracy
from InnerEye.ML.reports.notebook_report import print_header, print_table
from InnerEye.ML.scalar_config import ScalarModelBase
from InnerEye.ML.utils.io_util import load_image_in_known_formats


@dataclass
class LabelsAndPredictions:
    subject_ids: np.ndarray
    labels: np.ndarray
    model_outputs: np.ndarray


@dataclass
class Results:
    true_positives: pd.DataFrame
    false_positives: pd.DataFrame
    true_negatives: pd.DataFrame
    false_negatives: pd.DataFrame


class ReportedScalarMetrics(Enum):
    """
    Different metrics displayed in the report.
    """
    AUC_PR = "Area under PR Curve", False
    AUC_ROC = "Area under ROC Curve", False
    OptimalThreshold = "Optimal threshold", False
    Accuracy = "Accuracy at optimal threshold", True
    Sensitivity = "Sensitivity at optimal threshold", True
    Specificity = "Specificity at optimal threshold", True

    def __init__(self, description: str, requires_threshold: bool) -> None:
        self.description = description
        self.requires_threshold = requires_threshold


def read_csv_and_filter_prediction_target(csv: Path, prediction_target: str,
                                          crossval_split_index: Optional[int] = None,
                                          data_split: Optional[ModelExecutionMode] = None,
                                          epoch: Optional[int] = None) -> pd.DataFrame:
    """
    Given one of the CSV files written during inference time, read it and select only those rows which belong to the
    given prediction_target. Also check that the final subject IDs are unique.

    :param csv: Path to the metrics CSV file. Must contain at least the following columns (defined in the LoggingColumns
        enum): LoggingColumns.Patient, LoggingColumns.Hue.
    :param prediction_target: Target ("hue") by which to filter.
    :param crossval_split_index: If specified, filter rows only for the respective run (requires
        LoggingColumns.CrossValidationSplitIndex).
    :param data_split: If specified, filter rows by Train/Val/Test (requires LoggingColumns.DataSplit).
    :param epoch: If specified, filter rows for given epoch (default: last epoch only; requires LoggingColumns.Epoch).
    :return: Filtered dataframe.
    """
    def check_column_present(dataframe: pd.DataFrame, column: LoggingColumns) -> None:
        if column.value not in dataframe:
            raise ValueError(f"Missing {column.value} column.")

    df = pd.read_csv(csv)
    df = df[df[LoggingColumns.Hue.value] == prediction_target]  # Filter by prediction target
    df = df[~df[LoggingColumns.Label.value].isna()]  # Filter missing labels

    # Filter by crossval split index
    if crossval_split_index is not None:
        check_column_present(df, LoggingColumns.CrossValidationSplitIndex)
        df = df[df[LoggingColumns.CrossValidationSplitIndex.value] == crossval_split_index]

    # Filter by Train/Val/Test
    if data_split is not None:
        check_column_present(df, LoggingColumns.DataSplit)
        df = df[df[LoggingColumns.DataSplit.value] == data_split.value]

    # Filter by epoch
    if LoggingColumns.Epoch.value in df:
        # In a FULL_METRICS_DATAFRAME_FILE, the epoch column will be BEST_EPOCH_FOLDER_NAME (string) for the Test split.
        # Here we cast the whole column to integer, mapping BEST_EPOCH_FOLDER_NAME to -1.
        epochs = df[LoggingColumns.Epoch.value].apply(lambda e: -1 if e == BEST_EPOCH_FOLDER_NAME else int(e))
        if epoch is None:
            epoch = epochs.max()  # Take last epoch if unspecified
        df = df[epochs == epoch]
    elif epoch is not None:
        raise ValueError(f"Specified epoch {epoch} but missing {LoggingColumns.Epoch.value} column.")

    if not df[LoggingColumns.Patient.value].is_unique:
        raise ValueError(f"Subject IDs should be unique, but found duplicate entries "
                         f"in column {LoggingColumns.Patient.value} in the csv file.")
    return df


def get_labels_and_predictions(csv: Path, prediction_target: str,
                               crossval_split_index: Optional[int] = None,
                               data_split: Optional[ModelExecutionMode] = None,
                               epoch: Optional[int] = None) -> LabelsAndPredictions:
    """
    Given a CSV file, reads the subject IDs, ground truth labels and model outputs for each subject
    for the given prediction target.

    :param csv: Path to the metrics CSV file. Must contain at least the following columns (defined in the LoggingColumns
        enum): LoggingColumns.Patient, LoggingColumns.Hue.
    :param prediction_target: Target ("hue") by which to filter.
    :param crossval_split_index: If specified, filter rows only for the respective run (requires
        LoggingColumns.CrossValidationSplitIndex).
    :param data_split: If specified, filter rows by Train/Val/Test (requires LoggingColumns.DataSplit).
    :param epoch: If specified, filter rows for given epoch (default: last epoch only; requires LoggingColumns.Epoch).
    :return: Filtered labels and model outputs.
    """
    df = read_csv_and_filter_prediction_target(csv, prediction_target, crossval_split_index, data_split, epoch)
    return get_labels_and_predictions_from_dataframe(df)


def get_labels_and_predictions_from_dataframe(df: pd.DataFrame) -> LabelsAndPredictions:
    """
    Given a dataframe, reads the subject IDs, ground truth labels and model outputs for each subject.
    NOTE: This dataframe should have results from a single epoch, as in the metrics files written during inference, not
    like the ones written while training. It must have at least the following columns (defined in the LoggingColumns
    enum):
    LoggingColumns.Patient, LoggingColumns.Label, LoggingColumns.ModelOutput.
    """
    labels = df[LoggingColumns.Label.value].to_numpy()
    model_outputs = df[LoggingColumns.ModelOutput.value].to_numpy()
    subjects = df[LoggingColumns.Patient.value].to_numpy()
    return LabelsAndPredictions(subject_ids=subjects, labels=labels, model_outputs=model_outputs)


def format_pr_or_roc_axes(plot_type: str, ax: Axes) -> None:
    """
    Format PR or ROC plot with appropriate title, axis labels, limits, and grid.
    :param plot_type: Either 'pr' or 'roc'.
    :param ax: Axes object to format.
    """
    if plot_type == 'pr':
        title, xlabel, ylabel = "PR Curve", "Recall", "Precision"
    elif plot_type == 'roc':
        title, xlabel, ylabel = "ROC Curve", "False positive rate", "True positive rate"
    else:
        raise ValueError(f"Plot type must be either 'pr' or 'roc' (received '{plot_type}')")
    ax.set_title(title)
    ax.set_xlabel(xlabel)
    ax.set_ylabel(ylabel)
    ax.set_xlim(0, 1)
    ax.set_ylim(0, 1)
    ax.grid(lw=1, color='lightgray')


def plot_pr_and_roc_curves(labels_and_model_outputs: LabelsAndPredictions, axs: Optional[Sequence[Axes]] = None,
                           plot_kwargs: Optional[Dict[str, Any]] = None) -> None:
    """
    Given labels and model outputs, plot the ROC and PR curves.
    :param labels_and_model_outputs:
    :param axs: Pair of axes objects onto which to plot the ROC and PR curves, respectively. New axes are created by
    default.
    :param plot_kwargs: Plotting options to be passed to both `ax.plot(...)` calls.
    """
    if axs is None:
        _, axs = plt.subplots(1, 2)
    if plot_kwargs is None:
        plot_kwargs = {}

    fpr, tpr, thresholds = roc_curve(labels_and_model_outputs.labels, labels_and_model_outputs.model_outputs)
    axs[0].plot(fpr, tpr, **plot_kwargs)
    format_pr_or_roc_axes('roc', axs[0])

    precision, recall, thresholds = precision_recall_curve(labels_and_model_outputs.labels,
                                                           labels_and_model_outputs.model_outputs)
    axs[1].plot(recall, precision, **plot_kwargs)
    format_pr_or_roc_axes('pr', axs[1])

    plt.show()


def plot_scores_and_summary(all_labels_and_model_outputs: Sequence[LabelsAndPredictions],
                            scoring_fn: Callable[[LabelsAndPredictions], Tuple[np.ndarray, np.ndarray]],
                            interval_width: float = .8,
                            ax: Optional[Axes] = None) -> Tuple[List, Any]:
    """
    Plot a collection of score curves along with the (vertical) median and confidence interval (CI).

    Each plotted curve is interpolated onto a common horizontal grid, and the median and CI are computed vertically
    at each horizontal location.
    :param all_labels_and_model_outputs: Collection of ground-truth labels and model predictions (e.g. for various
    cross-validation runs).
    :param scoring_fn: A scoring function mapping a `LabelsAndPredictions` object to X and Y coordinates for plotting.
    :param interval_width: A value in [0, 1] representing what fraction of the data should be contained in
    the shaded area. The edges of the interval are `median +/- interval_width/2`.
    :param ax: Axes object onto which to plot (default: use current axes).
    :return: A tuple of `(line_handles, summary_handle)` to use in setting a legend for the plot: `line_handles` is a
    list corresponding to the curves for each `LabelsAndPredictions`, and `summary_handle` references the median line
    and shaded CI area.
    """
    if ax is None:
        ax = plt.gca()
    x_grid = np.linspace(0, 1, 101)
    interp_ys = []
    line_handles = []
    for index, labels_and_model_outputs in enumerate(all_labels_and_model_outputs):
        x_values, y_values = scoring_fn(labels_and_model_outputs)
        interp_ys.append(np.interp(x_grid, x_values, y_values))
        handle, = ax.plot(x_values, y_values, lw=1)
        line_handles.append(handle)

    interval_quantiles = [.5 - interval_width / 2, .5, .5 + interval_width / 2]
    y_lo, y_mid, y_hi = np.quantile(interp_ys, interval_quantiles, axis=0)
    h1 = ax.fill_between(x_grid, y_lo, y_hi, color='k', alpha=.2, lw=0)
    h2, = ax.plot(x_grid, y_mid, 'k', lw=2)
    summary_handle = (h1, h2)
    return line_handles, summary_handle


def plot_pr_and_roc_curves_crossval(all_labels_and_model_outputs: Sequence[LabelsAndPredictions],
                                    axs: Optional[Sequence[Axes]] = None) -> None:
    """
    Given a list of LabelsAndPredictions objects, plot the corresponding ROC and PR curves, along with median line and
    shaded 80% confidence interval (computed over TPRs and precisions for each fixed FPR and recall value).
    :param all_labels_and_model_outputs: Collection of ground-truth labels and model predictions (e.g. for various
    cross-validation runs).
    :param axs: Pair of axes objects onto which to plot the ROC and PR curves, respectively. New axes are created by
    default.
    """
    if axs is None:
        _, axs = plt.subplots(1, 2)

    def get_roc_xy(labels_and_model_outputs: LabelsAndPredictions) -> Tuple[np.ndarray, np.ndarray]:
        fpr, tpr, thresholds = roc_curve(labels_and_model_outputs.labels, labels_and_model_outputs.model_outputs)
        return fpr, tpr

    def get_pr_xy(labels_and_model_outputs: LabelsAndPredictions) -> Tuple[np.ndarray, np.ndarray]:
        precision, recall, thresholds = precision_recall_curve(labels_and_model_outputs.labels,
                                                               labels_and_model_outputs.model_outputs)
        return recall[::-1], precision[::-1]  # inverted to be in ascending order

    interval_width = .8
    line_handles, summary_handle = plot_scores_and_summary(all_labels_and_model_outputs,
                                                           scoring_fn=get_roc_xy, ax=axs[0],
                                                           interval_width=interval_width)
    plot_scores_and_summary(all_labels_and_model_outputs, scoring_fn=get_pr_xy, ax=axs[1],
                            interval_width=interval_width)

    line_labels = [f"Split {split_index}" for split_index in range(len(all_labels_and_model_outputs))]
    axs[0].legend(line_handles + [summary_handle],
                  line_labels + [f"Median \u00b1 {50 * interval_width:g}%"])

    format_pr_or_roc_axes('roc', axs[0])
    format_pr_or_roc_axes('pr', axs[1])

    plt.show()


def plot_pr_and_roc_curves_from_csv(metrics_csv: Path, config: ScalarModelBase,
                                    data_split: Optional[ModelExecutionMode] = None,
                                    is_crossval_report: bool = False) -> None:
    """
    Given the CSV written during inference time and the model config, plot the ROC and PR curves for all prediction
    targets.
    :param metrics_csv: Path to the metrics CSV file.
    :param config: Model config.
    :param data_split: Whether to filter the CSV file for Train, Val, or Test results (default: no filtering).
    :param is_crossval_report: If True, assumes CSV contains results for multiple cross-validation runs and plots the
    curves with median and confidence intervals. Otherwise, plots curves for a single run.
    """
    for prediction_target in config.target_names:
        print_header(f"Class: {prediction_target}", level=3)
        if is_crossval_report:
            all_metrics = [get_labels_and_predictions(metrics_csv, prediction_target,
                                                      crossval_split_index=crossval_split, data_split=data_split)
                           for crossval_split in range(config.number_of_cross_validation_splits)]
            plot_pr_and_roc_curves_crossval(all_metrics)
        else:
            metrics = get_labels_and_predictions(metrics_csv, prediction_target, data_split=data_split)
            plot_pr_and_roc_curves(metrics)


def get_metric(predictions_to_set_optimal_threshold: LabelsAndPredictions,
               predictions_to_compute_metrics: LabelsAndPredictions,
               metric: ReportedScalarMetrics,
               optimal_threshold: Optional[float] = None) -> float:
    """
    Given LabelsAndPredictions objects for the validation and test sets, return the specified metric.
    :param predictions_to_set_optimal_threshold: This set of ground truth labels and model predictions is used to
    determine the optimal threshold for classification.
    :param predictions_to_compute_metrics: The set of labels and model outputs to calculate metrics for.
    :param metric: The name of the metric to calculate.
    :param optimal_threshold: If provided, use this threshold instead of calculating an optimal threshold.
    """
    if not optimal_threshold:
        fpr, tpr, thresholds = roc_curve(predictions_to_set_optimal_threshold.labels,
                                         predictions_to_set_optimal_threshold.model_outputs)
        optimal_idx = MetricsDict.get_optimal_idx(fpr=fpr, tpr=tpr)
        optimal_threshold = thresholds[optimal_idx]

    assert optimal_threshold  # for mypy, we have already calculated optimal threshold if it was set to None

    if metric is ReportedScalarMetrics.OptimalThreshold:
        return optimal_threshold

    only_one_class_present = len(set(predictions_to_compute_metrics.labels)) < 2

    if metric is ReportedScalarMetrics.AUC_ROC:
        return math.nan if only_one_class_present else roc_auc_score(predictions_to_compute_metrics.labels,
                                                                     predictions_to_compute_metrics.model_outputs)
    elif metric is ReportedScalarMetrics.AUC_PR:
        if only_one_class_present:
            return math.nan
        precision, recall, _ = precision_recall_curve(predictions_to_compute_metrics.labels,
                                                      predictions_to_compute_metrics.model_outputs)
        return auc(recall, precision)
    elif metric is ReportedScalarMetrics.Accuracy:
        return binary_classification_accuracy(model_output=predictions_to_compute_metrics.model_outputs,
                                              label=predictions_to_compute_metrics.labels,
                                              threshold=optimal_threshold)
    elif metric is ReportedScalarMetrics.Specificity:
        return recall_score(predictions_to_compute_metrics.labels,
                            predictions_to_compute_metrics.model_outputs >= optimal_threshold, pos_label=0)
    elif metric is ReportedScalarMetrics.Sensitivity:
        return recall_score(predictions_to_compute_metrics.labels,
                            predictions_to_compute_metrics.model_outputs >= optimal_threshold)
    else:
        raise ValueError("Unknown metric")


def get_all_metrics(predictions_to_set_optimal_threshold: LabelsAndPredictions,
                    predictions_to_compute_metrics: LabelsAndPredictions,
                    is_thresholded: bool = False) -> Dict[str, float]:
    """
    Given LabelsAndPredictions objects for the validation and test sets, compute some metrics.
    :param predictions_to_set_optimal_threshold: This is used to determine the optimal threshold for classification.
    :param predictions_to_compute_metrics: Metrics are calculated for this set.
    :param is_thresholded: Whether the model outputs are binary (they have been thresholded at some point)
                           or are floating point numbers.
    :return: Dictionary mapping metric descriptions to computed values.
    """
    optimal_threshold = 0.5 if is_thresholded else \
        get_metric(predictions_to_set_optimal_threshold=predictions_to_set_optimal_threshold,
                   predictions_to_compute_metrics=predictions_to_compute_metrics,
                   metric=ReportedScalarMetrics.OptimalThreshold)

    metrics = {}
    for metric in ReportedScalarMetrics:  # type: ReportedScalarMetrics
        if is_thresholded and not metric.requires_threshold:
            continue
        metrics[metric.description] = get_metric(predictions_to_set_optimal_threshold=predictions_to_set_optimal_threshold,
                                                 predictions_to_compute_metrics=predictions_to_compute_metrics,
                                                 metric=metric, optimal_threshold=optimal_threshold)

    return metrics


def print_metrics(predictions_to_set_optimal_threshold: LabelsAndPredictions,
                  predictions_to_compute_metrics: LabelsAndPredictions,
                  is_thresholded: bool = False) -> None:
    """
    Given LabelsAndPredictions objects for the validation and test sets, print out some metrics.
    :param predictions_to_set_optimal_threshold: This is used to determine the optimal threshold for classification.
    :param predictions_to_compute_metrics: Metrics are calculated for this set.
    :param is_thresholded: Whether the model outputs are binary (they have been thresholded at some point)
                           or are floating point numbers.
    """
    metrics = get_all_metrics(predictions_to_set_optimal_threshold, predictions_to_compute_metrics, is_thresholded)
    rows = [[description, f"{value:.4f}"] for description, value in metrics.items()]
    print_table(rows)


def get_metrics_table_for_prediction_target(csv_to_set_optimal_threshold: Path,
                                            csv_to_compute_metrics: Path,
                                            config: ScalarModelBase,
                                            prediction_target: str,
                                            data_split_to_set_optimal_threshold: Optional[ModelExecutionMode] = None,
                                            data_split_to_compute_metrics: Optional[ModelExecutionMode] = None,
                                            is_thresholded: bool = False,
                                            is_crossval_report: bool = False) -> Tuple[List[List[str]], List[str]]:
    """
    Given CSVs written during inference for the validation and test sets, compute and format metrics as a table.

    :param csv_to_set_optimal_threshold: CSV written during inference time for the val set. This is used to determine
        the optimal threshold for classification.
    :param csv_to_compute_metrics: CSV written during inference time for the test set. Metrics are calculated for
        this CSV.
    :param config: Model config
    :param prediction_target: The prediction target for which to compute metrics.
    :param data_split_to_set_optimal_threshold: Whether to filter the validation CSV file for Train, Val, or Test
        results (default: no filtering).
    :param data_split_to_compute_metrics: Whether to filter the test CSV file for Train, Val, or Test results
        (default: no filtering).
    :param is_thresholded: Whether the model outputs are binary (they have been thresholded at some point)
        or are floating point numbers.
    :param is_crossval_report: If True, assumes CSVs contain results for multiple cross-validation runs and formats the
        metrics along with means and standard deviations. Otherwise, collect metrics for a single run.
    :return: Tuple of rows and header, where each row and the header are lists of strings of same length (2 if
        `is_crossval_report` is False, `config.number_of_cross_validation_splits`+2 otherwise).
    """
    def get_metrics_for_crossval_split(prediction_target: str, crossval_split: Optional[int] = None) -> Dict[str, float]:
        predictions_to_set_optimal_threshold = get_labels_and_predictions(csv_to_set_optimal_threshold, prediction_target,
                                                                          crossval_split_index=crossval_split,
                                                                          data_split=data_split_to_set_optimal_threshold)
        predictions_to_compute_metrics = get_labels_and_predictions(csv_to_compute_metrics, prediction_target,
                                                                    crossval_split_index=crossval_split,
                                                                    data_split=data_split_to_compute_metrics)
        return get_all_metrics(predictions_to_set_optimal_threshold, predictions_to_compute_metrics, is_thresholded)

<<<<<<< HEAD
    for prediction_target in config.target_names:
        print_header(f"Class: {prediction_target}", level=3)
=======
    # Compute metrics for all crossval splits or single run, and initialise table header
    all_metrics: List[Dict[str, float]] = []
    header = ["Metric"]
    if is_crossval_report:
        for crossval_split in range(config.number_of_cross_validation_splits):
            all_metrics.append(get_metrics_for_crossval_split(prediction_target, crossval_split))
            header.append(f"Split {crossval_split}")
    else:
        all_metrics.append(get_metrics_for_crossval_split(prediction_target))
        header.append("Value")
    computed_metrics = all_metrics[0].keys()
>>>>>>> 6b285bab

    # Format table rows
    rows = [[metric] + [f"{fold_metrics[metric]:.4f}" for fold_metrics in all_metrics]
            for metric in computed_metrics]

    # Add aggregation column and header
    if is_crossval_report:
        for row, metric in zip(rows, computed_metrics):
            values = [fold_metrics[metric] for fold_metrics in all_metrics]
            row.append(f"{np.mean(values):.4f} ({np.std(values):.4f})")
        header.append("Mean (std)")

    return rows, header


def print_metrics_for_all_prediction_targets(csv_to_set_optimal_threshold: Path,
                                             csv_to_compute_metrics: Path,
                                             config: ScalarModelBase,
                                             data_split_to_set_optimal_threshold: Optional[ModelExecutionMode] = None,
                                             data_split_to_compute_metrics: Optional[ModelExecutionMode] = None,
                                             is_thresholded: bool = False,
                                             is_crossval_report: bool = False) -> None:
    """
    Given CSVs written during inference for the validation and test sets, print out metrics for every prediction target
    in the config.

    :param csv_to_set_optimal_threshold: CSV written during inference time for the val set. This is used to determine
        the optimal threshold for classification.
    :param csv_to_compute_metrics: CSV written during inference time for the test set. Metrics are calculated for
        this CSV.
    :param config: Model config
    :param data_split_to_set_optimal_threshold: Whether to filter the validation CSV file for Train, Val, or Test
        results (default: no filtering).
    :param data_split_to_compute_metrics: Whether to filter the test CSV file for Train, Val, or Test results
        (default: no filtering).
    :param is_thresholded: Whether the model outputs are binary (they have been thresholded at some point)
        or are floating point numbers.
    :param is_crossval_report: If True, assumes CSVs contain results for multiple cross-validation runs and prints the
        metrics along with means and standard deviations. Otherwise, prints metrics for a single run.
    """
    for prediction_target in config.class_names:
        print_header(f"Class: {prediction_target}", level=3)
        rows, header = get_metrics_table_for_prediction_target(
            csv_to_set_optimal_threshold=csv_to_set_optimal_threshold,
            data_split_to_set_optimal_threshold=data_split_to_set_optimal_threshold,
            csv_to_compute_metrics=csv_to_compute_metrics,
            data_split_to_compute_metrics=data_split_to_compute_metrics,
            config=config,
            prediction_target=prediction_target,
            is_thresholded=is_thresholded,
            is_crossval_report=is_crossval_report)
        print_table(rows, header)


def get_correct_and_misclassified_examples(val_metrics_csv: Path, test_metrics_csv: Path,
                                           prediction_target: str = MetricsDict.DEFAULT_HUE_KEY) -> Optional[Results]:
    """
    Given the paths to the metrics files for the validation and test sets, get a list of true positives,
    false positives, false negatives and true negatives.
    The threshold for classification is obtained by looking at the validation file, and applied to the test set to get
    label predictions.
    The validation and test csvs must have at least the following columns (defined in the LoggingColumns enum):
    LoggingColumns.Hue, LoggingColumns.Patient, LoggingColumns.Label, LoggingColumns.ModelOutput.
    """
    df_val = read_csv_and_filter_prediction_target(val_metrics_csv, prediction_target)

    if len(df_val) == 0:
        return None

    fpr, tpr, thresholds = roc_curve(df_val[LoggingColumns.Label.value], df_val[LoggingColumns.ModelOutput.value])
    optimal_idx = MetricsDict.get_optimal_idx(fpr=fpr, tpr=tpr)
    optimal_threshold = thresholds[optimal_idx]

    df_test = read_csv_and_filter_prediction_target(test_metrics_csv, prediction_target)

    if len(df_test) == 0:
        return None

    df_test["predicted"] = df_test.apply(lambda x: int(x[LoggingColumns.ModelOutput.value] >= optimal_threshold),
                                         axis=1)

    true_positives = df_test[(df_test["predicted"] == 1) & (df_test[LoggingColumns.Label.value] == 1)]
    false_positives = df_test[(df_test["predicted"] == 1) & (df_test[LoggingColumns.Label.value] == 0)]
    false_negatives = df_test[(df_test["predicted"] == 0) & (df_test[LoggingColumns.Label.value] == 1)]
    true_negatives = df_test[(df_test["predicted"] == 0) & (df_test[LoggingColumns.Label.value] == 0)]

    return Results(true_positives=true_positives,
                   true_negatives=true_negatives,
                   false_positives=false_positives,
                   false_negatives=false_negatives)


def get_k_best_and_worst_performing(val_metrics_csv: Path, test_metrics_csv: Path, k: int,
                                    prediction_target: str = MetricsDict.DEFAULT_HUE_KEY) -> Optional[Results]:
    """
    Get the top "k" best predictions (i.e. correct classifications where the model was the most certain) and the
    top "k" worst predictions (i.e. misclassifications where the model was the most confident).
    """
    results = get_correct_and_misclassified_examples(val_metrics_csv=val_metrics_csv,
                                                     test_metrics_csv=test_metrics_csv,
                                                     prediction_target=prediction_target)
    if results is None:
        return None

    # sort by model_output
    sorted = Results(true_positives=results.true_positives.sort_values(by=LoggingColumns.ModelOutput.value,
                                                                       ascending=False).head(k),
                     true_negatives=results.true_negatives.sort_values(by=LoggingColumns.ModelOutput.value,
                                                                       ascending=True).head(k),
                     false_positives=results.false_positives.sort_values(by=LoggingColumns.ModelOutput.value,
                                                                         ascending=False).head(k),
                     false_negatives=results.false_negatives.sort_values(by=LoggingColumns.ModelOutput.value,
                                                                         ascending=True).head(k))
    return sorted


def print_k_best_and_worst_performing(val_metrics_csv: Path, test_metrics_csv: Path, k: int, prediction_target: str) -> None:
    """
    Print the top "k" best predictions (i.e. correct classifications where the model was the most certain) and the
    top "k" worst predictions (i.e. misclassifications where the model was the most confident).
    :param val_metrics_csv: Path to one of the metrics csvs written during inference. This set of metrics will be
                            used to determine the thresholds for predicting labels on the test set. The best and worst
                            performing subjects will not be printed out for this csv.
    :param test_metrics_csv: Path to one of the metrics csvs written during inference. This is the csv for which
                            best and worst performing subjects will be printed out.
    :param k: Number of subjects of each category to print out.
    :param prediction_target: The class label to filter on
    """
    results = get_k_best_and_worst_performing(val_metrics_csv=val_metrics_csv,
                                              test_metrics_csv=test_metrics_csv,
                                              k=k,
                                              prediction_target=prediction_target)
    if results is None:
        print_header(f"Empty validation or test set", level=2)
        return

    print_header(f"Top {k} false positives", level=2)
    for index, (subject, model_output) in enumerate(zip(results.false_positives[LoggingColumns.Patient.value],
                                                        results.false_positives[LoggingColumns.ModelOutput.value])):
        print_header(f"{index + 1}. ID {subject} Score: {model_output:.5f}", level=4)

    print_header(f"Top {k} false negatives", level=2)
    for index, (subject, model_output) in enumerate(zip(results.false_negatives[LoggingColumns.Patient.value],
                                                        results.false_negatives[LoggingColumns.ModelOutput.value])):
        print_header(f"{index + 1}. ID {subject} Score: {model_output:.5f}", level=4)

    print_header(f"Top {k} true positives", level=2)
    for index, (subject, model_output) in enumerate(zip(results.true_positives[LoggingColumns.Patient.value],
                                                        results.true_positives[LoggingColumns.ModelOutput.value])):
        print_header(f"{index + 1}. ID {subject} Score: {model_output:.5f}", level=4)

    print_header(f"Top {k} true negatives", level=2)
    for index, (subject, model_output) in enumerate(zip(results.true_negatives[LoggingColumns.Patient.value],
                                                        results.true_negatives[LoggingColumns.ModelOutput.value])):
        print_header(f"{index + 1}. ID {subject} Score: {model_output:.5f}", level=4)


def get_image_filepath_from_subject_id(subject_id: str,
                                       dataset: ScalarDataset,
                                       config: ScalarModelBase) -> List[Path]:
    """
    Return the filepaths for images associated with a subject. If the subject is not found, raises a ValueError.
    :param subject_id: Subject to retrive image for
    :param dataset: scalar dataset object
    :param config: model config
    :return: List of paths to the image files for the patient.
    """
    for item in dataset.items:
        if item.metadata.id == subject_id:
            return item.get_all_image_filepaths(root_path=config.local_dataset,
                                                file_mapping=dataset.file_to_full_path)

    raise ValueError(f"Could not find subject {subject_id} in the dataset.")


def get_image_labels_from_subject_id(subject_id: str,
                                     dataset: ScalarDataset,
                                     config: ScalarModelBase) -> List[str]:
    """
    Return the ground truth labels associated with a subject. If the subject is not found, raises a ValueError.
    :param subject_id: Subject to retrive image for
    :param dataset: scalar dataset object
    :param config: model config
    :return: List of labels for the patient.
    """
    labels = None

    for item in dataset.items:
        if item.metadata.id == subject_id:
            labels = torch.flatten(torch.nonzero(item.label)).tolist()
            break

    if labels is None:
        raise ValueError(f"Could not find subject {subject_id} in the dataset.")

    return [config.class_names[int(label)] for label in labels
            if not math.isnan(label)]


def get_image_outputs_from_subject_id(subject_id: str,
                                      metrics_df: pd.DataFrame) -> List[Tuple[str, int]]:
    """
    Return a list of tuples (Label class name, model output for the class) for a single subject.
    """

    filtered = metrics_df[metrics_df[LoggingColumns.Patient.value] == subject_id]
    outputs = list(zip(filtered[LoggingColumns.Hue.value].values.tolist(),
                       filtered[LoggingColumns.ModelOutput.value].values.astype(float).tolist()))
    return outputs


def plot_image_from_filepath(filepath: Path, im_width: int) -> bool:
    """
    Plots a 2D image given the filepath. Returns false if the image could not be plotted (for example, if it was 3D).
    :param filepath: Path to image
    :param im_width: Display width for image
    :return: True if image was plotted, False otherwise
    """

    image = load_image_in_known_formats(filepath, load_segmentation=False).images
    if not image.ndim == 2 and not (image.ndim == 3 and image.shape[0] == 1):
        print_header(f"Image has unsupported shape {image.shape}", level=0)
        return False

    if image.ndim == 3 and image.shape[0] == 1:
        image = image.squeeze(0)

    # normalize to make sure pixels are plottable
    min = image.min()
    max = image.max()
    image = (image - min) / (max - min)

    image = image * 255.
    image = np.repeat(image[:, :, None], 3, 2)
    image = image.astype(np.uint8)
    h, w = image.shape[:2]
    im_height = int(im_width * h / w)
    display(Image.fromarray(image).resize((im_width, im_height)))
    return True


def plot_image_for_subject(subject_id: str,
                           dataset: ScalarDataset,
                           im_width: int,
                           model_output: float,
                           header: Optional[str],
                           config: ScalarModelBase,
                           metrics_df: Optional[pd.DataFrame] = None) -> None:
    """
    Given a subject ID, plots the corresponding image.
    :param subject_id: Subject to plot image for
    :param dataset: scalar dataset object
    :param im_width: Display width for image
    :param model_output: The predicted value for this image
    :param header: Optional header printed along with the subject ID and score for the image.
    :param config: model config
    :param metrics_df: dataframe with the metrics written out during inference time
    """
    print_header("", level=4)
    if header:
        print_header(header, level=4)

    labels = get_image_labels_from_subject_id(subject_id=subject_id,
                                              dataset=dataset,
                                              config=config)

    print_header(f"True labels: {', '.join(labels) if labels else 'Negative'}", level=4)

    if metrics_df is not None:
        all_model_outputs = get_image_outputs_from_subject_id(subject_id=subject_id,
                                                              metrics_df=metrics_df)
        print_header(f"ID: {subject_id}", level=4)
        print_header(f"Model output: {', '.join([':'.join([str(x) for x in output]) for output in all_model_outputs])}",
                     level=4)
    else:
        print_header(f"ID: {subject_id} Score: {model_output}", level=4)

    filepaths = get_image_filepath_from_subject_id(subject_id=str(subject_id),
                                                   dataset=dataset,
                                                   config=config)

    if not filepaths:
        print_header(f"Subject ID {subject_id} not found."
                     f"Note: Reports with datasets that use channel columns in the dataset.csv "
                     f"are not yet supported.", level=0)
        return

    for filepath in filepaths:
        success = plot_image_from_filepath(filepath, im_width=im_width)
        if not success:
            print_header("Unable to plot image: image must be 2D with shape [w, h] or [1, w, h].", level=0)


def plot_k_best_and_worst_performing(val_metrics_csv: Path, test_metrics_csv: Path, k: int,
                                     prediction_target: str, config: ScalarModelBase) -> None:
    """
    Plot images for the top "k" best predictions (i.e. correct classifications where the model was the most certain)
    and the top "k" worst predictions (i.e. misclassifications where the model was the most confident).
    :param val_metrics_csv: Path to one of the metrics csvs written during inference. This set of metrics will be
                            used to determine the thresholds for predicting labels on the test set. The best and worst
                            performing subjects will not be printed out for this csv.
    :param test_metrics_csv: Path to one of the metrics csvs written during inference. This is the csv for which
                            best and worst performing subjects will be printed out.
    :param k: Number of subjects of each category to print out.
    :param prediction_target: The class label to filter on
    :param config: scalar model config object
    """
    results = get_k_best_and_worst_performing(val_metrics_csv=val_metrics_csv,
                                              test_metrics_csv=test_metrics_csv,
                                              k=k,
                                              prediction_target=prediction_target)
    if results is None:
        print_header(f"Empty validation or test set", level=4)
        return

    test_metrics = pd.read_csv(test_metrics_csv, dtype=str)

    df = config.read_dataset_if_needed()
    dataset = ScalarDataset(args=config, data_frame=df)

    im_width = 800

    print_header("", level=2)
    print_header(f"Top {k} false positives", level=2)
    for index, (subject, model_output) in enumerate(zip(results.false_positives[LoggingColumns.Patient.value],
                                                        results.false_positives[LoggingColumns.ModelOutput.value])):
        plot_image_for_subject(subject_id=str(subject),
                               dataset=dataset,
                               im_width=im_width,
                               model_output=model_output,
                               header="False Positive",
                               config=config,
                               metrics_df=test_metrics)

    print_header(f"Top {k} false negatives", level=2)
    for index, (subject, model_output) in enumerate(zip(results.false_negatives[LoggingColumns.Patient.value],
                                                        results.false_negatives[LoggingColumns.ModelOutput.value])):
        plot_image_for_subject(subject_id=str(subject),
                               dataset=dataset,
                               im_width=im_width,
                               model_output=model_output,
                               header="False Negative",
                               config=config,
                               metrics_df=test_metrics)

    print_header(f"Top {k} true positives", level=2)
    for index, (subject, model_output) in enumerate(zip(results.true_positives[LoggingColumns.Patient.value],
                                                        results.true_positives[LoggingColumns.ModelOutput.value])):
        plot_image_for_subject(subject_id=str(subject),
                               dataset=dataset,
                               im_width=im_width,
                               model_output=model_output,
                               header="True Positive",
                               config=config,
                               metrics_df=test_metrics)

    print_header(f"Top {k} true negatives", level=2)
    for index, (subject, model_output) in enumerate(zip(results.true_negatives[LoggingColumns.Patient.value],
                                                        results.true_negatives[LoggingColumns.ModelOutput.value])):
        plot_image_for_subject(subject_id=str(subject),
                               dataset=dataset,
                               im_width=im_width,
                               model_output=model_output,
                               header="True Negative",
                               config=config,
                               metrics_df=test_metrics)<|MERGE_RESOLUTION|>--- conflicted
+++ resolved
@@ -419,10 +419,6 @@
                                                                     data_split=data_split_to_compute_metrics)
         return get_all_metrics(predictions_to_set_optimal_threshold, predictions_to_compute_metrics, is_thresholded)
 
-<<<<<<< HEAD
-    for prediction_target in config.target_names:
-        print_header(f"Class: {prediction_target}", level=3)
-=======
     # Compute metrics for all crossval splits or single run, and initialise table header
     all_metrics: List[Dict[str, float]] = []
     header = ["Metric"]
@@ -434,7 +430,6 @@
         all_metrics.append(get_metrics_for_crossval_split(prediction_target))
         header.append("Value")
     computed_metrics = all_metrics[0].keys()
->>>>>>> 6b285bab
 
     # Format table rows
     rows = [[metric] + [f"{fold_metrics[metric]:.4f}" for fold_metrics in all_metrics]
@@ -475,7 +470,7 @@
     :param is_crossval_report: If True, assumes CSVs contain results for multiple cross-validation runs and prints the
         metrics along with means and standard deviations. Otherwise, prints metrics for a single run.
     """
-    for prediction_target in config.class_names:
+    for prediction_target in config.target_names:
         print_header(f"Class: {prediction_target}", level=3)
         rows, header = get_metrics_table_for_prediction_target(
             csv_to_set_optimal_threshold=csv_to_set_optimal_threshold,
