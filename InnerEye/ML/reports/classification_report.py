--- conflicted
+++ resolved
@@ -7,11 +7,7 @@
 from dataclasses import dataclass
 from enum import Enum
 from pathlib import Path
-<<<<<<< HEAD
-from typing import Any, Dict, Optional, Sequence
-=======
-from typing import List, Optional, Tuple
->>>>>>> 59d69950
+from typing import Any, Dict, List, Optional, Sequence, Tuple
 
 import matplotlib.pyplot as plt
 import numpy as np
@@ -109,59 +105,32 @@
             ax.annotate(f"{x:0.3f}, {y:0.3f}", xy=(x, y), xytext=(15, 0), textcoords='offset points')
 
 
-def plot_pr_and_roc_curves(labels_and_model_outputs: LabelsAndPredictions) -> None:
+def plot_pr_and_roc_curves(labels_and_model_outputs: LabelsAndPredictions, axs: Optional[Sequence[Axes]] = None,
+                           plot_kwargs: Optional[Dict[str, Any]] = None) -> None:
     """
     Given a LabelsAndPredictions object, plot the ROC and PR curves.
     """
     print_header("ROC and PR curves", level=3)
-<<<<<<< HEAD
-    results = get_results(metrics_csv)
-    plot_pr_and_roc_curves(results.labels, results.model_outputs)
-    plt.show()
-
-
-def plot_pr_and_roc_curves(labels: np.ndarray, model_outputs: np.ndarray, axs: Optional[Sequence[Axes]] = None,
-                           plot_kwargs: Optional[Dict[str, Any]] = None) -> None:
-    """
-    Plot the ROC and PR curves for the given predicted values and ground truth labels.
-    """
     if axs is None:
         _, axs = plt.subplots(1, 2)
     if plot_kwargs is None:
         plot_kwargs = {}
-=======
-    _, ax = plt.subplots(1, 2)
 
     fpr, tpr, thresholds = roc_curve(labels_and_model_outputs.labels, labels_and_model_outputs.model_outputs)
 
-    plot_auc(fpr, tpr, "ROC Curve", ax[0])
+    plot_auc(fpr, tpr, "ROC Curve", axs[0], **plot_kwargs)
     precision, recall, thresholds = precision_recall_curve(labels_and_model_outputs.labels,
                                                            labels_and_model_outputs.model_outputs)
-    plot_auc(recall, precision, "PR Curve", ax[1])
->>>>>>> 59d69950
-
-    fpr, tpr, thresholds = roc_curve(labels, model_outputs)
-    plot_auc(fpr, tpr, "ROC Curve", axs[0], **plot_kwargs)
-    precision, recall, thresholds = precision_recall_curve(labels, model_outputs)
     plot_auc(recall, precision, "PR Curve", axs[1], **plot_kwargs)
 
-
-<<<<<<< HEAD
-def get_metric(val_results: LabelsAndPredictions, test_results: LabelsAndPredictions, metric: ReportedMetrics,
-               threshold: Optional[float] = None) -> float:
-=======
+    plt.show()
+
+
 def plot_pr_and_roc_curves_from_csv(metrics_csv: Path, config: ScalarModelBase) -> None:
->>>>>>> 59d69950
     """
     Given the csv written during inference time and the model config,
     plot the ROC and PR curves for all prediction targets.
     """
-<<<<<<< HEAD
-    if metric is ReportedMetrics.OptimalThreshold or threshold is None:
-        fpr, tpr, thresholds = roc_curve(val_results.labels, val_results.model_outputs)
-        optimal_idx = MetricsDict.get_optimal_idx(fpr=fpr, tpr=tpr)
-        threshold = thresholds[optimal_idx]
-=======
     for prediction_target in config.class_names:
         print_header(f"Class {prediction_target}", level=3)
         metrics = get_labels_and_predictions(metrics_csv, prediction_target)
@@ -186,31 +155,10 @@
         optimal_threshold = thresholds[optimal_idx]
 
     assert optimal_threshold  # for mypy, we have already calculated optimal threshold if it was set to None
->>>>>>> 59d69950
-
-        if metric is ReportedMetrics.OptimalThreshold:
-            return threshold
-
-<<<<<<< HEAD
-    only_one_class_present = len(set(test_results.labels)) < 2
-
-    if metric is ReportedMetrics.AUC_ROC:
-        return math.nan if only_one_class_present else roc_auc_score(test_results.labels, test_results.model_outputs)
-    elif metric is ReportedMetrics.AUC_PR:
-        if only_one_class_present:
-            return math.nan
-        precision, recall, _ = precision_recall_curve(test_results.labels, test_results.model_outputs)
-        return auc(recall, precision)
-    elif metric is ReportedMetrics.Accuracy:
-        return binary_classification_accuracy(model_output=test_results.model_outputs,
-                                              label=test_results.labels,
-                                              threshold=threshold)
-    elif metric is ReportedMetrics.FalsePositiveRate:
-        tnr = recall_score(test_results.labels, test_results.model_outputs >= threshold, pos_label=0)
-        return 1 - tnr
-    elif metric is ReportedMetrics.FalseNegativeRate:
-        return 1 - recall_score(test_results.labels, test_results.model_outputs >= threshold)
-=======
+
+    if metric is ReportedMetrics.OptimalThreshold:
+        return optimal_threshold
+
     only_one_class_present = len(set(test_labels_and_predictions.labels)) < 2
 
     if metric is ReportedMetrics.AUC_ROC:
@@ -229,7 +177,6 @@
         return 1 - tnr
     elif metric is ReportedMetrics.FalseNegativeRate:
         return 1 - recall_score(test_labels_and_predictions.labels, test_labels_and_predictions.model_outputs >= optimal_threshold)
->>>>>>> 59d69950
     else:
         raise ValueError("Unknown metric")
 
@@ -247,24 +194,6 @@
                            or are floating point numbers.
     :return:
     """
-<<<<<<< HEAD
-    val_results = get_results(val_metrics_csv)
-    test_results = get_results(test_metrics_csv)
-
-    roc_auc = get_metric(val_results=val_results,
-                         test_results=test_results,
-                         metric=ReportedMetrics.AUC_ROC)
-    print_header(f"Area under ROC Curve: {roc_auc:.4f}", level=4)
-
-    pr_auc = get_metric(val_results=val_results,
-                        test_results=test_results,
-                        metric=ReportedMetrics.AUC_PR)
-    print_header(f"Area under PR Curve: {pr_auc:.4f}", level=4)
-
-    optimal_threshold = get_metric(val_results=val_results,
-                                   test_results=test_results,
-                                   metric=ReportedMetrics.OptimalThreshold)
-=======
 
     optimal_threshold = 0.5 if is_thresholded else None
 
@@ -273,31 +202,12 @@
                              test_labels_and_predictions=test_labels_and_predictions,
                              metric=ReportedMetrics.AUC_ROC)
         print_header(f"Area under ROC Curve: {roc_auc:.4f}", level=4)
->>>>>>> 59d69950
 
         pr_auc = get_metric(val_labels_and_predictions=val_labels_and_predictions,
                             test_labels_and_predictions=test_labels_and_predictions,
                             metric=ReportedMetrics.AUC_PR)
         print_header(f"Area under PR Curve: {pr_auc:.4f}", level=4)
 
-<<<<<<< HEAD
-    accuracy = get_metric(val_results=val_results,
-                          test_results=test_results,
-                          metric=ReportedMetrics.Accuracy,
-                          threshold=optimal_threshold)
-    print_header(f"Accuracy at optimal threshold: {accuracy:.4f}", level=4)
-
-    fpr = get_metric(val_results=val_results,
-                     test_results=test_results,
-                     metric=ReportedMetrics.FalsePositiveRate,
-                     threshold=optimal_threshold)
-    print_header(f"Specificity at optimal threshold: {1 - fpr:.4f}", level=4)
-
-    fnr = get_metric(val_results=val_results,
-                     test_results=test_results,
-                     metric=ReportedMetrics.FalseNegativeRate,
-                     threshold=optimal_threshold)
-=======
         optimal_threshold = get_metric(val_labels_and_predictions=val_labels_and_predictions,
                                        test_labels_and_predictions=test_labels_and_predictions,
                                        metric=ReportedMetrics.OptimalThreshold)
@@ -320,7 +230,6 @@
                      test_labels_and_predictions=test_labels_and_predictions,
                      metric=ReportedMetrics.FalseNegativeRate,
                      optimal_threshold=optimal_threshold)
->>>>>>> 59d69950
     print_header(f"Sensitivity at optimal threshold: {1 - fnr:.4f}", level=4)
     print_header("", level=4)
 
