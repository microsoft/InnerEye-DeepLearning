#  ------------------------------------------------------------------------------------------
#  Copyright (c) Microsoft Corporation. All rights reserved.
#  Licensed under the MIT License (MIT). See LICENSE in the repo root for license information.
#  ------------------------------------------------------------------------------------------
from typing import Any, Dict, List, Tuple

import torch
from pytorch_lightning.utilities import move_data_to_device
from torch.nn import ModuleDict, ModuleList

from InnerEye.Common.common_util import SUBJECT_METRICS_FILE_NAME
from InnerEye.Common.metrics_constants import LoggingColumns, MetricType, TRAIN_PREFIX, VALIDATION_PREFIX
from InnerEye.ML.common import ModelExecutionMode
from InnerEye.ML.config import SegmentationModelBase
from InnerEye.ML.dataset.sample import CroppedSample
from InnerEye.ML.dataset.scalar_sample import ScalarItem
from InnerEye.ML.lightning_base import InnerEyeLightning
from InnerEye.ML.lightning_metrics import Accuracy05, AccuracyAtOptimalThreshold, AreaUnderPrecisionRecallCurve, \
    AreaUnderRocCurve, BinaryCrossEntropyWithLogits, ExplainedVariance, FalseNegativeRateOptimalThreshold, \
    FalsePositiveRateOptimalThreshold, MeanAbsoluteError, MeanSquaredError, MetricForMultipleStructures, \
    OptimalThreshold, ScalarMetricsBase
from InnerEye.ML.metrics import compute_dice_across_patches
from InnerEye.ML.metrics_dict import DataframeLogger, MetricsDict, SequenceMetricsDict
from InnerEye.ML.model_config_base import ModelConfigBase
from InnerEye.ML.scalar_config import ScalarModelBase
from InnerEye.ML.sequence_config import SequenceModelBase
from InnerEye.ML.utils import image_util, metrics_util, model_util
from InnerEye.ML.utils.dataset_util import DatasetExample, store_and_upload_example
from InnerEye.ML.utils.model_util import get_scalar_model_inputs_and_labels
from InnerEye.ML.utils.sequence_utils import apply_sequence_model_loss, get_masked_model_outputs_and_labels

SUBJECT_OUTPUT_PER_RANK_PREFIX = f"{SUBJECT_METRICS_FILE_NAME}.rank"


class SegmentationLightning(InnerEyeLightning):
    """
    This class implements 3D segmentation models with PyTorch Lightning.
    """

    def __init__(self, config: SegmentationModelBase, *args: Any, **kwargs: Any) -> None:
        super().__init__(config, *args, **kwargs)
        self.config = config
        self.model = config.create_model()
        self.loss_fn = model_util.create_segmentation_loss_function(config)
        self.ground_truth_ids = config.ground_truth_ids
        self.train_dice = MetricForMultipleStructures(ground_truth_ids=self.ground_truth_ids, is_training=True)
        self.val_dice = MetricForMultipleStructures(ground_truth_ids=self.ground_truth_ids, is_training=False)
        self.train_voxels = MetricForMultipleStructures(ground_truth_ids=self.ground_truth_ids, is_training=True,
                                                        metric_name=MetricType.VOXEL_COUNT.value,
                                                        use_average_across_structures=False)
        self.val_voxels = MetricForMultipleStructures(ground_truth_ids=self.ground_truth_ids, is_training=False,
                                                      metric_name=MetricType.VOXEL_COUNT.value,
                                                      use_average_across_structures=False)

    def forward(self, patches: torch.Tensor) -> torch.Tensor:  # type: ignore
        """
        Runs a set of 3D crops through the segmentation model, and returns the result. This method is used
        at inference time.
        :param patches: A tensor of size [batches, channels, Z, Y, X]
        """
        return self.logits_to_posterior(self.model(patches))

    def logits_to_posterior(self, logits: torch.Tensor) -> torch.Tensor:
        """
        Apply Softmax on dimension 1 (Class) to map model output into a posterior probability distribution [0,1]
        """
        return torch.nn.functional.softmax(logits, dim=1)

    def training_or_validation_step(self,
                                    sample: Dict[str, Any],
                                    batch_index: int,
                                    is_training: bool) -> torch.Tensor:
        """
        Runs training for a single minibatch of training or validation data, and computes all metrics.
        :param is_training: If true, the method is called from `training_step`, otherwise it is called from
        `validation_step`.
        :param sample: The batched sample on which the model should be trained.
        :param batch_index: The index of the present batch (supplied only for diagnostics).
        """
        cropped_sample: CroppedSample = CroppedSample.from_dict(sample=sample)
        # Forward propagation can lead to a model output that is smaller than the input image (crop).
        # labels_center_crop is the relevant part of the labels tensor that the model will actually produce.
        labels = cropped_sample.labels_center_crop

        mask = cropped_sample.mask_center_crop if is_training else None
        if is_training:
            logits = self.model(cropped_sample.image)
        else:
            with torch.no_grad():
                logits = self.model(cropped_sample.image)
        loss = self.loss_fn(logits, labels)

        # apply Softmax on dimension 1 (Class) to map model output into a posterior probability distribution [0,1]
        posteriors = self.logits_to_posterior(logits)

        # apply mask if required
        if mask is not None:
            posteriors = image_util.apply_mask_to_posteriors(posteriors=posteriors, mask=mask)

        # post process posteriors to compute result
        segmentation = image_util.posteriors_to_segmentation(posteriors=posteriors)
        self.compute_metrics(cropped_sample, segmentation, is_training)

        self.write_loss(is_training, loss)
        return loss

    def compute_metrics(self, cropped_sample: CroppedSample, segmentation: torch.Tensor,
                        is_training: bool, batch_index: int = 0) -> None:
        """
        Computes and stores all metrics coming out of a single training step.
        :param cropped_sample: The batched image crops used for training or validation.
        :param segmentation: The segmentation that was produced by the model.
<<<<<<< HEAD
        :param is_training: Is a training crop
        :param batch_index: Batch index number
=======
        :param is_training: If true, the method is called from `training_step`, otherwise it is called from
        `validation_step`.
>>>>>>> f3446c8c
        """
        # dice_per_crop_and_class has one row per crop, with background class removed
        # Dice NaN means that both ground truth and prediction are empty.
        dice_per_crop_and_class = compute_dice_across_patches(
            segmentation=segmentation,
            ground_truth=cropped_sample.labels_center_crop,
            allow_multiple_classes_for_each_pixel=True)[:, 1:]
        # Number of foreground voxels per class, across all crops
        foreground_voxels = metrics_util.get_number_of_voxels_per_class(cropped_sample.labels)[:, 1:]
        # Store Dice and voxel count per sample in the minibatch. We need a custom aggregation logic for Dice
        # because it can be NaN. Also use custom logging for voxel count because Lightning's batch-size weighted
        # average has a bug.
        for i in range(dice_per_crop_and_class.shape[0]):
            dice = self.train_dice if is_training else self.val_dice
            dice.update(dice_per_crop_and_class[i, :])
            voxel_count = self.train_voxels if is_training else self.val_voxels
            voxel_count.update(foreground_voxels[i, :])
        # store diagnostics per batch
        center_indices = cropped_sample.center_indices
        if isinstance(center_indices, torch.Tensor):
            center_indices = center_indices.cpu().numpy()
        if is_training:
            self.storing_logger.train_diagnostics.append(center_indices)
        else:
            self.storing_logger.val_diagnostics.append(center_indices)
<<<<<<< HEAD
        if is_training and self.config.store_dataset_sample and batch_index == 0:
=======

        if is_training and self.config.store_dataset_sample:
>>>>>>> f3446c8c
            # store the sample train patch from this epoch for visualization
            # remove batches and channels
            dataset_example = DatasetExample(image=cropped_sample.image[0][0].cpu().detach().numpy(),
                                             labels=cropped_sample.labels[0].cpu().detach().numpy(),
                                             prediction=segmentation[0].cpu().detach().numpy(),
                                             header=cropped_sample.metadata[0].image_header,  # type: ignore
                                             patient_id=cropped_sample.metadata[0].patient_id,  # type: ignore
                                             epoch=self.current_epoch)
            store_and_upload_example(dataset_example, self.config)

        num_subjects = cropped_sample.image.shape[0]
        self.log_on_epoch(name=MetricType.SUBJECT_COUNT,
                          value=num_subjects,
                          is_training=is_training,
                          reduce_fx=sum,
                          sync_dist_op=None)

    def training_or_validation_epoch_end(self, is_training: bool) -> None:
        """
        Writes all training or validation metrics that were aggregated over the epoch to the loggers.
        """
        dice = self.train_dice if is_training else self.val_dice
        for name, value in dice.compute_all():
            self.log(name, value)
        dice.reset()
        voxel_count = self.train_voxels if is_training else self.val_voxels
        for name, value in voxel_count.compute_all():
            self.log(name, value)
        voxel_count.reset()
        super().training_or_validation_epoch_end(is_training=is_training)


def get_subject_output_file_per_rank(rank: int) -> str:
    """
    Gets the name of a file that will store the per-rank per-subject model outputs.
    :param rank: The rank of the current model in distributed training.
    :return: A string like "rank7_metrics.csv"
    """
    return f"{SUBJECT_OUTPUT_PER_RANK_PREFIX}{rank}"


class ScalarLightning(InnerEyeLightning):
    """
    This class implements training of classification, regression, and sequence models with PyTorch Lightning.
    """

    def __init__(self, config: ScalarModelBase, *args: Any, **kwargs: Any) -> None:
        super().__init__(config, *args, **kwargs)
        self.model = config.create_model()
        raw_loss = model_util.create_scalar_loss_function(config)
        self.posthoc_label_transform = config.get_posthoc_label_transform()
        if isinstance(config, SequenceModelBase):
            self.loss_fn = lambda model_output, loss: apply_sequence_model_loss(raw_loss, model_output, loss)
            self.target_indices = config.get_target_indices()
            self.target_names = [SequenceMetricsDict.get_hue_name_from_target_index(p)
                                 for p in config.sequence_target_positions]
        else:
            self.loss_fn = raw_loss
            self.target_indices = []
            self.target_names = config.target_names
        self.is_classification_model = config.is_classification_model
        self.use_mean_teacher_model = config.compute_mean_teacher_model
        self.is_binary_classification_or_regression = True if len(config.class_names) == 1 else False
        self.logits_to_posterior_fn = config.get_post_loss_logits_normalization_function()
        self.loss_type = config.loss_type
        # These two fields store the PyTorch Lightning Metrics objects that will compute metrics on validation
        # and training set, in particular ones that are not possible to compute from a single minibatch (AUC and alike)
        self.train_metric_computers = self.create_metric_computers()
        self.val_metric_computers = self.create_metric_computers()

        # if config.compute_grad_cam:
        #     model_to_evaluate = self.train_val_params.mean_teacher_model if \
        #         config.compute_mean_teacher_model else self.train_val_params.model
        #     self.guided_grad_cam = VisualizationMaps(model_to_evaluate, config)
        #     config.visualization_folder.mkdir(exist_ok=True)

    def create_metric_computers(self) -> ModuleDict:
        """
        Gets a set of objects that compute all the metrics for the type of model that is being trained,
        across all prediction targets (sequence positions when using a sequence model).
        :return: A dictionary mapping from names of prediction targets to a list of metric computers.
        """
        # The metric computers should be stored in an object that derives from torch.Module,
        # so that they are picked up when moving the whole LightningModule to GPU.
        # https://github.com/PyTorchLightning/pytorch-lightning/issues/4713
        return ModuleDict({p: self._get_metrics_computers() for p in self.target_names})

    def _get_metrics_computers(self) -> ModuleList:
        """
        Gets the objects that compute metrics for the present kind of models, for a single prediction target.
        """
        if self.is_classification_model:
            return ModuleList([Accuracy05(),
                               AccuracyAtOptimalThreshold(),
                               OptimalThreshold(),
                               FalsePositiveRateOptimalThreshold(),
                               FalseNegativeRateOptimalThreshold(),
                               AreaUnderRocCurve(),
                               AreaUnderPrecisionRecallCurve(),
                               BinaryCrossEntropyWithLogits()])
        else:
            return ModuleList([MeanAbsoluteError(), MeanSquaredError(), ExplainedVariance()])

    def forward(self, *model_inputs: torch.Tensor) -> torch.Tensor:  # type: ignore
        """
        Runs a list of model input tensors through the model and returns the results.
        """
        return self.logits_to_posterior(self.model(*model_inputs))

    def logits_to_posterior(self, logits: torch.Tensor) -> torch.Tensor:
        """
        Apply the model-specific normalization to go from logits (model outputs) to posteriors.
        """
        return self.logits_to_posterior_fn(logits)

    def on_train_start(self) -> None:
        """
        Initializes the per-rank logger objects that write to the file system.
        """
        # These loggers store the per-subject model outputs. They cannot be initialized in the constructor because
        # the trainer object will not yet be set, and we need to get the rank from there.
        fixed_logger_columns = {LoggingColumns.CrossValidationSplitIndex.value: self.cross_validation_split_index}
        subject_output_file = get_subject_output_file_per_rank(self.trainer.global_rank)
        self.train_subject_outputs_logger = DataframeLogger(self.train_metrics_folder / subject_output_file,
                                                            fixed_columns=fixed_logger_columns)
        self.val_subject_outputs_logger = DataframeLogger(self.val_metrics_folder / subject_output_file,
                                                          fixed_columns=fixed_logger_columns)

    def training_or_validation_step(self,
                                    sample: Dict[str, Any],
                                    batch_index: int,
                                    is_training: bool) -> torch.Tensor:
        """
        Runs training for a single minibatch of training or validation data, and computes all metrics.
        :param is_training: If true, the method is called from `training_step`, otherwise it is called from
        `validation_step`.
        :param sample: The batched sample on which the model should be trained.
        :param batch_index: The index of the present batch (supplied only for diagnostics).
        Runs a minibatch of training or validation data through the model.
        """
        model_inputs_and_labels = get_scalar_model_inputs_and_labels(self.model, self.target_indices, sample)
        labels = model_inputs_and_labels.labels
        labels = self.posthoc_label_transform(labels)
        if is_training:
            logits = self.model(*model_inputs_and_labels.model_inputs)
        else:
            with torch.no_grad():
                logits = self.model(*model_inputs_and_labels.model_inputs)
        subject_ids = model_inputs_and_labels.subject_ids
        loss = self.loss_fn(logits, labels)
        self.write_loss(is_training, loss)
        self.compute_and_log_metrics(logits, labels, subject_ids, is_training)
        self.log_on_epoch(name=MetricType.SUBJECT_COUNT,
                          value=len(model_inputs_and_labels.subject_ids),
                          is_training=is_training,
                          reduce_fx=sum)
        return loss

    def compute_and_log_metrics(self,
                                logits: torch.Tensor,
                                targets: torch.Tensor,
                                subject_ids: List[str],
                                is_training: bool) -> None:
        """
        Computes all the metrics for a given (logits, labels) pair, and writes them to the loggers.
        :param logits: The model output before normalization.
        :param targets: The expected model outputs.
        :param subject_ids: The subject IDs for the present minibatch.
        :param is_training: If True, write the metrics as training metrics, otherwise as validation metrics.
        :return:
        """
        metrics = self.train_metric_computers if is_training else self.val_metric_computers
        per_subject_outputs: List[Tuple[str, str, torch.Tensor, torch.Tensor]] = []
        for i, (prediction_target, metric_list) in enumerate(metrics.items()):
            # mask the model outputs and labels if required
            masked = get_masked_model_outputs_and_labels(
                logits[:, i, ...], targets[:, i, ...], subject_ids)
            # compute metrics on valid masked tensors only
            if masked is not None:
                _logits = masked.model_outputs.data
                _posteriors = self.logits_to_posterior(_logits)
                # Classification metrics expect labels as integers, but they are float throughout the rest of the code
                labels_dtype = torch.int if self.is_classification_model else _posteriors.dtype
                _labels = masked.labels.data.to(dtype=labels_dtype)
                _subject_ids = masked.subject_ids
                assert _subject_ids is not None
                for metric in metric_list:
                    if isinstance(metric, ScalarMetricsBase) and metric.compute_from_logits:
                        metric(_logits, _labels)
                    else:
                        metric(_posteriors, _labels)
                per_subject_outputs.extend(
                    zip(_subject_ids, [prediction_target] * len(_subject_ids), _posteriors.tolist(), _labels.tolist()))
        # Write a full breakdown of per-subject predictions and labels to a file. These files are local to the current
        # rank in distributed training, and will be aggregated after training.
        logger = self.train_subject_outputs_logger if is_training else self.val_subject_outputs_logger
        data_split = ModelExecutionMode.TRAIN if is_training else ModelExecutionMode.VAL
        for subject, prediction_target, model_output, label in per_subject_outputs:
            logger.add_record({
                LoggingColumns.Epoch.value: self.current_epoch,
                LoggingColumns.Patient.value: subject,
                LoggingColumns.Hue.value: prediction_target,
                LoggingColumns.ModelOutput.value: model_output,
                LoggingColumns.Label.value: label,
                LoggingColumns.DataSplit.value: data_split.value
            })

    def training_or_validation_epoch_end(self, is_training: bool) -> None:
        """
        Writes all training or validation metrics that were aggregated over the epoch to the loggers.
        """
        metric_computers = self.train_metric_computers if is_training else self.val_metric_computers
        prefix = TRAIN_PREFIX if is_training else VALIDATION_PREFIX
        for prediction_target, metric_list in metric_computers.items():
            target_suffix = "" if (prediction_target == MetricsDict.DEFAULT_HUE_KEY
                                   or self.is_binary_classification_or_regression) else f"/{prediction_target}"
            for metric in metric_list:
                if metric.has_predictions:
                    # Sequence models can have no predictions at all for particular positions, depending on the data.
                    # Hence, only log if anything has been accumulated.
                    self.log(name=prefix + metric.name + target_suffix, value=metric.compute())
                    metric.reset()
        logger = self.train_subject_outputs_logger if is_training else self.val_subject_outputs_logger
        logger.flush()
        super().training_or_validation_epoch_end(is_training)

    def transfer_batch_to_device(self, batch: Any, device: torch.device) -> Any:  # type: ignore
        """
        For sequence models, transfer the nested lists of items to the given GPU device.
        For all other models, this relies on the superclass to move the batch of data to the GPU.
        :param batch: A batch of data coming from the dataloader.
        :param device: The target CUDA device.
        :return: A modified batch of data, where all tensor now live on the given CUDA device.
        """
        return transfer_batch_to_device(batch, device)


def transfer_batch_to_device(batch: Any, device: torch.device) -> Any:
    """
    For sequence models, transfer the nested lists of items to the given GPU device.
    For all other models, this relies on Lightning's default code to move the batch of data to the GPU.
    :param batch: A batch of data coming from the dataloader.
    :param device: The target CUDA device.
    :return: A modified batch of data, where all tensor now live on the given CUDA device.
    """
    if not isinstance(batch, dict):
        raise ValueError(f"This function expects a dictionary input, but got: {type(batch)}")
    # For sequence models, this method receives a dictionary with "item": List[List[ScalarItem]]
    items = batch.get("items", None)
    if items is not None and isinstance(items, List) and isinstance(items[0], List) and \
            isinstance(items[0][0], ScalarItem):
        batch["items"] = [[j.to_device(device) for j in i] for i in items]
        return batch
    else:
        return move_data_to_device(batch, device)


def create_lightning_model(config: ModelConfigBase, set_optimizer_and_scheduler: bool = True) -> InnerEyeLightning:
    """
    Creates a PyTorch Lightning model that matches the provided InnerEye model configuration object.
    The `optimizer` and `l_rate_scheduler` object of the Lightning model will also be populated.
    :param set_optimizer_and_scheduler: If True (default), initialize the optimizer and LR scheduler of the model.
    If False, skip that step (this is only meant to be used for unit tests.)
    :param config: An InnerEye model configuration object
    :return: A PyTorch Lightning model object.
    """
    if config.is_segmentation_model:
        model: InnerEyeLightning = SegmentationLightning(config)
    elif config.is_scalar_model:
        model = ScalarLightning(config)
    else:
        raise NotImplementedError(f"Don't know how to handle config of type {type(config)}")
    if set_optimizer_and_scheduler:
        model.set_optimizer_and_scheduler(config)
    return model<|MERGE_RESOLUTION|>--- conflicted
+++ resolved
@@ -105,18 +105,13 @@
         return loss
 
     def compute_metrics(self, cropped_sample: CroppedSample, segmentation: torch.Tensor,
-                        is_training: bool, batch_index: int = 0) -> None:
+                        is_training: bool) -> None:
         """
         Computes and stores all metrics coming out of a single training step.
         :param cropped_sample: The batched image crops used for training or validation.
         :param segmentation: The segmentation that was produced by the model.
-<<<<<<< HEAD
-        :param is_training: Is a training crop
-        :param batch_index: Batch index number
-=======
         :param is_training: If true, the method is called from `training_step`, otherwise it is called from
         `validation_step`.
->>>>>>> f3446c8c
         """
         # dice_per_crop_and_class has one row per crop, with background class removed
         # Dice NaN means that both ground truth and prediction are empty.
@@ -142,12 +137,8 @@
             self.storing_logger.train_diagnostics.append(center_indices)
         else:
             self.storing_logger.val_diagnostics.append(center_indices)
-<<<<<<< HEAD
-        if is_training and self.config.store_dataset_sample and batch_index == 0:
-=======
 
         if is_training and self.config.store_dataset_sample:
->>>>>>> f3446c8c
             # store the sample train patch from this epoch for visualization
             # remove batches and channels
             dataset_example = DatasetExample(image=cropped_sample.image[0][0].cpu().detach().numpy(),
