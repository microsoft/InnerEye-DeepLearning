--- conflicted
+++ resolved
@@ -23,12 +23,8 @@
 from InnerEye.ML.utils import image_util, metrics_util, model_util
 from InnerEye.ML.utils.dataset_util import DatasetExample, store_and_upload_example
 from InnerEye.ML.utils.model_util import get_scalar_model_inputs_and_labels
-<<<<<<< HEAD
-from InnerEye.ML.utils.sequence_utils import apply_sequence_model_loss
-=======
 from InnerEye.ML.utils.sequence_utils import apply_sequence_model_loss, get_masked_model_outputs_and_labels
 from pytorch_lightning import Trainer
->>>>>>> 30d515b5
 
 SUBJECT_OUTPUT_PER_RANK_PREFIX = f"{SUBJECT_METRICS_FILE_NAME}.rank"
 
@@ -279,58 +275,6 @@
                           reduce_fx=sum)
         return loss
 
-<<<<<<< HEAD
-=======
-    def compute_and_log_metrics(self,
-                                logits: torch.Tensor,
-                                targets: torch.Tensor,
-                                subject_ids: List[str],
-                                is_training: bool) -> None:
-        """
-        Computes all the metrics for a given (logits, labels) pair, and writes them to the loggers.
-        :param logits: The model output before normalization.
-        :param targets: The expected model outputs.
-        :param subject_ids: The subject IDs for the present minibatch.
-        :param is_training: If True, write the metrics as training metrics, otherwise as validation metrics.
-        :return:
-        """
-        metrics = self.train_metric_computers if is_training else self.val_metric_computers
-        per_subject_outputs: List[Tuple[str, str, torch.Tensor, torch.Tensor]] = []
-        for i, (prediction_target, metric_list) in enumerate(metrics.items()):
-            # mask the model outputs and labels if required
-            masked = get_masked_model_outputs_and_labels(
-                logits[:, i, ...], targets[:, i, ...], subject_ids)
-            # compute metrics on valid masked tensors only
-            if masked is not None:
-                _logits = masked.model_outputs.data
-                _posteriors = self.logits_to_posterior(_logits)
-                # Classification metrics expect labels as integers, but they are float throughout the rest of the code
-                labels_dtype = torch.int if self.is_classification_model else _posteriors.dtype
-                _labels = masked.labels.data.to(dtype=labels_dtype)
-                _subject_ids = masked.subject_ids
-                assert _subject_ids is not None
-                for metric in metric_list:
-                    if isinstance(metric, ScalarMetricsBase) and metric.compute_from_logits:
-                        metric(_logits, _labels)
-                    else:
-                        metric(_posteriors, _labels)
-                per_subject_outputs.extend(
-                    zip(_subject_ids, [prediction_target] * len(_subject_ids), _posteriors.tolist(), _labels.tolist()))
-        # Write a full breakdown of per-subject predictions and labels to a file. These files are local to the current
-        # rank in distributed training, and will be aggregated after training.
-        logger = self.train_subject_outputs_logger if is_training else self.val_subject_outputs_logger  # type: ignore
-        data_split = ModelExecutionMode.TRAIN if is_training else ModelExecutionMode.VAL
-        for subject, prediction_target, model_output, label in per_subject_outputs:
-            logger.add_record({
-                LoggingColumns.Epoch.value: self.current_epoch,
-                LoggingColumns.Patient.value: subject,
-                LoggingColumns.Hue.value: prediction_target,
-                LoggingColumns.ModelOutput.value: model_output,
-                LoggingColumns.Label.value: label,
-                LoggingColumns.DataSplit.value: data_split.value
-            })
-
->>>>>>> 30d515b5
     def training_or_validation_epoch_end(self, is_training: bool) -> None:
         """
         Writes all training or validation metrics that were aggregated over the epoch to the loggers.
