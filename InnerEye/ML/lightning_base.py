--- conflicted
+++ resolved
@@ -20,11 +20,7 @@
 from InnerEye.Common.type_annotations import DictStrFloat
 from InnerEye.ML.common import ModelExecutionMode
 from InnerEye.ML.config import SegmentationModelBase
-<<<<<<< HEAD
-from InnerEye.ML.deep_learning_config import DatasetParams, DeepLearningConfig, EssentialParams, OutputParams, \
-=======
 from InnerEye.ML.deep_learning_config import DatasetParams, DeepLearningConfig, WorkflowParams, OutputParams, \
->>>>>>> 79795e0c
     TrainerParams
 from InnerEye.ML.lightning_container import LightningContainer
 from InnerEye.ML.lightning_loggers import StoringLogger
@@ -87,10 +83,7 @@
 class InferenceDataLightning(LightningDataModule):
     """
     A class that wraps data for running model inference on InnerEye models, as a Lightning data module.
-<<<<<<< HEAD
-=======
     Note that training and validation data is handled by TrainAndValDataLightning.
->>>>>>> 79795e0c
     """
 
     def __init__(self, config: ModelConfigBase) -> None:
@@ -118,12 +111,9 @@
     def test_dataloader(self, *args: Any, **kwargs: Any) -> DataLoader:
         return DataLoader(self.test_data)
 
-<<<<<<< HEAD
-=======
     def prepare_data(self, *args: Any, **kwargs: Any) -> None:
         pass
 
->>>>>>> 79795e0c
 
 class InnerEyeContainer(LightningContainer):
     """
@@ -136,13 +126,6 @@
         self._model_name = config.model_name
         # Fields like cross validation index are defined at container level, but the InnerEye models define them
         # at model level. Copy everything over.
-<<<<<<< HEAD
-        for type_to_copy in [EssentialParams, DatasetParams, TrainerParams, OutputParams]:
-            assert issubclass(type_to_copy, param.Parameterized)
-            self.apply_overrides({p: getattr(config, p) for p in type_to_copy.params()},
-                                 should_validate=False)
-
-=======
         for type_to_copy in [WorkflowParams, DatasetParams, TrainerParams, OutputParams]:
             assert issubclass(type_to_copy, param.Parameterized)
             self.apply_overrides({p: getattr(config, p) for p in type_to_copy.params()},  # type: ignore
@@ -155,23 +138,15 @@
         """
         self.config.read_dataset_if_needed()
 
->>>>>>> 79795e0c
     def create_model(self) -> LightningModule:  # type: ignore
         from InnerEye.ML.lightning_models import create_lightning_model
         return create_lightning_model(self.config)
 
     def get_data_module(self) -> LightningDataModule:
-<<<<<<< HEAD
-        return TrainAndValDataLightning(self.config)
-
-    def get_inference_data_module(self) -> LightningDataModule:
-        return InferenceDataLightning(self.config)
-=======
         return TrainAndValDataLightning(self.config)  # type: ignore
 
     def get_inference_data_module(self) -> LightningDataModule:
         return InferenceDataLightning(self.config)  # type: ignore
->>>>>>> 79795e0c
 
     def before_training_on_rank_zero(self) -> None:
         # Save the dataset files for later use in cross validation analysis
@@ -181,25 +156,11 @@
                 visualize_random_crops_for_dataset(self.config)
 
         # Print out a detailed breakdown of layers, memory consumption and time.
-<<<<<<< HEAD
-        # TODO antonsc: Can we do better here, and print a model summary for all models? Read the first item
-        # of the dataset and do forward propagation?
         assert isinstance(self.model, InnerEyeLightning)
         generate_and_print_model_summary(self.config, self.model.model)
 
-    def before_training_on_all_ranks(self):
-        """
-        This hook reads the dataset file, and possibly sets required pre-processing objects, like one-hot encoder
-        for categorical features, that need to be available before creating the model.
-        """
-        self.config.read_dataset_if_needed()
-=======
-        assert isinstance(self.model, InnerEyeLightning)
-        generate_and_print_model_summary(self.config, self.model.model)
-
     def load_checkpoint_and_modify(self, path_to_checkpoint: Path) -> Dict[str, Any]:
         return self.config.load_checkpoint_and_modify(path_to_checkpoint=path_to_checkpoint)
->>>>>>> 79795e0c
 
 
 class InnerEyeLightning(LightningModule):
