--- conflicted
+++ resolved
@@ -167,7 +167,7 @@
                 f"Found {self.ssl_training_type.value}")
         model.hparams.update({'ssl_type': self.ssl_training_type.value,
                               "num_classes": self.data_module.num_classes})
-<<<<<<< HEAD
+
         self.encoder_output_dim = get_encoder_output_dim(model, self.data_module)
         self.online_eval = SSLOnlineEvaluatorInnerEye(class_weights=self.data_module.class_weights,  # type: ignore
                                                       z_dim=self.encoder_output_dim,
@@ -176,10 +176,6 @@
                                                       drop_p=0.2,
                                                       learning_rate=self.learning_rate_linear_head_during_ssl_training)
         model.online_eval_optimizer = self.online_eval.optimizer
-=======
-
-        self.encoder_output_dim = get_encoder_output_dim(model, self.data_module)
->>>>>>> 521c0043
         return model
 
     def get_data_module(self) -> InnerEyeDataModuleTypes:
@@ -237,8 +233,8 @@
         :param dataset_name: name of the dataset, value has to be in SSLDatasetName, determines which transformation
         pipeline to return.
         :param is_ssl_encoder_module: if True the transformation pipeline will yield two versions of the image it is
-        applied on and it applies the training transformations also at validation time. Note that if your transformation 
-        does not contain any randomness, the pipeline will return two identical copies. If False, it will return only one 
+        applied on and it applies the training transformations also at validation time. Note that if your transformation
+        does not contain any randomness, the pipeline will return two identical copies. If False, it will return only one
         transformation.
         :return: training transformation pipeline and validation transformation pipeline.
         """
