#  ------------------------------------------------------------------------------------------
#  Copyright (c) Microsoft Corporation. All rights reserved.
#  Licensed under the MIT License (MIT). See LICENSE in the repo root for license information.
#  ------------------------------------------------------------------------------------------

from typing import Any, Dict, List, Optional, Set, Tuple, Union

import pytorch_lightning as pl
import torch
from pl_bolts.callbacks.ssl_online import SSLOnlineEvaluator
from pl_bolts.models.self_supervised.evaluator import SSLEvaluator
from torch import Tensor as T
from health_ml.utils import log_on_epoch
from torch.nn import functional as F
from torchmetrics import Metric

from InnerEye.ML.SSL.utils import SSLDataModuleType, add_submodules_to_same_device
from InnerEye.ML.lightning_metrics import Accuracy05, AreaUnderPrecisionRecallCurve, AreaUnderRocCurve

BatchType = Union[Dict[SSLDataModuleType, Any], Any]

OPTIMIZER_STATE_NAME = "evaluator_optimizer"
EVALUATOR_STATE_NAME = "evaluator_weights"


class SSLOnlineEvaluatorInnerEye(SSLOnlineEvaluator):
    def __init__(self,
                 learning_rate: float,
                 class_weights: Optional[torch.Tensor] = None,
                 **kwargs: Any) -> None:
        """
        Creates a hook to evaluate a linear model on top of an SSL embedding.

        :param class_weights: The class weights to use when computing the cross entropy loss. If set to None,
                              no weighting will be done.
        :param length_linear_head_loader: The maximum number of batches in the dataloader for the linear head.
        """

        super().__init__(**kwargs)
        self.weight_decay = 1e-4
        self.learning_rate = learning_rate

        self.train_metrics: List[Metric] = [AreaUnderRocCurve(), AreaUnderPrecisionRecallCurve(),
                                            Accuracy05()] \
            if self.num_classes == 2 else [Accuracy05()]
        self.val_metrics: List[Metric] = [AreaUnderRocCurve(), AreaUnderPrecisionRecallCurve(),
                                          Accuracy05()] \
            if self.num_classes == 2 else [Accuracy05()]
        self.class_weights = class_weights
        self.non_linear_evaluator = SSLEvaluator(n_input=self.z_dim,
                                                 n_classes=self.num_classes,
                                                 p=self.drop_p,
                                                 n_hidden=self.hidden_dim)
        self.optimizer = torch.optim.Adam(self.non_linear_evaluator.parameters(),
                                          lr=self.learning_rate,
                                          weight_decay=self.weight_decay)

    def on_save_checkpoint(self,
                           trainer: pl.Trainer,
                           pl_module: pl.LightningModule,
                           checkpoint: Dict[str, Any]) -> Dict[str, Any]:
        # Each callback gets its own state dictionary, that are fed back in during load
        return {
            OPTIMIZER_STATE_NAME: self.optimizer.state_dict(),
            EVALUATOR_STATE_NAME: self.non_linear_evaluator.state_dict()
        }

    def on_load_checkpoint(self,
                           trainer: pl.Trainer,
                           pl_module: pl.LightningModule,
                           callback_state: Dict[str, Any]) -> None:
        self.optimizer.load_state_dict(callback_state[OPTIMIZER_STATE_NAME])
        self.non_linear_evaluator.load_state_dict(callback_state[EVALUATOR_STATE_NAME])

    def on_pretrain_routine_start(self, trainer: pl.Trainer, pl_module: pl.LightningModule) -> None:
        """
        Initializes modules and moves metrics and class weights to module device
        """
<<<<<<< HEAD
        for prefix, metrics in [("train", self.train_metrics), ("val", self.val_metrics)]:
            add_submodules_to_same_device(pl_module, metrics, prefix=prefix)

        pl_module.non_linear_evaluator = SSLEvaluator(n_input=self.z_dim,
                                                      n_classes=self.num_classes,
                                                      p=self.drop_p,
                                                      n_hidden=self.hidden_dim).to(pl_module.device)
        assert isinstance(pl_module.non_linear_evaluator, torch.nn.Module)
        self.optimizer = torch.optim.Adam(pl_module.non_linear_evaluator.parameters(),
                                          lr=self.learning_rate,
                                          weight_decay=self.weight_decay)
=======
        for metric in [*self.train_metrics, *self.val_metrics]:
            metric.to(device=pl_module.device)  # type: ignore
        self.non_linear_evaluator.to(pl_module.device)
>>>>>>> b96afc3b

    @staticmethod
    def to_device(batch: Any, device: Union[str, torch.device]) -> Tuple[T, T]:
        """
        Moves batch to device.
        :param device: device to move the batch to.
        """
        _, x, y = batch
        return x.to(device), y.to(device)

    def on_train_epoch_start(self, trainer: pl.Trainer, pl_module: pl.LightningModule) -> None:
        self.visited_ids: Set[Any] = set()

    def on_validation_epoch_start(self, trainer: pl.Trainer, pl_module: pl.LightningModule) -> None:
        self.visited_ids = set()

    def shared_step(self, batch: BatchType, pl_module: pl.LightningModule, is_training: bool) -> T:
        """
        Forward pass and MLP loss computation for the linear head only. Representations from the encoder are frozen and
        detach from computation graph for this loss computation.
        Returns cross-entropy loss for the input batch.
        """
        batch = batch[SSLDataModuleType.LINEAR_HEAD] if isinstance(batch, dict) else batch
        x, y = self.to_device(batch, pl_module.device)
        with torch.no_grad():
            representations = self.get_representations(pl_module, x)
        representations = representations.detach()

        # Run the linear-head with SSL embeddings.
        mlp_preds = self.non_linear_evaluator(representations)
        weights = None if self.class_weights is None else self.class_weights.to(device=pl_module.device)
        mlp_loss = F.cross_entropy(mlp_preds, y, weight=weights)

        with torch.no_grad():
            posteriors = F.softmax(mlp_preds, dim=-1)
            for metric in (self.train_metrics if is_training else self.val_metrics):
                metric(posteriors, y)  # type: ignore

        return mlp_loss

    def on_validation_batch_end(self, trainer: pl.Trainer,
                                pl_module: pl.LightningModule,
                                outputs: Any,
                                batch: BatchType,
                                batch_idx: int,
                                dataloader_idx: int) -> None:  # type: ignore
        """
        Get and log validation metrics.
        Metrics are computed only if the sample IDs in the batch have not yet been seen in this epoch (linear head
        data may be repeated if the SSL data is longer than the linear head data).
        """
        ids_linear_head = tuple(batch[SSLDataModuleType.LINEAR_HEAD][0].tolist())
        if ids_linear_head not in self.visited_ids:
            self.visited_ids.add(ids_linear_head)
            # Put the online evaluator into "eval" mode
            old_mode = self.non_linear_evaluator.training
            self.non_linear_evaluator.eval()
            loss = self.shared_step(batch, pl_module, is_training=False)
            log_on_epoch(pl_module, 'ssl_online_evaluator/val/loss', loss)
            for metric in self.val_metrics:
                log_on_epoch(pl_module, f"ssl_online_evaluator/val/{metric.name}", metric)
            # Put the online evaluator back into the state (eval or train) that it was before calling this method
            self.non_linear_evaluator.train(old_mode)

    def on_train_batch_end(self, trainer, pl_module, outputs, batch, batch_idx) -> None:  # type: ignore
        """
        Get and log training metrics, perform network update.
        """
        # Similar code should also live in the encoder training.
        # There is a silent assumption here that SSL data is larger than linear head data
        ids_linear_head = tuple(batch[SSLDataModuleType.LINEAR_HEAD][0].tolist())
        if ids_linear_head not in self.visited_ids:
            self.visited_ids.add(ids_linear_head)
            loss = self.shared_step(batch, pl_module, is_training=True)
            self.optimizer.zero_grad()
            loss.backward()
            self.optimizer.step()

            # log metrics
            log_on_epoch(pl_module, 'ssl_online_evaluator/train/loss', loss)
            for metric in self.train_metrics:
                log_on_epoch(pl_module, f"ssl_online_evaluator/train/online_{metric.name}", metric)<|MERGE_RESOLUTION|>--- conflicted
+++ resolved
@@ -7,10 +7,10 @@
 
 import pytorch_lightning as pl
 import torch
+from health_ml.utils import log_on_epoch
 from pl_bolts.callbacks.ssl_online import SSLOnlineEvaluator
 from pl_bolts.models.self_supervised.evaluator import SSLEvaluator
 from torch import Tensor as T
-from health_ml.utils import log_on_epoch
 from torch.nn import functional as F
 from torchmetrics import Metric
 
@@ -76,23 +76,9 @@
         """
         Initializes modules and moves metrics and class weights to module device
         """
-<<<<<<< HEAD
         for prefix, metrics in [("train", self.train_metrics), ("val", self.val_metrics)]:
             add_submodules_to_same_device(pl_module, metrics, prefix=prefix)
-
-        pl_module.non_linear_evaluator = SSLEvaluator(n_input=self.z_dim,
-                                                      n_classes=self.num_classes,
-                                                      p=self.drop_p,
-                                                      n_hidden=self.hidden_dim).to(pl_module.device)
-        assert isinstance(pl_module.non_linear_evaluator, torch.nn.Module)
-        self.optimizer = torch.optim.Adam(pl_module.non_linear_evaluator.parameters(),
-                                          lr=self.learning_rate,
-                                          weight_decay=self.weight_decay)
-=======
-        for metric in [*self.train_metrics, *self.val_metrics]:
-            metric.to(device=pl_module.device)  # type: ignore
         self.non_linear_evaluator.to(pl_module.device)
->>>>>>> b96afc3b
 
     @staticmethod
     def to_device(batch: Any, device: Union[str, torch.device]) -> Tuple[T, T]:
