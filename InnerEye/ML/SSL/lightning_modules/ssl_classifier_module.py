#  ------------------------------------------------------------------------------------------
#  Copyright (c) Microsoft Corporation. All rights reserved.
#  Licensed under the MIT License (MIT). See LICENSE in the repo root for license information.
#  ------------------------------------------------------------------------------------------
from typing import Any, List, Optional

import torch
from pl_bolts.models.self_supervised import SSLEvaluator
<<<<<<< HEAD
from torch.nn import ModuleList, functional as F
=======
from health_ml.utils import log_on_epoch
from torch.nn import functional as F
>>>>>>> b96afc3b

from InnerEye.ML.SSL.encoders import get_encoder_output_dim
from InnerEye.ML.dataset.scalar_sample import ScalarItem
from InnerEye.ML.lightning_container import LightningModuleWithOptimizer
from InnerEye.ML.lightning_metrics import Accuracy05, AreaUnderPrecisionRecallCurve, AreaUnderRocCurve
from InnerEye.ML.utils.device_aware_module import DeviceAwareModule


class SSLClassifier(LightningModuleWithOptimizer, DeviceAwareModule):
    """
    SSL Image classifier that combines pre-trained SSL encoder with a trainable linear-head.
    """

    def __init__(self,
                 num_classes: int,
                 encoder: torch.nn.Module,
                 freeze_encoder: bool,
                 class_weights: Optional[torch.Tensor]):
        super().__init__()
        self.num_classes = num_classes
        self.encoder = encoder
        self.freeze_encoder = freeze_encoder
        self.class_weights = class_weights
        self.encoder.eval()
        self.classifier_head = SSLEvaluator(n_input=get_encoder_output_dim(self.encoder),
                                            n_hidden=None,
                                            n_classes=num_classes,
                                            p=0.20)
        if self.num_classes == 2:
            self.train_metrics = ModuleList([AreaUnderRocCurve(), AreaUnderPrecisionRecallCurve(), Accuracy05()])
            self.val_metrics = ModuleList([AreaUnderRocCurve(), AreaUnderPrecisionRecallCurve(), Accuracy05()])
        else:
            # Note that for multi-class, Accuracy05 is the standard multi-class accuracy.
            self.train_metrics = ModuleList([Accuracy05()])
            self.val_metrics = ModuleList([Accuracy05()])

    def train(self, mode: bool = True) -> Any:
        self.classifier_head.train(mode)
        if self.freeze_encoder:
            return self
        self.encoder.train(mode)
        return self

    def forward(self, x: torch.Tensor) -> torch.Tensor:  # type: ignore
        if self.freeze_encoder:
            with torch.no_grad():
                agg_repr = self.encoder(x).flatten(1).detach()
        else:
            agg_repr = self.encoder(x).flatten(1)
        return self.classifier_head(agg_repr)

    def shared_step(self, batch: Any, is_training: bool) -> Any:
        _, x, y = batch
        mlp_preds = self.forward(x)
        weights = None if self.class_weights is None else self.class_weights.to(device=self.device)
        mlp_loss = F.cross_entropy(mlp_preds, y, weight=weights)

        with torch.no_grad():
            posteriors = F.softmax(mlp_preds, dim=-1)
            for metric in (self.train_metrics if is_training else self.val_metrics):
                metric(posteriors, y)
        return mlp_loss

    def training_step(self, batch: Any, batch_id: int, *args: Any, **kwargs: Any) -> Any:  # type: ignore
        loss = self.shared_step(batch, True)
        log_on_epoch(self, "train/loss", loss)
        for metric in self.train_metrics:
            log_on_epoch(self, f"train/{metric.name}", metric)
        return loss

    def validation_step(self, batch: Any, batch_id: int, *args: Any, **kwargs: Any) -> None:  # type: ignore
        loss = self.shared_step(batch, is_training=False)
        log_on_epoch(self, 'val/loss', loss)
        for metric in self.val_metrics:
            log_on_epoch(self, f"val/{metric.name}", metric)

    def get_input_tensors(self, item: ScalarItem) -> List[torch.Tensor]:
        """
        Not used for CXRImageClassifier container. This is just need if we use this model within a InnerEyeContainer.
        """
        return [item.images]<|MERGE_RESOLUTION|>--- conflicted
+++ resolved
@@ -5,13 +5,9 @@
 from typing import Any, List, Optional
 
 import torch
+from health_ml.utils import log_on_epoch
 from pl_bolts.models.self_supervised import SSLEvaluator
-<<<<<<< HEAD
 from torch.nn import ModuleList, functional as F
-=======
-from health_ml.utils import log_on_epoch
-from torch.nn import functional as F
->>>>>>> b96afc3b
 
 from InnerEye.ML.SSL.encoders import get_encoder_output_dim
 from InnerEye.ML.dataset.scalar_sample import ScalarItem
