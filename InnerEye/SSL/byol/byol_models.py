from typing import Tuple, Any


from torch import Tensor as T
from torch import nn

from InnerEye.SSL.encoders import Lambda
from InnerEye.SSL.ssl_classifier_module import get_encoder_output_dim
from InnerEye.SSL.utils import create_ssl_encoder


class _MLP(nn.Module):
    """
    Fully connected layers to map between image embeddings and project space where pairs of images are compared.
    """

    def __init__(self, input_dim: int, hidden_dim: int, output_dim: int) -> None:
        """
        :param input_dim: Input embedding feature size 
        :param hidden_dim: Hidden layer size in MLP
        :param output_dim: Output projection size
        """
        super().__init__()
        self.output_dim = output_dim
        self.input_dim = input_dim
        self.model = nn.Sequential(
            nn.Linear(input_dim, hidden_dim, bias=False),
            nn.BatchNorm1d(hidden_dim),
            nn.ReLU(inplace=True),
            nn.Linear(hidden_dim, output_dim, bias=True))

    def forward(self, x: T) -> T:
        x = self.model(x)
        return x

class SSLEncoder(nn.Module):
<<<<<<< HEAD
    def __init__(self, encoder_name: str, dataset_name: str, use_output_pooling: bool = False):
=======
    """
    CNN image encoder that generates fixed size BYOL image embeddings.
    Feature responses are pooled to generate a 1-D embedding vector.
    """

    def __init__(self, encoder_name: str, dataset_name: str, use_output_pooling: bool = True):
        """
        :param encoder_name: Type of the image encoder: {'resnet18', 'resnet50', 'resnet101', 'densenet121'}.
        :param dataset_name: If CIFAR dataset is specified, the initial convolution kernels are reduced to 3x3
                             to reduce information loss.
        :param use_output_pooling: If set to True, output embeddings in spatial grid are pooled to form
                             a fixed size embedding vector.
        """

>>>>>>> dfc89ba7
        super().__init__()
        self.cnn_model = create_ssl_encoder(encoder_name=encoder_name, dataset_name=dataset_name)
        self.avgpool = nn.AdaptiveAvgPool2d(output_size=(1, 1))
        self.use_output_pooling = use_output_pooling

    def forward(self, x: T) -> T:
        x = self.cnn_model(x)
        x = x[-1] if isinstance(x, list) else x
        x = self.avgpool(x).view(x.size(0), -1) if self.use_output_pooling else x
        return x

    def get_output_feature_dim(self) -> int:
        return get_encoder_output_dim(self)

class SiameseArm(nn.Module):
    """
    Implements the image encoder (f), projection (g) and predictor (q) modules used in BYOL.
    """

    def __init__(self, *encoder_kwargs: Any) -> None:
        super().__init__()

        self.encoder = SSLEncoder(*encoder_kwargs)  # Encoder
        self.projector = _MLP(input_dim=self.encoder.get_output_feature_dim(), hidden_dim=2048, output_dim=128)
        self.predictor = _MLP(input_dim=self.projector.output_dim, hidden_dim=128, output_dim=128)
        self.projector_normalised = nn.Sequential(self.projector,
                                                  Lambda(lambda x: nn.functional.normalize(x, dim=-1)))

    def forward(self, x: T) -> Tuple[T, T, T]:
        y = self.encoder(x)
        z = self.projector(y)
        h = self.predictor(z)
        return y, z, h<|MERGE_RESOLUTION|>--- conflicted
+++ resolved
@@ -16,7 +16,7 @@
 
     def __init__(self, input_dim: int, hidden_dim: int, output_dim: int) -> None:
         """
-        :param input_dim: Input embedding feature size 
+        :param input_dim: Input embedding feature size
         :param hidden_dim: Hidden layer size in MLP
         :param output_dim: Output projection size
         """
@@ -34,15 +34,12 @@
         return x
 
 class SSLEncoder(nn.Module):
-<<<<<<< HEAD
-    def __init__(self, encoder_name: str, dataset_name: str, use_output_pooling: bool = False):
-=======
     """
     CNN image encoder that generates fixed size BYOL image embeddings.
     Feature responses are pooled to generate a 1-D embedding vector.
     """
 
-    def __init__(self, encoder_name: str, dataset_name: str, use_output_pooling: bool = True):
+    def __init__(self, encoder_name: str, dataset_name: str, use_output_pooling: bool = False):
         """
         :param encoder_name: Type of the image encoder: {'resnet18', 'resnet50', 'resnet101', 'densenet121'}.
         :param dataset_name: If CIFAR dataset is specified, the initial convolution kernels are reduced to 3x3
@@ -51,7 +48,6 @@
                              a fixed size embedding vector.
         """
 
->>>>>>> dfc89ba7
         super().__init__()
         self.cnn_model = create_ssl_encoder(encoder_name=encoder_name, dataset_name=dataset_name)
         self.avgpool = nn.AdaptiveAvgPool2d(output_size=(1, 1))
