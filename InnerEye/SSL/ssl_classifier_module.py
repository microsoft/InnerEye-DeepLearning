from typing import Any, List, Optional, Tuple, Union, Dict

import pytorch_lightning as pl
import torch
from pl_bolts.callbacks.ssl_online import SSLOnlineEvaluator
from pl_bolts.models.self_supervised.evaluator import SSLEvaluator

from torch import Tensor as T
from torch.nn import functional as F

<<<<<<< HEAD
from InnerEye.ML.common import ModelExecutionMode
from InnerEye.ML.lightning_container import LightningWithInference
from InnerEye.ML.lightning_metrics import Accuracy05, AreaUnderPrecisionRecallCurve, AreaUnderRocCurve
=======
from InnerEye.ML.lightning_metrics import AreaUnderPrecisionRecallCurve, AreaUnderRocCurve
from InnerEye.SSL.utils import SSLModule
>>>>>>> 8a159286

SingleBatchType = Tuple[List, T]
BatchType = Union[Dict[SSLModule, SingleBatchType], SingleBatchType]

class SSLOnlineEvaluatorInnerEye(SSLOnlineEvaluator):
    def __init__(self, class_weights: Optional[torch.Tensor] = None, **kwargs: Any) -> None:
        """
        Creates a hook to evaluate a linear model on top of an SSL embedding.

        :param class_weights: The class weights to use when computing the cross entropy loss. If set to None,
                              no weighting will be done.
        """

        super().__init__(**kwargs)
        self.training_step = int(0)
        self.weight_decay = 1e-4
        self.learning_rate = 1e-4

<<<<<<< HEAD
        self.train_metrics = [AreaUnderRocCurve(), AreaUnderPrecisionRecallCurve(), Accuracy05()] if self.num_classes == 2 else [Accuracy05()]
        self.val_metrics = [AreaUnderRocCurve(), AreaUnderPrecisionRecallCurve(), Accuracy05()] if self.num_classes == 2 else [Accuracy05()]
=======
        self.train_metrics = [
            AreaUnderRocCurve(),
            AreaUnderPrecisionRecallCurve(),
            Accuracy()] if self.num_classes == 2 else [
            Accuracy()]
        self.val_metrics = [
            AreaUnderRocCurve(),
            AreaUnderPrecisionRecallCurve(),
            Accuracy()] if self.num_classes == 2 else [
            Accuracy()]
>>>>>>> 8a159286
        self.class_weights = class_weights

    def on_pretrain_routine_start(self, trainer: pl.Trainer, pl_module: pl.LightningModule) -> None:
        """
        Initializes modules and moves metrics and class weights to module device
        """
        for metric in [*self.train_metrics, *self.val_metrics]:
            metric.to(device=pl_module.device)  # type: ignore

        pl_module.non_linear_evaluator = SSLEvaluator(n_input=self.z_dim,
                                                      n_classes=self.num_classes,
                                                      p=self.drop_p,
                                                      n_hidden=self.hidden_dim).to(pl_module.device)
        assert isinstance(pl_module.non_linear_evaluator, torch.nn.Module)
        self.optimizer = torch.optim.Adam(pl_module.non_linear_evaluator.parameters(),
                                          lr=self.learning_rate,
                                          weight_decay=self.weight_decay)

    @staticmethod
    def to_device(batch: BatchType, device: Union[str, torch.device]) -> Tuple[T, T]:
        """
        Moves batch to device, only use the first augmented version of the image for linear head, disregard the others.
        :param batch: assumed to be a batch a Tuple(List[tensor, tensor, tensor], tensor) to match lightning-bolts
        SimCLRTrainDataTransform API; the first tuple element contains a list of three tensor where the two first
        elements contain two are two strong augmented versions  of the original images in the batch and the last
        is a milder augmentation. Here, only use the first augmented version of the image for linear
        head, disregard the others inputs.
        :param device: device to move the batch to.
        """
        (x1, x2), y = batch
        x1 = x1.to(device)
        y = y.to(device)
        return x1, y

    def shared_step(self, batch: BatchType, pl_module: pl.LightningModule, is_training: bool) -> T:
        """
        Forward pass and MLP loss computation for the linear head only. Representations from the encoder are frozen and
        detach from computation graph for this loss computation.
        Returns cross-entropy loss for the input batch.
        """
        batch = batch[SSLModule.ENCODER] if isinstance(batch, dict) else batch
        x, y = self.to_device(batch, pl_module.device)
        with torch.no_grad():
            representations = self.get_representations(pl_module, x)
        representations = representations.detach()
        assert isinstance(pl_module.non_linear_evaluator, torch.nn.Module)

        # Run the linear-head with SSL embeddings.
        mlp_preds = pl_module.non_linear_evaluator(representations)
        weights = None if self.class_weights is None else self.class_weights.to(device=pl_module.device)
        mlp_loss = F.cross_entropy(mlp_preds, y, weight=weights)

        with torch.no_grad():
            posteriors = F.softmax(mlp_preds, dim=-1)
            for metric in (self.train_metrics if is_training else self.val_metrics):
                metric(posteriors, y)

        return mlp_loss

    def on_validation_batch_end(self, trainer, pl_module, outputs, batch, batch_idx, dataloader_idx):  # type: ignore
        """
        Get and log validation metrics.
        """
        loss = self.shared_step(batch, pl_module, is_training=False)
        pl_module.log('ssl/online_val_loss', loss, on_step=False, on_epoch=True, sync_dist=False)
        for metric in self.val_metrics:
            pl_module.log(f"ssl/online_val_{metric.name}", metric, on_epoch=True, on_step=False)

    def on_train_batch_end(self, trainer, pl_module, outputs, batch, batch_idx, dataloader_idx) -> None:  # type: ignore
        """
        Get and log training metrics, perform network update.
        """
        logger = trainer.logger.experiment  # type: ignore 
        loss = self.shared_step(batch, pl_module, is_training=True)

        # update finetune weights
        loss.backward()
        self.optimizer.step()
        self.optimizer.zero_grad()
        self.training_step += 1

        # log metrics
        pl_module.log('ssl/online_train_loss', loss)
        for metric in self.train_metrics:
            pl_module.log(f"ssl/online_train_{metric.name}", metric, on_epoch=True, on_step=False)


class SSLClassifier(LightningWithInference):
    """
    SSL Image classifier that combines pre-trained SSL encoder with a trainable linear-head.
    """

    def __init__(self, num_classes: int, encoder: torch.nn.Module, projection: torch.nn.Module):
        super().__init__()
        self.encoder = encoder
        self.projection = projection
        self.encoder.eval(), self.projection.eval()
        self.classifier_head = SSLEvaluator(n_input=get_encoder_output_dim(self.encoder),
                                            n_hidden=None,
                                            n_classes=num_classes,
                                            p=0.20)

    def train(self, mode: bool = True) -> Any:
        self.classifier_head.train(mode)
        return self

    def forward(self, x: torch.Tensor) -> torch.Tensor:
        assert isinstance(self.encoder.avgpool, torch.nn.Module)
        with torch.no_grad():
            # Generate representations
            repr = self.encoder(x)

            # Generate image embeddings
            self.projection(repr)

            # Generate class logits
            agg_repr = self.encoder.avgpool(repr) if repr.ndim > 2 else repr
            agg_repr = agg_repr.reshape(agg_repr.size(0), -1).detach()

        return self.classifier_head(agg_repr)


    def on_inference_epoch_start(self, dataset_split: ModelExecutionMode, is_ensemble_model: bool) -> None:
        pass

    def inference_step(self, batch: Any, batch_idx: int, model_output: torch.Tensor):
        pass

    def on_inference_epoch_end(self) -> None:
        pass

def get_encoder_output_dim(pl_module: Union[pl.LightningModule, torch.nn.Module],
                           dm: Optional[pl.LightningDataModule] = None) -> int:
    """
    Calculates the output dimension of ssl encoder by making a single forward pass.
    :param pl_module: pl encoder module
    :param dm: pl datamodule
    """
    # Target device
    device = pl_module.device if isinstance(pl_module, pl.LightningDataModule) else \
        next(pl_module.parameters()).device  # type: ignore
    assert (isinstance(device, torch.device))

    # Create a dummy input image
    if dm is not None:
        dataloader = dm.train_dataloader()
        dataloader = dataloader[SSLModule.ENCODER] if isinstance(dataloader, dict) else dataloader
        batch = iter(dataloader).next()  # type: ignore 
        x, _ = SSLOnlineEvaluatorInnerEye.to_device(batch, device)
    else:
        x = torch.rand((1, 3, 256, 256)).to(device)

    # Extract the number of output feature dimensions
    with torch.no_grad():
        representations = pl_module(x)

    return representations.shape[1]


def WrapSSL(ssl_class: Any, num_classes: int) -> Any:
    """
    Wraps a given SSL encoder and adds a non-linear evaluator to it. This is done to load pre-trained SSL checkpoints.
    PL requires non_linear_evaluator to be included in pl_module at SSL training time.
    :param num_classes: Number of target classes for the linear head.
    :param ssl_class:   SSL object either BYOL or SimCLR.
    """

    class _wrap(ssl_class):  # type: ignore
        def __init__(self, **kwargs: Any) -> None:
            super().__init__(**kwargs)
            self.non_linear_evaluator = SSLEvaluator(n_input=get_encoder_output_dim(self),
                                                     n_classes=num_classes,
                                                     n_hidden=None)

    return _wrap<|MERGE_RESOLUTION|>--- conflicted
+++ resolved
@@ -8,14 +8,10 @@
 from torch import Tensor as T
 from torch.nn import functional as F
 
-<<<<<<< HEAD
 from InnerEye.ML.common import ModelExecutionMode
 from InnerEye.ML.lightning_container import LightningWithInference
 from InnerEye.ML.lightning_metrics import Accuracy05, AreaUnderPrecisionRecallCurve, AreaUnderRocCurve
-=======
-from InnerEye.ML.lightning_metrics import AreaUnderPrecisionRecallCurve, AreaUnderRocCurve
 from InnerEye.SSL.utils import SSLModule
->>>>>>> 8a159286
 
 SingleBatchType = Tuple[List, T]
 BatchType = Union[Dict[SSLModule, SingleBatchType], SingleBatchType]
@@ -34,21 +30,10 @@
         self.weight_decay = 1e-4
         self.learning_rate = 1e-4
 
-<<<<<<< HEAD
-        self.train_metrics = [AreaUnderRocCurve(), AreaUnderPrecisionRecallCurve(), Accuracy05()] if self.num_classes == 2 else [Accuracy05()]
-        self.val_metrics = [AreaUnderRocCurve(), AreaUnderPrecisionRecallCurve(), Accuracy05()] if self.num_classes == 2 else [Accuracy05()]
-=======
-        self.train_metrics = [
-            AreaUnderRocCurve(),
-            AreaUnderPrecisionRecallCurve(),
-            Accuracy()] if self.num_classes == 2 else [
-            Accuracy()]
-        self.val_metrics = [
-            AreaUnderRocCurve(),
-            AreaUnderPrecisionRecallCurve(),
-            Accuracy()] if self.num_classes == 2 else [
-            Accuracy()]
->>>>>>> 8a159286
+        self.train_metrics = [AreaUnderRocCurve(), AreaUnderPrecisionRecallCurve(), Accuracy05()] \
+                             if self.num_classes == 2 else [Accuracy05()]
+        self.val_metrics = [AreaUnderRocCurve(), AreaUnderPrecisionRecallCurve(), Accuracy05()] \
+                             if self.num_classes == 2 else [Accuracy05()]
         self.class_weights = class_weights
 
     def on_pretrain_routine_start(self, trainer: pl.Trainer, pl_module: pl.LightningModule) -> None:
@@ -170,7 +155,6 @@
 
         return self.classifier_head(agg_repr)
 
-
     def on_inference_epoch_start(self, dataset_split: ModelExecutionMode, is_ensemble_model: bool) -> None:
         pass
 
