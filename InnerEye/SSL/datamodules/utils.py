--- conflicted
+++ resolved
@@ -6,11 +6,7 @@
 import pytorch_lightning as pl
 from pl_bolts.datamodules import CIFAR10DataModule
 from .chestxray_datamodule import RSNAKaggleDataModule
-<<<<<<< HEAD
-from .transforms_utils import InnerEyeCIFAREvalTransform, InnerEyeCIFARTrainTransform
-=======
 from .cifar_ie_datamodule import CIFARIEDataModule
->>>>>>> 8a159286
 from ..configs.config_node import ConfigNode
 
 num_gpus = torch.cuda.device_count()
@@ -30,25 +26,13 @@
                                   num_devices=num_devices,
                                   num_workers=num_workers)  # type: ignore
     elif config.dataset.name == "CIFAR10":
-<<<<<<< HEAD
-        dm = CIFAR10DataModule(data_dir=dataset_path,
+        dm = CIFARIEDataModule(data_dir=dataset_path,
                                num_workers=num_workers,
-                                batch_size=config.train.batch_size // num_devices,
-                                seed=1234,
-                                val_split=5000)
-        dm.prepare_data()  # downloads data if necessary
-        dm.train_transforms = InnerEyeCIFARTrainTransform(32)
-        dm.val_transforms = InnerEyeCIFAREvalTransform(32)
-        dm.setup()
-        dm.class_weights = None
-=======
-        dm = CIFARIEDataModule(num_workers=num_workers,
                                batch_size=config.train.batch_size // num_devices,
                                seed=1234,
                                val_split=5000)
         dm.prepare_data()
         dm.setup('fit')
->>>>>>> 8a159286
     else:
         raise NotImplementedError(f"No pytorch data module implemented for dataset type: {config.dataset.name}")
 
