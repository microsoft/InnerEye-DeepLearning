--- conflicted
+++ resolved
@@ -406,11 +406,7 @@
 
 
 @contextmanager
-<<<<<<< HEAD
-def change_working_directory(path_or_str: PathOrString):
-=======
 def change_working_directory(path_or_str: PathOrString) -> Generator:
->>>>>>> 79795e0c
     """
     Context manager for changing the current working directory
     """
