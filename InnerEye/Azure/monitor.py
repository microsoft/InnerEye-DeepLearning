#  ------------------------------------------------------------------------------------------
#  Copyright (c) Microsoft Corporation. All rights reserved.
#  Licensed under the MIT License (MIT). See LICENSE in the repo root for license information.
#  ------------------------------------------------------------------------------------------
from pathlib import Path
from typing import Any, Optional

import param
from azureml.core import Experiment
from tensorboard.program import TensorBoard

from InnerEye.Azure import azure_util
from InnerEye.Azure.azure_config import AzureConfig
from InnerEye.Azure.azure_runner import parse_arguments
from InnerEye.Common import common_util, fixed_paths
from InnerEye.Common.generic_parsing import GenericConfig


class MonitorArguments(GenericConfig):
    """
    Stores all information that is need to start Tensorboard monitoring.
    """
    run_ids: Optional[str] = param.String(default=None,
                                          doc="A list of run ids to be monitored, separated by commas.")
    experiment_name: Optional[str] = param.String(default=None,
                                                  doc="The name of the experiment to monitor. This will fetch all "
                                                      "runs in the experiment.")
    run_status: str = param.String(default="Running,Completed",
                                   doc="A list of run status to filter the runs. Must be subset of "
                                       "[Running, Completed, Failed, Canceled]. Set to 'None' to not filter.")
    port: int = param.Integer(default=6006, bounds=(1, None), doc="Port to serve Tensorboard on. Default port is 6006")

    def __init__(self, **params: Any) -> None:
        super().__init__(**params)

    def validate(self) -> None:
        if not self.run_ids and not self.experiment_name:
            raise ValueError("You must provide either a list of run ids or an experiment name.")


def monitor(arguments: MonitorArguments, azure_config: AzureConfig) -> None:
    """
    Starts tensorboard monitoring as per the provided arguments.
    :param arguments: The arguments saying which runs should be monitored.
    :param azure_config: An AzureConfig object with secrets/keys to access the workspace.
    """
    # Fetch AzureML workspace and the experiment runs in it
    workspace = azure_config.get_workspace()

    if arguments.run_ids:
        run_ids = common_util.get_items_from_string(arguments.run_ids)
        if len(run_ids) == 0:
            print("At least one run_recovery_id must be given for monitoring.")
            exit(-1)
        exp_runs = [azure_util.fetch_run(workspace, run_id) for run_id in run_ids]
    else:
        if arguments.experiment_name not in workspace.experiments:
            print(
                f"The experiment: {arguments.experiment_name} doest not exist in the {arguments.workspace_name} "
                f"workspace.")
            exit(-1)

        experiment = Experiment(workspace, arguments.experiment_name)
        filters = common_util.get_items_from_string(arguments.run_status)

        exp_runs = azure_util.fetch_runs(experiment, filters)

        if len(exp_runs) == 0:
            print(f"No runs to monitor with status [{arguments.run_status}].")
            exit(-1)

    # Start Tensorboard on executing machine
<<<<<<< HEAD
    # ts = HotFixedTensorBoard(exp_runs, port=arguments.port)
=======
>>>>>>> a36d2668
    ts = TensorBoard(exp_runs, port=arguments.port)

    print("==============================================================================")
    for run in exp_runs:
        print(f"Run URL: {run.get_portal_url()}")
    print("Tensorboard URL: ")
    ts.start()
    print("==============================================================================\n\n")
    input("Press Enter to close Tensorboard...")
    ts.stop()


def parse_and_create_monitor() -> MonitorArguments:
    """
    Parses the given commandline arguments, and creates a class from them.
    :return: A MonitorArgument object that holds all information that is necessary to start monitoring.
    """
    parser = MonitorArguments.create_argparser()
    parser_result = parse_arguments(parser)
    return MonitorArguments(**parser_result.args)


def main(yaml_file_path: Path) -> None:
    """
    Parses the commandline arguments, and based on those, starts the Tensorboard monitoring for the AzureML runs
    supplied on the commandline.
    :param yaml_file_path: The path to the YAML config file that contains all Azure-related options (which workspace
    to access, etc)
    """
    arguments = parse_and_create_monitor()
    monitor(arguments, AzureConfig.from_yaml(yaml_file_path))


if __name__ == '__main__':
    main(fixed_paths.TRAIN_YAML_FILE)<|MERGE_RESOLUTION|>--- conflicted
+++ resolved
@@ -70,10 +70,6 @@
             exit(-1)
 
     # Start Tensorboard on executing machine
-<<<<<<< HEAD
-    # ts = HotFixedTensorBoard(exp_runs, port=arguments.port)
-=======
->>>>>>> a36d2668
     ts = TensorBoard(exp_runs, port=arguments.port)
 
     print("==============================================================================")
