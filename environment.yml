# WARNING - DO NOT EDIT THIS FILE MANUALLY
# Please refer to the environment documentation for instructions on how to create a new version of this file: https://github.com/microsoft/InnerEye-DeepLearning/blob/main/docs/environment.md
name: InnerEye
channels:
  - pytorch
  - defaults
dependencies:
  - _libgcc_mutex=0.1=main
  - _openmp_mutex=5.1=1_gnu
  - blas=1.0=mkl
  - blosc=1.21.0=h4ff587b_1
  - bzip2=1.0.8=h7b6447c_0
  - ca-certificates=2022.07.19=h06a4308_0
  - certifi=2022.6.15=py38h06a4308_0
  - cudatoolkit=11.3.1=h2bc3f7f_2
  - ffmpeg=4.2.2=h20bf706_0
  - freetype=2.11.0=h70c0345_0
  - giflib=5.2.1=h7b6447c_0
  - gmp=6.2.1=h295c915_3
  - gnutls=3.6.15=he1e5248_0
  - intel-openmp=2021.4.0=h06a4308_3561
  - jpeg=9e=h7f8727e_0
  - lame=3.100=h7b6447c_0
  - lcms2=2.12=h3be6417_0
  - ld_impl_linux-64=2.38=h1181459_1
  - lerc=3.0=h295c915_0
  - libdeflate=1.8=h7f8727e_5
  - libffi=3.3=he6710b0_2
  - libgcc-ng=11.2.0=h1234567_1
  - libgomp=11.2.0=h1234567_1
  - libidn2=2.3.2=h7f8727e_0
  - libopus=1.3.1=h7b6447c_0
  - libpng=1.6.37=hbc83047_0
  - libstdcxx-ng=11.2.0=h1234567_1
  - libtasn1=4.16.0=h27cfd23_0
  - libtiff=4.4.0=hecacb30_0
  - libunistring=0.9.10=h27cfd23_0
  - libuv=1.40.0=h7b6447c_0
  - libvpx=1.7.0=h439df22_0
  - libwebp=1.2.2=h55f646e_0
  - libwebp-base=1.2.2=h7f8727e_0
  - lz4-c=1.9.3=h295c915_1
  - mkl=2021.4.0=h06a4308_640
  - mkl-service=2.4.0=py38h7f8727e_0
  - mkl_fft=1.3.1=py38hd3c417c_0
  - mkl_random=1.2.2=py38h51133e4_0
  - ncurses=6.3=h5eee18b_3
  - nettle=3.7.3=hbbd107a_1
  - openh264=2.1.1=h4ff587b_0
  - openssl=1.1.1q=h7f8727e_0
  - pip=20.1.1=py38_1
  - python=3.8.3
  - python-blosc=1.7.0=py38h7b6447c_0
  - pytorch=1.10.0=py3.8_cuda11.3_cudnn8.2.0_0
  - pytorch-mutex=1.0=cuda
  - readline=8.1.2=h7f8727e_1
  - setuptools=63.4.1=py38h06a4308_0
  - sqlite=3.39.2=h5082296_0
  - tk=8.6.12=h1ccaba5_0
  - torchvision=0.11.1=py38_cu113
  - typing_extensions=4.3.0=py38h06a4308_0
  - wheel=0.37.1=pyhd3eb1b0_0
  - x264=1!157.20191217=h7b6447c_0
  - xz=5.2.5=h7f8727e_1
  - zlib=1.2.12=h7f8727e_2
  - zstd=1.5.2=ha4553b6_0
  - pip:
    - absl-py==1.2.0
    - adal==1.2.7
    - aiohttp==3.8.1
    - aiosignal==1.2.0
    - alabaster==0.7.12
    - alembic==1.8.1
    - ansiwrap==0.8.4
    - applicationinsights==0.11.10
    - argon2-cffi==21.3.0
    - argon2-cffi-bindings==21.2.0
    - async-timeout==4.0.2
    - attrs==22.1.0
    - azure-common==1.1.28
    - azure-core==1.25.0
    - azure-graphrbac==0.61.1
    - azure-identity==1.7.0
    - azure-mgmt-authorization==0.61.0
    - azure-mgmt-containerregistry==10.0.0
    - azure-mgmt-core==1.3.2
    - azure-mgmt-datafactory==1.1.0
    - azure-mgmt-keyvault==9.3.0
    - azure-mgmt-resource==12.1.0
    - azure-mgmt-storage==11.2.0
    - azure-storage-blob==12.6.0
    - azureml-automl-core==1.36.1
    - azureml-core==1.36.0.post2
    - azureml-dataprep==2.24.4
    - azureml-dataprep-native==38.0.0
    - azureml-dataprep-rslex==2.0.3
    - azureml-dataset-runtime==1.36.0
    - azureml-mlflow==1.36.0
    - azureml-pipeline==1.36.0
    - azureml-pipeline-core==1.36.0
    - azureml-pipeline-steps==1.36.0
    - azureml-sdk==1.36.0
    - azureml-telemetry==1.36.0
    - azureml-tensorboard==1.36.0
    - azureml-train-automl-client==1.36.0
    - azureml-train-core==1.36.0
    - azureml-train-restclients-hyperdrive==1.36.0
    - babel==2.10.3
    - backports-tempfile==1.0
    - backports-weakref==1.0.post1
    - beautifulsoup4==4.11.1
    - black==22.6.0
    - bleach==5.0.1
    - cachetools==4.2.4
    - cffi==1.15.1
    - charset-normalizer==2.1.1
    - click==8.1.3
    - cloudpickle==1.6.0
    - colorama==0.4.5
    - commonmark==0.9.1
    - conda-merge==0.1.5
    - contextlib2==21.6.0
    - coverage==6.4.4
    - cryptography==3.3.2
    - cycler==0.11.0
<<<<<<< HEAD
    - databricks-cli==0.17.2
=======
    - databricks-cli==0.17.3
>>>>>>> bb0ec8a2
    - dataclasses-json==0.5.2
    - debugpy==1.6.3
    - defusedxml==0.7.1
    - deprecated==1.2.13
    - distro==1.7.0
    - docker==4.3.1
    - docutils==0.18.1
    - dotnetcore2==2.1.23
    - entrypoints==0.4
    - execnet==1.9.0
    - fastjsonschema==2.16.1
    - fastmri==0.2.0
    - flake8==3.8.3
    - flask==2.2.2
    - frozenlist==1.3.1
    - fsspec==2022.7.1
    - furo==2022.6.21
    - fusepy==3.0.1
    - gitdb==4.0.9
    - gitpython==3.1.7
    - google-auth==1.35.0
    - google-auth-oauthlib==0.4.6
    - gputil==1.4.0
    - greenlet==1.1.3
    - grpcio==1.47.0
    - gunicorn==20.1.0
    - h5py==2.10.0
    - hi-ml==0.2.4
    - hi-ml-azure==0.2.4
    - humanize==4.3.0
    - idna==3.3
    - imageio==2.15.0
    - imagesize==1.4.1
    - importlib-metadata==4.12.0
    - importlib-resources==5.9.0
    - iniconfig==1.1.1
    - innereye-dicom-rt==1.0.3
    - ipykernel==6.15.1
    - ipython==7.31.1
    - ipython-genutils==0.2.0
    - ipywidgets==8.0.1
    - isodate==0.6.1
    - itsdangerous==2.1.2
    - jeepney==0.8.0
    - jinja2==3.0.2
    - jmespath==0.10.0
    - joblib==0.16.0
    - jsonpickle==2.2.0
    - jsonschema==4.14.0
    - jupyter==1.0.0
    - jupyter-client==6.1.5
    - jupyter-console==6.4.4
    - jupyter-core==4.11.1
    - jupyterlab-pygments==0.2.2
    - jupyterlab-widgets==3.0.2
    - kiwisolver==1.4.4
    - lightning-bolts==0.4.0
    - llvmlite==0.34.0
    - lxml==4.9.1
    - mako==1.2.1
    - markdown==3.4.1
    - markdown-it-py==2.1.0
    - markupsafe==2.1.1
    - marshmallow==3.17.1
    - marshmallow-enum==1.5.1
    - matplotlib==3.3.0
    - mccabe==0.6.1
    - mdit-py-plugins==0.3.0
    - mdurl==0.1.2
    - mistune==2.0.4
    - mlflow==1.23.1
    - mlflow-skinny==1.28.0
    - monai==0.6.0
    - more-itertools==8.14.0
    - msal==1.18.0
    - msal-extensions==0.3.1
    - msrest==0.7.1
    - msrestazure==0.6.4
    - multidict==6.0.2
    - mypy==0.910
    - mypy-extensions==0.4.3
    - myst-parser==0.18.0
    - nbclient==0.6.7
    - nbconvert==7.0.0
    - nbformat==5.4.0
    - ndg-httpsclient==0.5.1
    - nest-asyncio==1.5.5
    - networkx==2.8.6
    - nibabel==4.0.1
    - notebook==6.4.12
    - numba==0.51.2
    - numpy==1.19.1
    - oauthlib==3.2.0
    - opencv-python-headless==4.5.1.48
    - packaging==21.3
    - pandas==1.1.0
    - pandocfilters==1.5.0
    - papermill==2.2.2
    - param==1.9.3
    - pathspec==0.9.0
    - pexpect==4.8.0
    - pillow==9.1.1
    - pkgutil-resolve-name==1.3.10
    - platformdirs==2.5.2
    - pluggy==0.13.1
    - portalocker==2.5.1
    - prometheus-client==0.14.1
    - prometheus-flask-exporter==0.20.3
    - protobuf==3.20.1
    - psutil==5.7.2
    - ptyprocess==0.7.0
    - py==1.11.0
    - pyarrow==3.0.0
    - pyasn1==0.4.8
    - pyasn1-modules==0.2.8
    - pycodestyle==2.6.0
    - pycparser==2.21
    - pydeprecate==0.3.2
    - pydicom==2.0.0
    - pyflakes==2.2.0
    - pyjwt==2.4.0
    - pynndescent==0.5.7
    - pyopenssl==20.0.1
    - pyparsing==3.0.9
    - pyrsistent==0.18.1
    - pysocks==1.7.1
    - pytest==6.0.1
    - pytest-cov==2.10.1
    - pytest-forked==1.3.0
    - pytest-xdist==1.34.0
    - python-dateutil==2.8.2
    - pytorch-lightning==1.6.4
    - pytz==2022.2.1
    - pywavelets==1.3.0
    - pyyaml==6.0
    - pyzmq==23.2.1
    - qtconsole==5.3.2
    - qtpy==2.2.0
    - querystring-parser==1.2.4
    - requests==2.28.1
    - requests-oauthlib==1.3.1
    - rich==10.13.0
    - rpdb==0.1.6
    - rsa==4.9
    - ruamel-yaml==0.16.12
    - ruamel-yaml-clib==0.2.6
    - runstats==1.8.0
    - scikit-image==0.17.2
    - scikit-learn==0.23.2
    - scipy==1.5.2
    - seaborn==0.10.1
    - secretstorage==3.3.3
    - send2trash==1.8.0
    - simpleitk==1.2.4
    - six==1.15.0
    - smmap==5.0.0
    - snowballstemmer==2.2.0
    - soupsieve==2.3.2.post1
    - sphinx==5.0.2
    - sphinx-argparse==0.3.1
    - sphinx-basic-ng==0.0.1a12
    - sphinx-rtd-theme==1.0.0
    - sphinxcontrib-applehelp==1.0.2
    - sphinxcontrib-devhelp==1.0.2
    - sphinxcontrib-htmlhelp==2.0.0
    - sphinxcontrib-jsmath==1.0.1
    - sphinxcontrib-qthelp==1.0.3
    - sphinxcontrib-serializinghtml==1.1.5
    - sqlalchemy==1.4.40
    - sqlparse==0.4.2
    - stopit==1.1.2
    - stringcase==1.2.0
    - tabulate==0.8.7
    - tenacity==8.0.1
    - tensorboard==2.3.0
    - tensorboard-plugin-wit==1.8.1
    - tensorboardx==2.1
    - terminado==0.15.0
    - textwrap3==0.9.2
    - threadpoolctl==3.1.0
    - tifffile==2022.8.12
    - tinycss2==1.1.1
    - toml==0.10.2
    - tomli==2.0.1
    - torchio==0.18.74
    - torchmetrics==0.6.0
    - tornado==6.2
    - tqdm==4.64.0
    - typing-inspect==0.8.0
    - umap-learn==0.5.2
    - urllib3==1.26.7
    - webencodings==0.5.1
    - websocket-client==1.4.0
    - werkzeug==2.2.2
    - widgetsnbextension==4.0.2
    - wrapt==1.14.1
    - yacs==0.1.8
    - yarl==1.8.1
    - zipp==3.8.1<|MERGE_RESOLUTION|>--- conflicted
+++ resolved
@@ -123,11 +123,7 @@
     - coverage==6.4.4
     - cryptography==3.3.2
     - cycler==0.11.0
-<<<<<<< HEAD
-    - databricks-cli==0.17.2
-=======
     - databricks-cli==0.17.3
->>>>>>> bb0ec8a2
     - dataclasses-json==0.5.2
     - debugpy==1.6.3
     - defusedxml==0.7.1
