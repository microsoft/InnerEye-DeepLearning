#  ------------------------------------------------------------------------------------------
#  Copyright (c) Microsoft Corporation. All rights reserved.
#  Licensed under the MIT License (MIT). See LICENSE in the repo root for license information.
#  ------------------------------------------------------------------------------------------
import os
import shutil
from pathlib import Path
from typing import List

import ruamel.yaml
import setuptools
from ruamel.yaml.comments import CommentedMap

from InnerEye.Common import fixed_paths
from InnerEye.Common.common_util import namespace_to_path
from InnerEye.Common.fixed_paths import INNEREYE_PACKAGE_NAME, INNEREYE_PACKAGE_ROOT

ML_NAMESPACE = "InnerEye.ML"

ENVIRONMENT_PATH_ON_PACKAGE = str(Path(INNEREYE_PACKAGE_NAME))

package_root = Path.cwd()

long_description = (package_root / INNEREYE_PACKAGE_NAME / "README.md").read_text()

BUILDID_ENV = "BUILDID"
build_id = os.getenv(BUILDID_ENV, "1")

SOURCEBRANCHNAME_ENV = "SOURCEBRANCHNAME"
build_branchname = os.getenv(SOURCEBRANCHNAME_ENV, "NOT_MASTER")

IS_DEV_PACKAGE_ENV = "IS_DEV_PACKAGE"
is_dev_package = os.getenv(IS_DEV_PACKAGE_ENV, False) == "True"

# Determine package version based on the source branch name being built from.
package_minor_version = 1 if build_branchname == "master" else 0

# The full version of the package that we are creating is later needed for running pytest,
# because we want to install the newly created package from the feed.
package_version = f"0.{package_minor_version}.{build_id}"
Path("package_version.txt").write_text(package_version)


def _get_innereye_packages() -> List[str]:
    return [x for x in setuptools.find_namespace_packages(str(package_root)) if x.startswith(INNEREYE_PACKAGE_NAME)]


def _get_source_packages(exclusions: List[str] = None) -> List[str]:
    exclusions = [] if not exclusions else exclusions
    return [x for x in _get_innereye_packages() if not any([e in x for e in exclusions])]


def _get_init_py_path(namespace: str) -> Path:
    return namespace_to_path(namespace) / "__init__.py"


def _namespace_contains_init_py(namespace: str) -> bool:
    return _get_init_py_path(namespace).exists()


def _pre_process_packages() -> List[str]:
    shutil.copy(fixed_paths.ENVIRONMENT_YAML_FILE_NAME, ENVIRONMENT_PATH_ON_PACKAGE)

    packages_to_preprocess = [x for x in _get_innereye_packages() if not _namespace_contains_init_py(x)]
    for x in packages_to_preprocess:
        _get_init_py_path(x).touch()

    print("Pre-processed packages: ", packages_to_preprocess)
    return packages_to_preprocess


def _post_process_packages(packages: List[str]) -> None:
    for x in packages:
        _get_init_py_path(x).unlink()

    (Path(INNEREYE_PACKAGE_NAME) / fixed_paths.ENVIRONMENT_YAML_FILE_NAME).unlink()
    print("Post-processed packages: ", packages)


def _get_child_package(root: str, child: str) -> str:
    return f"{root}.{child}"


published_package_name = "innereye"

package_data = {
    INNEREYE_PACKAGE_NAME: [fixed_paths.ENVIRONMENT_YAML_FILE_NAME, fixed_paths.VISUALIZATION_NOTEBOOK_PATH]
}

for file in package_data[INNEREYE_PACKAGE_NAME]:
    if not os.path.exists(os.path.join(str(package_root), file)) \
            and not os.path.exists(os.path.join(str(package_root), INNEREYE_PACKAGE_NAME, file)):
        raise FileNotFoundError(f"File {file} in package data does not exist")

with open(package_root / fixed_paths.ENVIRONMENT_YAML_FILE_NAME, "r") as env_file:
    yaml_contents = ruamel.yaml.round_trip_load(env_file)
env_dependencies = yaml_contents["dependencies"]
pip_list = None
for d in env_dependencies:
    if isinstance(d, CommentedMap) and "pip" in d:
        pip_list = list(d["pip"])
if not pip_list:
    raise ValueError("Expected there is a 'pip' section in the environment file?")

git_prefix = "git+"
required_packages = []
for requirements_line in pip_list:
    if requirements_line.startswith(git_prefix):
        print(f"Pypi does not allow to add a git references as a dependency. Skipping: {requirements_line}")
    elif not requirements_line.startswith("-"):
        required_packages.append(requirements_line)

if is_dev_package:
    published_package_name += "-dev"
    package_data[INNEREYE_PACKAGE_NAME] += [
<<<<<<< HEAD
        fixed_paths.TRAIN_YAML_FILE_NAME,
        str(INNEREYE_PACKAGE_ROOT / r"ML/reports/segmentation/segmentation_report.ipynb")
=======
        fixed_paths.SETTINGS_YAML_FILE_NAME
>>>>>>> 076281e0
    ]
    print("\n ***** NOTE: This package is built for development purpose only. DO NOT RELEASE THIS! *****")
    print(f"\n ***** Will install dev package data: {package_data} *****\n")

pre_processed_packages = _pre_process_packages()
try:
    setuptools.setup(
        name=published_package_name,
        version=package_version,
        author="Microsoft Research Cambridge InnerEye Team ",
        author_email="innereyedev@microsoft.com",
        description="Contains code for working with medical images.",
        long_description=long_description,
        long_description_content_type="text/markdown",
        install_requires=required_packages,
        # We are making heavy use of dataclasses, which are not yet supported in Python 3.6
        python_requires='>=3.7',
        package_data=package_data,
        classifiers=[
            "Programming Language :: Python :: 3.7",
            "Operating System :: Linux",
            "Operating System :: Windows",
        ],
        packages=[INNEREYE_PACKAGE_NAME, *_get_source_packages()]
    )
finally:
    _post_process_packages(pre_processed_packages)<|MERGE_RESOLUTION|>--- conflicted
+++ resolved
@@ -113,15 +113,14 @@
 if is_dev_package:
     published_package_name += "-dev"
     package_data[INNEREYE_PACKAGE_NAME] += [
-<<<<<<< HEAD
-        fixed_paths.TRAIN_YAML_FILE_NAME,
-        str(INNEREYE_PACKAGE_ROOT / r"ML/reports/segmentation/segmentation_report.ipynb")
-=======
-        fixed_paths.SETTINGS_YAML_FILE_NAME
->>>>>>> 076281e0
+        fixed_paths.SETTINGS_YAML_FILE_NAME,
     ]
     print("\n ***** NOTE: This package is built for development purpose only. DO NOT RELEASE THIS! *****")
     print(f"\n ***** Will install dev package data: {package_data} *****\n")
+
+package_data[INNEREYE_PACKAGE_NAME] += [
+    str(INNEREYE_PACKAGE_ROOT / r"ML/reports/segmentation_report.ipynb")
+]
 
 pre_processed_packages = _pre_process_packages()
 try:
