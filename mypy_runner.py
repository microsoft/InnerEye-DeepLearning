#  ------------------------------------------------------------------------------------------
#  Copyright (c) Microsoft Corporation. All rights reserved.
#  Licensed under the MIT License (MIT). See LICENSE in the repo root for license information.
#  ------------------------------------------------------------------------------------------
import os
import subprocess
import sys
from argparse import ArgumentParser
from pathlib import Path
from shutil import which
from typing import List


def run_mypy(files: List[str], mypy_executable_path: str) -> int:
    """
    Runs mypy on the specified files, printing whatever is sent to stdout (i.e. mypy errors).
    Because of an apparent bug in mypy, we run mypy in --verbose mode, so that log lines are printed to
    stderr. We intercept these, and assume that any files mentioned in them have been processed.
    We run mypy repeatedly on the files that were not mentioned until there are none remaining, or until
    no further files are mentioned in the logs.
    :param files: list of .py files to check
    :param mypy_executable_path: path to mypy executable
    :return: maximum return code from any of the mypy runs
    """
    return_code = 0
    print(f"Running mypy on {len(files)} files")
    for index, file in enumerate(files):
        print(f"Processing {(index+1):2d} of {len(files)}: {file}")
        file_path = Path(file)
        mypy_args = []
        if file_path.is_file():
            mypy_args = [file]
        elif file_path.is_dir():
            # There is a bug in recent mypy versions, complaining about duplicate files when telling
            # mypy to scan a directory. Telling it to scan a namespace avoids this bug.
            mypy_args = ["-p", file.replace(os.path.sep, ".")]
        else:
            print("Skipping.")
        if mypy_args:
            command = [mypy_executable_path, "--config=mypy.ini", *mypy_args]
            # We pipe stdout and then print it, otherwise lines can appear in the wrong order in builds.
            process = subprocess.run(command)
            return_code = max(return_code, process.returncode)
    return return_code


def main() -> int:
    """
    Runs mypy on the files in the argument list, or every *.py file under the current directory if there are none.
    """
    parser = ArgumentParser()
    parser.add_argument("-f", "--files", type=str, nargs='+', required=False, default=None,
                        help="List of files to run mypy on. If not provided, run on current directory")
    parser.add_argument("-m", "--mypy", type=str, required=False, default=None,
                        help="Path to mypy executable. If not provided, autodetect mypy executable.")
    args = parser.parse_args()
    current_dir = Path(".")
    if args.files:
        file_list = args.files
    else:
<<<<<<< HEAD
        # We don't want to check the files in the submodule if any, partly because they should already have
        # been checked in the original repo, and partly because we don't want the module name clashes mypy would
        # otherwise report.
        excluded_folders = {"innereye-deeplearning", "fastMRI"}
        files = set(current_dir.glob('*.py'))
        for path in current_dir.glob('*'):
            if path.name not in excluded_folders:
                files.update(path.rglob('*.py'))
        file_list = list(files)
=======
        file_list = list(str(f) for f in current_dir.glob('*.py'))
        for dir in ["InnerEye", "Tests", "TestsOutsidePackage", "TestSubmodule"]:
            file_list.append(dir)
>>>>>>> 79795e0c

    mypy = args.mypy or which("mypy")
    if not mypy:
        raise ValueError("Mypy executable not found.")

    return run_mypy(sorted(str(file) for file in file_list), mypy_executable_path=mypy)


if __name__ == "__main__":
    sys.exit(main())<|MERGE_RESOLUTION|>--- conflicted
+++ resolved
@@ -58,21 +58,9 @@
     if args.files:
         file_list = args.files
     else:
-<<<<<<< HEAD
-        # We don't want to check the files in the submodule if any, partly because they should already have
-        # been checked in the original repo, and partly because we don't want the module name clashes mypy would
-        # otherwise report.
-        excluded_folders = {"innereye-deeplearning", "fastMRI"}
-        files = set(current_dir.glob('*.py'))
-        for path in current_dir.glob('*'):
-            if path.name not in excluded_folders:
-                files.update(path.rglob('*.py'))
-        file_list = list(files)
-=======
         file_list = list(str(f) for f in current_dir.glob('*.py'))
         for dir in ["InnerEye", "Tests", "TestsOutsidePackage", "TestSubmodule"]:
             file_list.append(dir)
->>>>>>> 79795e0c
 
     mypy = args.mypy or which("mypy")
     if not mypy:
