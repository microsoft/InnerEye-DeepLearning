{
    "python.analysis.typeCheckingMode": "basic",
    "python.testing.pytestArgs": [
        "Tests"
    ],
    "python.testing.unittestEnabled": false,
    "python.testing.pytestEnabled": true,
<<<<<<< HEAD
    "workbench.colorCustomizations": {
        "activityBar.background": "#07338b",
        "titleBar.activeBackground": "#07338b",
        "titleBar.activeForeground": "#F8FCE5"
    }
=======
    "files.trimTrailingWhitespace": true,
    "files.trimFinalNewlines": true,
    "files.insertFinalNewline": true
>>>>>>> 6aab3b1f
}<|MERGE_RESOLUTION|>--- conflicted
+++ resolved
@@ -5,15 +5,12 @@
     ],
     "python.testing.unittestEnabled": false,
     "python.testing.pytestEnabled": true,
-<<<<<<< HEAD
     "workbench.colorCustomizations": {
         "activityBar.background": "#07338b",
         "titleBar.activeBackground": "#07338b",
         "titleBar.activeForeground": "#F8FCE5"
-    }
-=======
+    },
     "files.trimTrailingWhitespace": true,
     "files.trimFinalNewlines": true,
     "files.insertFinalNewline": true
->>>>>>> 6aab3b1f
 }